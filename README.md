--- conflicted
+++ resolved
@@ -70,52 +70,6 @@
 An in-depth overview of the API methods is available in the [documentation](https://fakerjs.dev/guide/).  
 The API covers the following modules:
 
-<<<<<<< HEAD
-| Module   | Example                                       | Output                                                                                             |
-| -------- | --------------------------------------------- | -------------------------------------------------------------------------------------------------- |
-| Animal   | `faker.animal.cat()`                          | Norwegian Forest Cat                                                                               |
-| Beer     | `faker.beer.beerName()`                       | Beer Blanche 'Monflowers'                                                                          |
-| Book     | `faker.book.bookTitle()`                      | Harry Potter and the Philosopher's Stone                                                           |
-| Clothing | `faker.clothing.clothingBrand()`              | Gucci                                                                                              |
-| Color    | `faker.color.rgb()`                           | #cdfcdc                                                                                            |
-| Commerce | `faker.commerce.product()`                    | Polo t-shirt                                                                                       |
-| Company  | `faker.company.companyName()`                 | Zboncak and Sons                                                                                   |
-| Computer | `faker.computer.computerBrand()`              | Apple                                                                                              |
-| Database | `faker.database.engine()`                     | MyISAM                                                                                             |
-| Datatype | `faker.datatype.uuid()`                       | 7b16dd12-935e-4acc-8381-b1e457bf0176                                                               |
-| Date     | `faker.date.past()`                           | Sat Oct 20 2018 04:19:38 GMT-0700 (Pacific Daylight Time)                                          |
-| Finance  | `faker.finance.amount()`                      | ¥23400 (After setting locale)                                                                      |
-| Flights  | `faker.flights.airline()`                     | Ryanair                                                                                            |
-| Food     | `faker.food.foodName()`                       | Potato                                                                                             |
-| Git      | `faker.git.commitMessage()`                   | feat: add products list page                                                                       |
-| Glasses  | `faker.glasses.glassesBrand()`                | Ray-ban                                                                                            |
-| Hacker   | `faker.hacker.phrase()`                       | Try to reboot the SQL bus, maybe it will bypass the virtual application!                           |
-| Helpers  | `faker.helpers.arrayElement(['a', 'b', 'c'])` | b                                                                                                  |
-| Image    | `faker.image.cats()`                          | https://loremflickr.com/640/480/cats <img src="https://loremflickr.com/640/480/cats" height="100"> |
-| Internet | `faker.internet.domainName()`                 | muddy-neuropathologist.net                                                                         |
-| Jewels   | `faker.jewels.jewelsMaterial()`               | Gold                                                                                               |
-| Liquor   | `faker.liquor.liquorCategory()`               | Gin                                                                                                |
-| Location | `faker.location.city()`                       | Lake Raoulfort                                                                                     |
-| Lorem    | `faker.lorem.paragraph()`                     | Porro nulla id vero perspiciatis nulla nihil. ...                                                  |
-| Movie    | `faker.movie.movieTitle()`                    | The Shawshank Redemption                                                                           |
-| Music    | `faker.music.genre()`                         | R&B                                                                                                |
-| Parfum   | `faker.parfum.parfumBrand()`                  | Dior                                                                                               |
-| Person   | `faker.person.firstName()`                    | Cameron                                                                                            |
-| Phone    | `faker.phone.phoneNumber()`                   | +1 291-299-0192                                                                                    |
-| Random   | `faker.random.locale()`                       | fr_CA                                                                                              |
-| Recipe   | `faker.recipe.recipeName()`                   | Pizza margherita                                                                                   |
-| Rolex    | `faker.rolex.rolexBrand()`                    | Rolex                                                                                              |
-| Science  | `faker.science.unit()`                        | `{ name: 'meter', symbol: 'm' }`                                                                   |
-| Shoes    | `faker.shoes.shoesBrand()`                    | Adidas                                                                                             |
-| Stays    | `faker.stays.propertyName()`                  | Tenuta da Mosè con vista sui colli asolani                                                         |
-| System   | `faker.system.directoryPath()`                | /root                                                                                              |
-| Tire     | `faker.tire.tireBrand()`                      | Michelin                                                                                           |
-| Vehicle  | `faker.vehicle.vehicle()`                     | Lamborghini Camry                                                                                  |
-| Watch    | `faker.watch.watchBrand()`                    | Rolex                                                                                              |
-| Wheel    | `faker.wheel.wheelBrand()`                    | Oz                                                                                                 |
-| Wine     | `faker.wine.wineWinery()`                     | Louis Roderer                                                                                      |
-| Word     | `faker.word.adjective()`                      | adorable                                                                                           |
-=======
 | Module    | Example                                       | Output                                                                                             |
 | --------- | --------------------------------------------- | -------------------------------------------------------------------------------------------------- |
 | Animal    | `faker.animal.cat()`                          | Norwegian Forest Cat                                                                               |
@@ -157,12 +111,13 @@
 | Stays     | `faker.stays.propertyName()`                  | Tenuta da Mosè con vista sui colli asolani                                                         |
 | System    | `faker.system.directoryPath()`                | /root                                                                                              |
 | Toy       | `faker.toy.toyName()`                         | Batman                                                                                             |
+| Tire      | `faker.tire.tireBrand()`                      | Michelin                                                                                           |
 | Vehicle   | `faker.vehicle.vehicle()`                     | Lamborghini Camry                                                                                  |
 | Videogame | `faker.videogame.videogameBrand()`            | Sony                                                                                               |
 | Watch     | `faker.watch.watchBrand()`                    | Rolex                                                                                              |
+| Wheel     | `faker.wheel.wheelBrand()`                    | Oz                                                                                                 |
 | Wine      | `faker.wine.wineWinery()`                     | Louis Roderer                                                                                      |
 | Word      | `faker.word.adjective()`                      | adorable                                                                                           |
->>>>>>> d9a72e05
 
 ### Templates
 
