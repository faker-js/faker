--- conflicted
+++ resolved
@@ -109,15 +109,9 @@
 | Location | ⚠️ `faker.location.city()`                    | Lake Raoulfort                                                                                     |
 | Lorem    | `faker.lorem.paragraph()`                     | Porro nulla id vero perspiciatis nulla nihil. ...                                                  |
 | Music    | `faker.music.genre()`                         | R&B                                                                                                |
-<<<<<<< HEAD
 | Number   | `faker.number.int({ min: 10, max: 100 })`     | 57                                                                                                 |
 | Person   | ⚠️ `faker.person.firstName()`                 | Cameron                                                                                            |
 | Phone    | ⚠️ `faker.phone.number()`                     | +1 291-299-0192                                                                                    |
-| Random   | `faker.random.locale()`                       | fr_CA                                                                                              |
-=======
-| Person   | `faker.person.firstName()`                    | Cameron                                                                                            |
-| Phone    | `faker.phone.phoneNumber()`                   | +1 291-299-0192                                                                                    |
->>>>>>> d3cea0e0
 | Science  | `faker.science.unit()`                        | `{ name: 'meter', symbol: 'm' }`                                                                   |
 | String   | `faker.string.alphanumeric(5)`                | 3e5V7                                                                                              |
 | System   | `faker.system.directoryPath()`                | /root                                                                                              |
@@ -156,6 +150,8 @@
 const { fakerDE: faker } = require('@faker-js/faker');
 ```
 
+⚠️ The imports and the `Faker` constructor were refactored recently, please make sure you use the correct documentation version.
+
 See our documentation for a list of [provided languages](https://fakerjs.dev/guide/localization.html#available-locales).
 
 Please note: Not every locale provides data for every module. In our pre-made faker instances,
@@ -170,6 +166,8 @@
 });
 ```
 
+⚠️ The imports and the `Faker` constructor were refactored recently, please make sure you use the correct documentation version.
+
 ## ⚙️ Setting a randomness seed
 
 If you want consistent results, you can set your own seed:
