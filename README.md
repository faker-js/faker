
<div align="center">
  <img src="./docs/public/logo.svg" width="200"/>
  <h1>Faker</h1>
  <p>Generate massive amounts of fake (but realistic) data for testing and development.</p>
  
  [![Chat on Discord](https://img.shields.io/discord/929487054990110771)](https://discord.com/invite/4qDjAmDj4P)
  [![Continuous Integration](https://github.com/faker-js/faker/actions/workflows/ci.yml/badge.svg)](https://github.com/faker-js/faker/actions/workflows/ci.yml)

</div>

## Installation

Please replace your `faker` dependency with `@faker-js/faker`. This is the official, stable fork of Faker.

```shell
npm install @faker-js/faker --save-dev
```

or yarn

```shell
yarn add @faker-js/faker -D
```

or pnpm

```shell
pnpm install @faker-js/faker -D
```

### Browser

```html
<script src="faker.js" type="text/javascript"></script>
<script>
  const randomName = faker.name.findName(); // Caitlyn Kerluke
  const randomEmail = faker.internet.email(); // Rusty@arne.info
  const randomCard = faker.helpers.createCard(); // random contact card containing many properties
</script>
```

### Node.js

```js
const faker = require('@faker-js/faker');
const randomName = faker.name.findName(); // Rowan Nikolaus
const randomEmail = faker.internet.email(); // Kassandra.Haley@erich.biz
const randomCard = faker.helpers.createCard(); // random contact card containing many properties
```

### Typescript Support

<<<<<<< HEAD
### API Methods

Faker provides many useful utility functions.

- faker.address

  | API                 | Description                     |
  | ------------------- | ------------------------------- |
  | zipCode             | Get fake zip code               |
  | zipCodeByState      | Get fake zip code by state      |
  | city                | Get fake city                   |
  | cityPrefix          | Get fake city prefix            |
  | citySuffix          | Get fake city suffix            |
  | cityName            | Get fake city name              |
  | streetName          | Get fake street name            |
  | streetAddress       | Get fake street address         |
  | streetSuffix        | Get fake street suffix          |
  | streetPrefix        | Get fake street prefix          |
  | secondaryAddress    | Get fake secondary address      |
  | county              | Get fake county                 |
  | country             | Get fake country                |
  | countryCode         | Get fake country code           |
  | state               | Get fake state                  |
  | stateAbbr           | Get fake state abbreviation     |
  | latitude            | Get fake latitude               |
  | longitude           | Get fake longitude              |
  | direction           | Get fake direction              |
  | cardinalDirection   | Get fake cardinal direction     |
  | ordinalDirection    | Get fake ordinal direction      |
  | nearbyGPSCoordinate | Get fake near by gps coordinate |
  | timeZone            | Get fake timezone               |

- faker.animal

  | API        | Description              |
  | ---------- | ------------------------ |
  | dog        | Get fake dog type        |
  | cat        | Get fake cat type        |
  | snake      | Get fake snake type      |
  | bear       | Get fake bear type       |
  | lion       | Get fake lion type       |
  | cetacean   | Get fake cetacean type   |
  | horse      | Get fake horse type      |
  | bird       | Get fake bird type       |
  | cow        | Get fake cow type        |
  | fish       | Get fake fish type       |
  | crocodilia | Get fake crocodilia type |
  | insect     | Get fake insect type     |
  | rabbit     | Get fake rabbit type     |

- faker.commerce

  | API                | Description                    |
  | ------------------ | ------------------------------ |
  | color              | Get fake color name            |
  | department         | Get fake department name       |
  | productName        | Get fake product name          |
  | price              | Get fake price count           |
  | productAdjective   | Get fake product adjective     |
  | productMaterial    | Get fake product material data |
  | product            | Get fake product name          |
  | productDescription | Get fake product description   |

- faker.company

  | API                   | Description                          |
  | --------------------- | ------------------------------------ |
  | suffixes              | Get fake company suffixes            |
  | companyName           | Get fake company name                |
  | companySuffix         | Get fake company suffix              |
  | bs                    | Get fake company business services   |
  | catchPhraseAdjective  | Get fake product adjective           |
  | catchPhraseDescriptor | Get fake product material data       |
  | catchPhraseNoun       | Get fake product name                |
  | bsAdjective           | Get fake business services adjective |
  | bsBuzz                | Get fake business services buzz      |
  | bsNoun                | Get fake business services noun      |

- faker.database

  | API       | Description                       |
  | --------- | --------------------------------- |
  | column    | Get fake database column name     |
  | type      | Get fake database column datatype |
  | collation | Get fake database collation       |
  | engine    | Get fake database engine          |

- faker.datatype

  | API         | Description                        |
  | ----------- | ---------------------------------- |
  | number      | Generates a random number          |
  | float       | Generates a random floating number |
  | datetime    | Generates a random datetime        |
  | string      | Generates a random string          |
  | uuid        | Generates a valid uuid             |
  | boolean     | Generates a boolean                |
  | hexaDecimal | Generates a hexadecimal            |
  | json        | Generates a valid json object      |
  | array       | Generates an array                 |

- faker.date

  | API      | Description                                                                            |
  | -------- | -------------------------------------------------------------------------------------- |
  | past     | Get a date `N` years into the past                                                     |
  | future   | Get a date `N` years into the future                                                   |
  | between  | Get a random date between the dates given                                              |
  | betweens | Get an array of 3 dates ( by default ) of sorted randoms dates between the dates given |
  | recent   | Get a date `N` days from the recent past                                               |
  | soon     | Get a date `N` days into the future                                                    |
  | month    | Generates a random value of date month                                                 |
  | weekday  | Generates a random value of date weekday                                               |

- faker.fake

- faker.finance

  | API                    | Description                                       |
  | ---------------------- | ------------------------------------------------- |
  | account                | Generates a random finance account                |
  | accountName            | Generates a random finance account name           |
  | routingNumber          | Generates a random finance routing number         |
  | mask                   | Generates a random finance mask template          |
  | amount                 | Generates a random amount of transaction          |
  | transactionType        | Generates a random transaction type               |
  | currencyCode           | Generates a random currency code                  |
  | currencyName           | Generates a random currency name                  |
  | currencySymbol         | Generates a random currency symbol                |
  | bitcoinAddress         | Generates a random bitcoin address                |
  | litecoinAddress        | Generates a random litecoin address               |
  | creditCardNumber       | Generates a random credit card number             |
  | creditCardCVV          | Generates a random credit card CVV                |
  | ethereumAddress        | Generates a random ethereum address (ETH address) |
  | iban                   | Generates a random IBAN                           |
  | bic                    | Generates a random BIC                            |
  | transactionDescription | Generates a random transaction description        |

- faker.git

  | API           | Description                                                      |
  | ------------- | ---------------------------------------------------------------- |
  | branch        | Generates a random branch with hacker noun and verb              |
  | commitEntry   | Generates a random commit entry with git commit message and sha  |
  | commitMessage | Generates a random commit message with hacker noun, adj and verb |
  | commitSha     | Generates a random commit SHA                                    |
  | shortSha      | Generates a random short SHA                                     |

- faker.hacker

  | API          | Description                            |
  | ------------ | -------------------------------------- |
  | abbreviation | Generates a random hacker abbreviation |
  | adjective    | Generates a random hacker adjective    |
  | noun         | Generates a random hacker noun         |
  | verb         | Generates a random hacker noun         |
  | ingverb      | Generates a random hacker ingverb      |
  | phrase       | Generates a random hacker phrase       |

- faker.helpers

  | API                                                          | Description                                                                                                     |
  | ------------------------------------------------------------ | --------------------------------------------------------------------------------------------------------------- |
  | randomize                                                    | Get a random element from an array                                                                              |
  | slugify                                                      | Removes unwanted characters from URI string                                                                     |
  | replaceSymbolWithNumber                                      | Parses string for a symbol and replace it with a random number from 1-10                                        |
  | replaceSymbols                                               | Parses string for symbols (numbers or letters) and replaces them appropriately (# will be replaced with number, ? with letter and \* will be replaced with number or letter) |
  | replaceCreditCardSymbols                                     | Replace symbols in a credit card schems including Luhn checksum                                                 |
  | repeatString                                                 | String repeat helper, alternative to String.prototype.repeat                                   |
  | shuffle                                                      | Takes an array and randomizes it in place then returns it uses the modern version of the Fisher–Yates algorithm |
  | mustache                                                     | Generates a string with mustache {{ }}                                                                          |
  | createCard                                                   | Generates a human card                                                                                          |
  | contextualCard                                               | Generates a human contextual card                                                                               |
  | userCard                                                     | Generates a website user card                                                                                   |
  | createTransaction                                            | Generates a transaction                                                                                         |

- faker.image

  | API         | Description                                    |
  | ----------- | ---------------------------------------------- |
  | image       | Generates a random image                       |
  | avatar      | Generates a random avatar                      |
  | imageUrl    | Generates a random image url                   |
  | abstract    | Generates a random abstract image              |
  | animals     | Generates a random animals image               |
  | business    | Generates a random business image              |
  | cats        | Generates a random cats image                  |
  | city        | Generates a random city image                  |
  | food        | Generates a random food image                  |
  | nightlife   | Generates a random nightlife image             |
  | fashion     | Generates a random fashion image               |
  | people      | Generates a random people image                |
  | nature      | Generates a random nature image                |
  | sports      | Generates a random sports image                |
  | technics    | Generates a random technics image              |
  | transport   | Generates a random transport image             |
  | dataUri     | Generates a random data uri                    |
  | lorempixel  | Generates a random image url from lorempixel   |
  | unsplash    | Generates a random image url from unsplash     |
  | lorempicsum | Generates a random image url from lorem picsum |

- faker.internet

  | API          | Description                                          |
  | ------------ | ---------------------------------------------------- |
  | avatar       | Generates a random avatar                            |
  | email        | Generates a random email                             |
  | exampleEmail | Generates a random example email                     |
  | userName     | Generates a random user name                         |
  | protocol     | Generates a random internet protocol (http or https) |
  | httpMethod   | Generates a random http method                       |
  | url          | Generates a random url                               |
  | domainName   | Generates a random domain name                       |
  | domainSuffix | Generates a random domain suffix                     |
  | domainWord   | Generates a random domain word                       |
  | ip           | Generates a random ip                                |
  | ipv6         | Generates a random ipv6                              |
  | port         | Generates a random port number                       |
  | userAgent    | Generates a random user agent                        |
  | color        | Generates a random hexadecimal color                 |
  | mac          | Generates a random mac address                       |
  | password     | Generates a random password                          |

- faker.lorem

  | API        | Description                         |
  | ---------- | ----------------------------------- |
  | word       | Generates a random lorem word       |
  | words      | Generates a random lorem words      |
  | sentence   | Generates a random lorem sentence   |
  | slug       | Generates a random lorem slug       |
  | sentences  | Generates a random lorem sentences  |
  | paragraph  | Generates a random lorem paragraph  |
  | paragraphs | Generates a random lorem paragraphs |
  | text       | Generates a random lorem text       |
  | lines      | Generates a random lorem lines      |

- faker.mersenne

  | API        | Description                                    |
  | ---------- | ---------------------------------------------- |
  | rand       | Generates a random mersenne rand               |
  | seed       | Generates a random mersenne seed               |
  | seed_array | Generates a random datetime seed init by array |

- faker.music

  | API   | Description                    |
  | ----- | ------------------------------ |
  | genre | Generates a random music genre |

- faker.name

  | API           | Description                                                                           |
  | ------------- | ------------------------------------------------------------------------------------- |
  | firstName     | Generates a random human first name                                                   |
  | lastName      | Generates a random human last name                                                    |
  | middleName    | Generates a random human middle name                                                  |
  | findName      | Generates a random human first name and last name                                     |
  | jobTitle      | Generates a random human job title, combination of jobDescriptor, jobArea and jobType |
  | gender        | Generates a random gender                                                             |
  | prefix        | Generates a random locale with gender specific name prefix                            |
  | suffix        | Generates a random locale with gender specific name suffix                            |
  | title         | Generates a random human title                                                        |
  | jobDescriptor | Generates a random human job descriptor                                               |
  | jobArea       | Generates a random human job area                                                     |
  | jobType       | Generates a random human job type                                                     |

- faker.phone

  | API               | Description                                                         |
  | ----------------- | ------------------------------------------------------------------- |
  | phoneNumber       | Generates a random phone number                                     |
  | phoneNumberFormat | Generates a random phone number with requested format (Array index) |
  | phoneFormats      | Generates a random phone number format                              |

- faker.system

  | API            | Description                                                 |
  | -------------- | ----------------------------------------------------------- |
  | fileName       | Generates a random filenames without system path separators |
  | commonFileName | Generates a random filenames without system path separators |
  | mimeType       | Generates a random mimetypes                                |
  | commonFileType | Generates a random commonly used file type                  |
  | commonFileExt  | Generates a random commonly used file extension             |
  | fileType       | Get any file type available as mime-type                    |
  | fileExt        | Generates a random file extension                           |
  | directoryPath  | Generates a random directory path                           |
  | filePath       | Generates a random unix fs file full path                   |
  | semver         | Generate semantic version                                   |

- faker.time

  | API    | Description                              |
  | ------ | ---------------------------------------- |
  | recent | Get recent timestamp in Unix time format |

- faker.unique

- faker.vehicle

  | API          | Description                                  |
  | ------------ | -------------------------------------------- |
  | vehicle      | Generates a random vehicle name              |
  | manufacturer | Generates a random vehicle manufacturer name |
  | model        | Generates a random vehicle model name        |
  | type         | Generates a random vehicle type              |
  | fuel         | Generates a random vehicle fuel type         |
  | vin          | Generates a random vehicle vin number        |
  | color        | Generates a random vehicle color             |
  | vrm          | Generates a random vehicle vrm               |
  | bicycle      | Generates a random bicycle type              |

### Faker.fake()

Faker contains a super useful generator method `Faker.fake` for combining faker API methods using a mustache string format.

**Example:**
=======
Types are available via the `@types/faker` package. You must manually link them using a `*.d.ts` file, like so:
>>>>>>> 80e8b3d4

```typescript
// faker.d.ts
declare module '@faker-js/faker' {
  import faker from 'faker';
  export default faker;
}
```

## API

An in-depth overview of the API methods is available in the documentation. The API covers the following modules:
| Module   	| Example                        	| Output                                                                                                                                                                                                    	|
|----------	|--------------------------------	|-----------------------------------------------------------------------------------------------------------------------------------------------------------------------------------------------------------	|
| Address  	| `faker.address.city()`         	| Lake Raoulfort                                                                                                                                                                                            	|
| Animal   	| `faker.animal.type()`          	| Dog, cat, snake, bear, lion, etc.                                                                                                                                                                         	|
| Commerce 	| `faker.commerce.product()`     	| Polo t-shirt                                                                                                                                                                                              	|
| Company  	| `faker.company.companyName()`   | Zboncak and Sons                                                                                                                                                                                          	|
| Database 	| `faker.database.engine()`      	| MyISAM                                                                                                                                                                                                    	|
| Datatype 	| `faker.datatype.uuid()`        	| 1oijf8-3iuhiu-21jddj-1092jf                                                                                                                                                                               	|
| Date     	| `faker.date.past()`            	| Sat Oct 20 2018 04:19:38 GMT-0700 (Pacific Daylight Time)                                                                                                                                                 	|
| Finance  	| `faker.finance.amount()`       	| ¥23400 (After setting locale)                                                                                                                                                                             	|
| Git      	| `faker.git.commitMessage()`    	| feat: add products list page                                                                                                                                                                              	|
| Hacker   	| `faker.hacker.phrase()`        	| Try to reboot the SQL bus, maybe it will bypass the virtual application!                                                                                                                                  	|
| Helpers  	| `faker.helpers.userCard()`     	| `{  avatar: ‘...’, email: ‘{ first }{ last }{ number }@{domain}’, first: '...' }`<br/><br/>All of the values are self-consistent (e.g. same first + last name in the email, too) 	|
| Image    	| `faker.image.avatar()`         	| `https://s3.amazonaws.com/uifaces/faces/twitter/martip07/128.jpg` <img src=“https://s3.amazonaws.com/uifaces/faces/twitter/martip07/128.jpg” width=“64”/>                                                 	|
| Internet 	| `faker.internet.color()`       	| #630c7b                                                                                                                                                                                                   	|
| Lorem    	| `faker.lorem.paragraph()`      	| Word, words, sentences, slug (lorem-ipsum), paragraph(s), text, lines                                                                                                                                     	|
| Music    	| `faker.music.genre()`          	| R&B                                                                                                                                                                                                       	|
| Name     	| `faker.name.firstName()`       	| Cameron                                                                                                                                                                                                   	|
| Phone    	| `faker.phone.phoneNumber()`    	| +1 291-299-0192                                                                                                                                                                                           	|
| System   	| `faker.system.directoryPath()` 	| C:\Documents\Newsletters\                                                                                                                                                                                 	|
| Vehicle  	| `faker.vehicle.vehicle()`      	| 2011 Dodge Caravan                                                                                                                                                                                        	|

### Localization

Faker has support for multiple locales.

The default language locale is set to English.

Setting a new locale is simple:

```js
// sets locale to de
faker.locale = 'de';
```

**List of locales:** az, ar, cz, de, de_AT, de_CH, en, en_AU, en_AU_ocker, en_BORK, en_CA, en_GB, en_IE, en_IND, en_US, en_ZA, es, es_MX, fa, fi, fr, fr_CA, fr_CH, ge, hy, hr, id_ID, it, ja, ko, nb_NO, ne, nl, nl_BE, pl, pt_BR, pt_PT, ro, ru, sk, sv, tr, uk, vi, zh_CN, zh_TW

### Individual Localization Packages

Faker supports incremental loading of locales.

```js
// loads only de locale
const faker = require('@faker-js/faker/locale/de');
```

## Setting a randomness seed

If you want consistent results, you can set your own seed:

```js
faker.seed(123);

const firstRandom = faker.datatype.number();

// Setting the seed again resets the sequence.
faker.seed(123);

const secondRandom = faker.datatype.number();

console.log(firstRandom === secondRandom);
```

## Contributing

### Building Faker

Faker uses [gulp](http://gulpjs.com/) to automate its build process. Each build operation is a separate task which can be run independently.

### Browser Bundle

```shell
npm run browser
```

### Testing

```shell
npm install
npm run test
```

You can view a code coverage report generated in coverage/lcov-report/index.html.

### Developing the docs

```shell
# build the Faker library for the browser
# it's used inside of certain routes
npm run browser

npm run docs:dev
```

### Building and serving the docs statically

```shell
# build the Faker library for the browser
# it's used inside of certain routes
npm run browser

npm run docs:build # Output docs to /dist
npm run docs:serve # Serve docs from /dist
```

### Deploying Documentation

The website is kindly hosted for free by the Netlify team under their Open Source plan. See the netlify.toml for configuration.

### Building JSDocs

[JSDOC](https://jsdoc.app/) v3 HTML API documentation

```shell
npm run jsdoc
```

## What happened to the original faker.js?
Read the [team update](https://fakerjs.dev/update.html) (January 14th, 2022).<|MERGE_RESOLUTION|>--- conflicted
+++ resolved
@@ -51,7 +51,42 @@
 
 ### Typescript Support
 
-<<<<<<< HEAD
+Types are available via the `@types/faker` package. You must manually link them using a `*.d.ts` file, like so:
+
+```typescript
+// faker.d.ts
+declare module '@faker-js/faker' {
+  import faker from 'faker';
+  export default faker;
+}
+```
+
+## API
+
+An in-depth overview of the API methods is available in the documentation. The API covers the following modules:
+
+| Module   	| Example                        	| Output                                                                                                                                                                                                    	|
+|----------	|--------------------------------	|-----------------------------------------------------------------------------------------------------------------------------------------------------------------------------------------------------------	|
+| Address  	| `faker.address.city()`         	| Lake Raoulfort                                                                                                                                                                                            	|
+| Animal   	| `faker.animal.type()`          	| Dog, cat, snake, bear, lion, etc.                                                                                                                                                                         	|
+| Commerce 	| `faker.commerce.product()`     	| Polo t-shirt                                                                                                                                                                                              	|
+| Company  	| `faker.company.companyName()`   | Zboncak and Sons                                                                                                                                                                                          	|
+| Database 	| `faker.database.engine()`      	| MyISAM                                                                                                                                                                                                    	|
+| Datatype 	| `faker.datatype.uuid()`        	| 1oijf8-3iuhiu-21jddj-1092jf                                                                                                                                                                               	|
+| Date     	| `faker.date.past()`            	| Sat Oct 20 2018 04:19:38 GMT-0700 (Pacific Daylight Time)                                                                                                                                                 	|
+| Finance  	| `faker.finance.amount()`       	| ¥23400 (After setting locale)                                                                                                                                                                             	|
+| Git      	| `faker.git.commitMessage()`    	| feat: add products list page                                                                                                                                                                              	|
+| Hacker   	| `faker.hacker.phrase()`        	| Try to reboot the SQL bus, maybe it will bypass the virtual application!                                                                                                                                  	|
+| Helpers  	| `faker.helpers.userCard()`     	| `{  avatar: ‘...’, email: ‘{ first }{ last }{ number }@{domain}’, first: '...' }`<br/><br/>All of the values are self-consistent (e.g. same first + last name in the email, too) 	|
+| Image    	| `faker.image.avatar()`         	| `https://s3.amazonaws.com/uifaces/faces/twitter/martip07/128.jpg` <img src=“https://s3.amazonaws.com/uifaces/faces/twitter/martip07/128.jpg” width=“64”/>                                                 	|
+| Internet 	| `faker.internet.color()`       	| #630c7b                                                                                                                                                                                                   	|
+| Lorem    	| `faker.lorem.paragraph()`      	| Word, words, sentences, slug (lorem-ipsum), paragraph(s), text, lines                                                                                                                                     	|
+| Music    	| `faker.music.genre()`          	| R&B                                                                                                                                                                                                       	|
+| Name     	| `faker.name.firstName()`       	| Cameron                                                                                                                                                                                                   	|
+| Phone    	| `faker.phone.phoneNumber()`    	| +1 291-299-0192                                                                                                                                                                                           	|
+| System   	| `faker.system.directoryPath()` 	| C:\Documents\Newsletters\                                                                                                                                                                                 	|
+| Vehicle  	| `faker.vehicle.vehicle()`      	| 2011 Dodge Caravan  
+
 ### API Methods
 
 Faker provides many useful utility functions.
@@ -367,47 +402,9 @@
 
 ### Faker.fake()
 
-Faker contains a super useful generator method `Faker.fake` for combining faker API methods using a mustache string format.
-
-**Example:**
-=======
-Types are available via the `@types/faker` package. You must manually link them using a `*.d.ts` file, like so:
->>>>>>> 80e8b3d4
-
-```typescript
-// faker.d.ts
-declare module '@faker-js/faker' {
-  import faker from 'faker';
-  export default faker;
-}
-```
-
-## API
-
-An in-depth overview of the API methods is available in the documentation. The API covers the following modules:
-| Module   	| Example                        	| Output                                                                                                                                                                                                    	|
-|----------	|--------------------------------	|-----------------------------------------------------------------------------------------------------------------------------------------------------------------------------------------------------------	|
-| Address  	| `faker.address.city()`         	| Lake Raoulfort                                                                                                                                                                                            	|
-| Animal   	| `faker.animal.type()`          	| Dog, cat, snake, bear, lion, etc.                                                                                                                                                                         	|
-| Commerce 	| `faker.commerce.product()`     	| Polo t-shirt                                                                                                                                                                                              	|
-| Company  	| `faker.company.companyName()`   | Zboncak and Sons                                                                                                                                                                                          	|
-| Database 	| `faker.database.engine()`      	| MyISAM                                                                                                                                                                                                    	|
-| Datatype 	| `faker.datatype.uuid()`        	| 1oijf8-3iuhiu-21jddj-1092jf                                                                                                                                                                               	|
-| Date     	| `faker.date.past()`            	| Sat Oct 20 2018 04:19:38 GMT-0700 (Pacific Daylight Time)                                                                                                                                                 	|
-| Finance  	| `faker.finance.amount()`       	| ¥23400 (After setting locale)                                                                                                                                                                             	|
-| Git      	| `faker.git.commitMessage()`    	| feat: add products list page                                                                                                                                                                              	|
-| Hacker   	| `faker.hacker.phrase()`        	| Try to reboot the SQL bus, maybe it will bypass the virtual application!                                                                                                                                  	|
-| Helpers  	| `faker.helpers.userCard()`     	| `{  avatar: ‘...’, email: ‘{ first }{ last }{ number }@{domain}’, first: '...' }`<br/><br/>All of the values are self-consistent (e.g. same first + last name in the email, too) 	|
-| Image    	| `faker.image.avatar()`         	| `https://s3.amazonaws.com/uifaces/faces/twitter/martip07/128.jpg` <img src=“https://s3.amazonaws.com/uifaces/faces/twitter/martip07/128.jpg” width=“64”/>                                                 	|
-| Internet 	| `faker.internet.color()`       	| #630c7b                                                                                                                                                                                                   	|
-| Lorem    	| `faker.lorem.paragraph()`      	| Word, words, sentences, slug (lorem-ipsum), paragraph(s), text, lines                                                                                                                                     	|
-| Music    	| `faker.music.genre()`          	| R&B                                                                                                                                                                                                       	|
-| Name     	| `faker.name.firstName()`       	| Cameron                                                                                                                                                                                                   	|
-| Phone    	| `faker.phone.phoneNumber()`    	| +1 291-299-0192                                                                                                                                                                                           	|
-| System   	| `faker.system.directoryPath()` 	| C:\Documents\Newsletters\                                                                                                                                                                                 	|
-| Vehicle  	| `faker.vehicle.vehicle()`      	| 2011 Dodge Caravan                                                                                                                                                                                        	|
-
-### Localization
+Faker contains a super useful generator method `Faker.fake` for combining faker API methods using a mustache string format.                                                                                                                                                                                      	|
+
+## Localization
 
 Faker has support for multiple locales.
 
