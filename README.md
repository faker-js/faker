--- conflicted
+++ resolved
@@ -86,7 +86,8 @@
 | Music    | `faker.music.genre()`                         | R&B                                                                                                |
 | Name     | `faker.name.firstName()`                      | Cameron                                                                                            |
 | Phone    | `faker.phone.phoneNumber()`                   | +1 291-299-0192                                                                                    |
-| Random   | `faker.random.locale()`                       | fr_CA                                                                                              |
+| Random   | `faker.random.locale()`                       | fr_CA
+| Science  | `faker.science.unit()`                        | { name: 'meter', symbol: 'm' }
 | System   | `faker.system.directoryPath()`                | /root                                                                                              |
 | Vehicle  | `faker.vehicle.vehicle()`                     | Lamborghini Camry                                                                                  |
 | Word     | `faker.word.adjective()`                      | adorable                                                                                           |
@@ -96,51 +97,6 @@
 Faker contains a generator method `faker.fake` for combining faker API methods using a mustache string format.
 
 ```ts
-<<<<<<< HEAD
-// faker.d.ts
-declare module '@faker-js/faker' {
-  import faker from 'faker';
-  export default faker;
-}
-```
-
-## API
-
-An in-depth overview of the API methods is available in the [documentation](https://fakerjs.dev/guide/). The API covers the following modules:
-
-| Module   | Example                                       | Output                                                                                                                                                                                                                  |
-| -------- | --------------------------------------------- | ----------------------------------------------------------------------------------------------------------------------------------------------------------------------------------------------------------------------- |
-| Address  | `faker.address.city()`                        | Lake Raoulfort                                                                                                                                                                                                          |
-| Animal   | `faker.animal.type()`                         | Dog, cat, snake, bear, lion, etc.                                                                                                                                                                                       |
-| Commerce | `faker.commerce.product()`                    | Polo t-shirt                                                                                                                                                                                                            |
-| Company  | `faker.company.companyName()`                 | Zboncak and Sons                                                                                                                                                                                                        |
-| Database | `faker.database.engine()`                     | MyISAM                                                                                                                                                                                                                  |
-| Datatype | `faker.datatype.uuid()`                       | 7b16dd12-935e-4acc-8381-b1e457bf0176                                                                                                                                                                                    |
-| Date     | `faker.date.past()`                           | Sat Oct 20 2018 04:19:38 GMT-0700 (Pacific Daylight Time)                                                                                                                                                               |
-| Finance  | `faker.finance.amount()`                      | ¥23400 (After setting locale)                                                                                                                                                                                           |
-| Git      | `faker.git.commitMessage()`                   | feat: add products list page                                                                                                                                                                                            |
-| Hacker   | `faker.hacker.phrase()`                       | Try to reboot the SQL bus, maybe it will bypass the virtual application!                                                                                                                                                |
-| Helpers  | `faker.helpers.arrayElement(['a', 'b', 'c'])` | `'b'`                                                                                                                                                                                                                   |
-| Image    | `faker.image.avatar()`                        | `https://cloudflare-ipfs.com/ipfs/Qmd3W5DuhgHirLHGVixi6V76LhCkZUz6pnFt5AJBiyvHye/avatar/233.jpg` <img src="https://cloudflare-ipfs.com/ipfs/Qmd3W5DuhgHirLHGVixi6V76LhCkZUz6pnFt5AJBiyvHye/avatar/233.jpg" width="64"/> |
-| Internet | `faker.internet.color()`                      | #630c7b                                                                                                                                                                                                                 |
-| Lorem    | `faker.lorem.paragraph()`                     | Word, words, sentences, slug (lorem-ipsum), paragraph(s), text, lines                                                                                                                                                   |
-| Music    | `faker.music.genre()`                         | R&B                                                                                                                                                                                                                     |
-| Name     | `faker.name.firstName()`                      | Cameron                                                                                                                                                                                                                 |
-| Phone    | `faker.phone.phoneNumber()`                   | +1 291-299-0192                                                                                                                                                                                                         |
-| Random   | `faker.random.locale()`                       | fr_CA                                                                                                                                                                                                                   |
-| Science  | `faker.science.unit()`                        | { name: 'meter', symbol: 'm' }                                                                                                                                                                                          |
-| System   | `faker.system.directoryPath()`                | C:\Documents\Newsletters\                                                                                                                                                                                               |
-| Vehicle  | `faker.vehicle.vehicle()`                     | 2011 Dodge Caravan                                                                                                                                                                                                      |
-
-### faker.fake()
-
-Faker contains a super useful generator method `faker.fake` for combining faker API methods using a mustache string format.
-
-**Example:**
-
-```js
-=======
->>>>>>> 38805db2
 console.log(
   faker.fake('Hello {{name.prefix}} {{name.lastName}}, how are you today?')
 );
