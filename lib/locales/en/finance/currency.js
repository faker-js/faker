module["exports"] = {
  "UAE Dirham": {
    "code": "AED",
    "symbol": ""
  },
  "Afghani": {
    "code": "AFN",
    "symbol": "؋"
  },
  "Lek": {
    "code": "ALL",
    "symbol": "Lek"
  },
  "Armenian Dram": {
    "code": "AMD",
    "symbol": ""
  },
  "Netherlands Antillian Guilder": {
    "code": "ANG",
    "symbol": "ƒ"
  },
  "Kwanza": {
    "code": "AOA",
    "symbol": ""
  },
  "Argentine Peso": {
    "code": "ARS",
    "symbol": "$"
  },
  "Australian Dollar": {
    "code": "AUD",
    "symbol": "$"
  },
  "Aruban Guilder": {
    "code": "AWG",
    "symbol": "ƒ"
  },
  "Azerbaijanian Manat": {
    "code": "AZN",
    "symbol": "ман"
  },
  "Convertible Marks": {
    "code": "BAM",
    "symbol": "KM"
  },
  "Barbados Dollar": {
    "code": "BBD",
    "symbol": "$"
  },
  "Taka": {
    "code": "BDT",
    "symbol": ""
  },
  "Bulgarian Lev": {
    "code": "BGN",
    "symbol": "лв"
  },
  "Bahraini Dinar": {
    "code": "BHD",
    "symbol": ""
  },
  "Burundi Franc": {
    "code": "BIF",
    "symbol": ""
  },
  "Bermudian Dollar (customarily known as Bermuda Dollar)": {
    "code": "BMD",
    "symbol": "$"
  },
  "Brunei Dollar": {
    "code": "BND",
    "symbol": "$"
  },
<<<<<<< HEAD
  "Boliviano boliviano": {
    "code": "BOB",
    "symbol": "Bs"
=======
  "Boliviano": {
    "code": "BOB",
    "symbol": "$b"
  },
  "Mvdol": {
    "code": "BOV",
    "symbol": "$b"
>>>>>>> 1fff1c12
  },
  "Brazilian Real": {
    "code": "BRL",
    "symbol": "R$"
  },
  "Bahamian Dollar": {
    "code": "BSD",
    "symbol": "$"
  },
  "Pula": {
    "code": "BWP",
    "symbol": "P"
  },
  "Belarussian Ruble": {
    "code": "BYR",
    "symbol": "p."
  },
  "Belize Dollar": {
    "code": "BZD",
    "symbol": "BZ$"
  },
  "Canadian Dollar": {
    "code": "CAD",
    "symbol": "$"
  },
  "Congolese Franc": {
    "code": "CDF",
    "symbol": ""
  },
  "Swiss Franc": {
    "code": "CHF",
    "symbol": "CHF"
  },
  "Chilean Peso": {
    "code": "CLP",
<<<<<<< HEAD
=======
    "symbol": "$"
  },
  "Unidades de fomento": {
    "code": "CLF",
>>>>>>> 1fff1c12
    "symbol": "$"
  },
  "Yuan Renminbi": {
    "code": "CNY",
    "symbol": "¥"
  },
  "Colombian Peso": {
    "code": "COP",
<<<<<<< HEAD
=======
    "symbol": "$"
  },
  "Unidad de Valor Real": {
    "code": "COU",
>>>>>>> 1fff1c12
    "symbol": "$"
  },
  "Costa Rican Colon": {
    "code": "CRC",
    "symbol": "₡"
  },
  "Cuban Peso": {
    "code": "CUP",
<<<<<<< HEAD
=======
    "symbol": "₱"
  },
   "Peso Convertible": {
    "code": "CUC",
>>>>>>> 1fff1c12
    "symbol": "₱"
  },
  "Cuban Peso Convertible": {
    "code": "CUC",
    "symbol": "$"
  },
  "Cape Verde Escudo": {
    "code": "CVE",
    "symbol": ""
  },
  "Czech Koruna": {
    "code": "CZK",
    "symbol": "Kč"
  },
  "Djibouti Franc": {
    "code": "DJF",
    "symbol": ""
  },
  "Danish Krone": {
    "code": "DKK",
    "symbol": "kr"
  },
  "Dominican Peso": {
    "code": "DOP",
    "symbol": "RD$"
  },
  "Algerian Dinar": {
    "code": "DZD",
    "symbol": ""
  },
  "Kroon": {
    "code": "EEK",
    "symbol": ""
  },
  "Egyptian Pound": {
    "code": "EGP",
    "symbol": "£"
  },
  "Nakfa": {
    "code": "ERN",
    "symbol": ""
  },
  "Ethiopian Birr": {
    "code": "ETB",
    "symbol": ""
  },
  "Euro": {
    "code": "EUR",
    "symbol": "€"
  },
  "Fiji Dollar": {
    "code": "FJD",
    "symbol": "$"
  },
  "Falkland Islands Pound": {
    "code": "FKP",
    "symbol": "£"
  },
  "Pound Sterling": {
    "code": "GBP",
    "symbol": "£"
  },
  "Lari": {
    "code": "GEL",
    "symbol": ""
  },
  "Cedi": {
    "code": "GHS",
    "symbol": ""
  },
  "Gibraltar Pound": {
    "code": "GIP",
    "symbol": "£"
  },
  "Dalasi": {
    "code": "GMD",
    "symbol": ""
  },
  "Guinea Franc": {
    "code": "GNF",
    "symbol": ""
  },
  "Quetzal": {
    "code": "GTQ",
    "symbol": "Q"
  },
  "Guyana Dollar": {
    "code": "GYD",
    "symbol": "$"
  },
  "Hong Kong Dollar": {
    "code": "HKD",
    "symbol": "$"
  },
  "Lempira": {
    "code": "HNL",
    "symbol": "L"
  },
  "Croatian Kuna": {
    "code": "HRK",
    "symbol": "kn"
  },
  "Gourde": {
    "code": "HTG",
    "symbol": ""
  },
  "Forint": {
    "code": "HUF",
    "symbol": "Ft"
  },
  "Rupiah": {
    "code": "IDR",
    "symbol": "Rp"
  },
  "New Israeli Sheqel": {
    "code": "ILS",
    "symbol": "₪"
  },
  "Indian Rupee": {
    "code": "INR",
    "symbol": ""
  },
<<<<<<< HEAD
  "Bhutanese Ngultrum": {
    "code": "BTN",
    "symbol": "Nu"
  },
  "Indian Rupee": {
    "code": "INR",
    "symbol": "₹"
=======
   "Ngultrum": {
    "code": "BTN",
    "symbol": ""
>>>>>>> 1fff1c12
  },
  "Iraqi Dinar": {
    "code": "IQD",
    "symbol": ""
  },
  "Iranian Rial": {
    "code": "IRR",
    "symbol": "﷼"
  },
  "Iceland Krona": {
    "code": "ISK",
    "symbol": "kr"
  },
  "Jamaican Dollar": {
    "code": "JMD",
    "symbol": "J$"
  },
  "Jordanian Dinar": {
    "code": "JOD",
    "symbol": ""
  },
  "Yen": {
    "code": "JPY",
    "symbol": "¥"
  },
  "Kenyan Shilling": {
    "code": "KES",
    "symbol": ""
  },
  "Som": {
    "code": "KGS",
    "symbol": "лв"
  },
  "Riel": {
    "code": "KHR",
    "symbol": "៛"
  },
  "Comoro Franc": {
    "code": "KMF",
    "symbol": ""
  },
  "North Korean Won": {
    "code": "KPW",
    "symbol": "₩"
  },
  "Won": {
    "code": "KRW",
    "symbol": "₩"
  },
  "Kuwaiti Dinar": {
    "code": "KWD",
    "symbol": ""
  },
  "Cayman Islands Dollar": {
    "code": "KYD",
    "symbol": "$"
  },
  "Tenge": {
    "code": "KZT",
    "symbol": "лв"
  },
  "Kip": {
    "code": "LAK",
    "symbol": "₭"
  },
  "Lebanese Pound": {
    "code": "LBP",
    "symbol": "£"
  },
  "Sri Lanka Rupee": {
    "code": "LKR",
    "symbol": "₨"
  },
  "Liberian Dollar": {
    "code": "LRD",
    "symbol": "$"
  },
  "Lithuanian Litas": {
    "code": "LTL",
    "symbol": "Lt"
  },
  "Latvian Lats": {
    "code": "LVL",
    "symbol": "Ls"
  },
  "Libyan Dinar": {
    "code": "LYD",
    "symbol": ""
  },
  "Moroccan Dirham": {
    "code": "MAD",
    "symbol": ""
  },
  "Moldovan Leu": {
    "code": "MDL",
    "symbol": ""
  },
  "Malagasy Ariary": {
    "code": "MGA",
    "symbol": ""
  },
  "Denar": {
    "code": "MKD",
    "symbol": "ден"
  },
  "Kyat": {
    "code": "MMK",
    "symbol": ""
  },
  "Tugrik": {
    "code": "MNT",
    "symbol": "₮"
  },
  "Pataca": {
    "code": "MOP",
    "symbol": ""
  },
  "Ouguiya": {
    "code": "MRO",
    "symbol": ""
  },
  "Mauritius Rupee": {
    "code": "MUR",
    "symbol": "₨"
  },
  "Rufiyaa": {
    "code": "MVR",
    "symbol": ""
  },
  "Kwacha": {
    "code": "MWK",
    "symbol": ""
  },
  "Mexican Peso": {
    "code": "MXN",
<<<<<<< HEAD
=======
    "symbol": "$"
  },
  "Mexican Unidad de Inversion (UDI)": {
    "code": "MXV",
>>>>>>> 1fff1c12
    "symbol": "$"
  },
  "Malaysian Ringgit": {
    "code": "MYR",
    "symbol": "RM"
  },
  "Metical": {
    "code": "MZN",
    "symbol": "MT"
  },
  "Naira": {
    "code": "NGN",
    "symbol": "₦"
  },
  "Cordoba Oro": {
    "code": "NIO",
    "symbol": "C$"
  },
  "Norwegian Krone": {
    "code": "NOK",
    "symbol": "kr"
  },
  "Nepalese Rupee": {
    "code": "NPR",
    "symbol": "₨"
  },
  "New Zealand Dollar": {
    "code": "NZD",
    "symbol": "$"
  },
  "Rial Omani": {
    "code": "OMR",
    "symbol": "﷼"
  },
  "Balboa": {
    "code": "PAB",
    "symbol": "B/."
  },
  "Nuevo Sol": {
    "code": "PEN",
    "symbol": "S/."
  },
  "Kina": {
    "code": "PGK",
    "symbol": ""
  },
  "Philippine Peso": {
    "code": "PHP",
    "symbol": "Php"
  },
  "Pakistan Rupee": {
    "code": "PKR",
    "symbol": "₨"
  },
  "Zloty": {
    "code": "PLN",
    "symbol": "zł"
  },
  "Guarani": {
    "code": "PYG",
    "symbol": "Gs"
  },
  "Qatari Rial": {
    "code": "QAR",
    "symbol": "﷼"
  },
  "New Leu": {
    "code": "RON",
    "symbol": "lei"
  },
  "Serbian Dinar": {
    "code": "RSD",
    "symbol": "Дин."
  },
  "Russian Ruble": {
    "code": "RUB",
    "symbol": "руб"
  },
  "Rwanda Franc": {
    "code": "RWF",
    "symbol": ""
  },
  "Saudi Riyal": {
    "code": "SAR",
    "symbol": "﷼"
  },
  "Solomon Islands Dollar": {
    "code": "SBD",
    "symbol": "$"
  },
  "Seychelles Rupee": {
    "code": "SCR",
    "symbol": "₨"
  },
  "Sudanese Pound": {
    "code": "SDG",
    "symbol": ""
  },
  "Swedish Krona": {
    "code": "SEK",
    "symbol": "kr"
  },
  "Singapore Dollar": {
    "code": "SGD",
    "symbol": "$"
  },
  "Saint Helena Pound": {
    "code": "SHP",
    "symbol": "£"
  },
  "Leone": {
    "code": "SLL",
    "symbol": ""
  },
  "Somali Shilling": {
    "code": "SOS",
    "symbol": "S"
  },
  "Surinam Dollar": {
    "code": "SRD",
    "symbol": "$"
  },
  "Dobra": {
    "code": "STD",
    "symbol": ""
  },
  "El Salvador Colon": {
    "code": "SVC",
<<<<<<< HEAD
    "symbol": "₡"
=======
    "symbol": "$"
>>>>>>> 1fff1c12
  },
  "Syrian Pound": {
    "code": "SYP",
    "symbol": "£"
  },
  "Lilangeni": {
    "code": "SZL",
    "symbol": ""
  },
  "Baht": {
    "code": "THB",
    "symbol": "฿"
  },
  "Somoni": {
    "code": "TJS",
    "symbol": ""
  },
  "Manat": {
    "code": "TMT",
    "symbol": ""
  },
  "Tunisian Dinar": {
    "code": "TND",
    "symbol": ""
  },
  "Pa'anga": {
    "code": "TOP",
    "symbol": ""
  },
  "Turkish Lira": {
    "code": "TRY",
    "symbol": "TL"
  },
  "Trinidad and Tobago Dollar": {
    "code": "TTD",
    "symbol": "TT$"
  },
  "New Taiwan Dollar": {
    "code": "TWD",
    "symbol": "NT$"
  },
  "Tanzanian Shilling": {
    "code": "TZS",
    "symbol": ""
  },
  "Hryvnia": {
    "code": "UAH",
    "symbol": "₴"
  },
  "Uganda Shilling": {
    "code": "UGX",
    "symbol": ""
  },
  "US Dollar": {
    "code": "USD",
    "symbol": "$"
  },
<<<<<<< HEAD
  "Peso Uruguayo": {
    "code": "UYU",
=======
  "Peso Uruguayo Uruguay": {
    "code": "UYU",
    "symbol": "$U"
  },
  "Peso en Unidades Indexadas": {
    "code": "UYI",
>>>>>>> 1fff1c12
    "symbol": "$U"
  },
  "Uzbekistan Sum": {
    "code": "UZS",
    "symbol": "лв"
  },
  "Bolivar Fuerte": {
    "code": "VEF",
    "symbol": "Bs"
  },
  "Dong": {
    "code": "VND",
    "symbol": "₫"
  },
  "Vatu": {
    "code": "VUV",
    "symbol": ""
  },
  "Tala": {
    "code": "WST",
    "symbol": ""
  },
  "CFA Franc BEAC": {
    "code": "XAF",
    "symbol": ""
  },
  "Silver": {
    "code": "XAG",
    "symbol": ""
  },
  "Gold": {
    "code": "XAU",
    "symbol": ""
  },
  "Bond Markets Units European Composite Unit (EURCO)": {
    "code": "XBA",
    "symbol": ""
  },
  "European Monetary Unit (E.M.U.-6)": {
    "code": "XBB",
    "symbol": ""
  },
  "European Unit of Account 9(E.U.A.-9)": {
    "code": "XBC",
    "symbol": ""
  },
  "European Unit of Account 17(E.U.A.-17)": {
    "code": "XBD",
    "symbol": ""
  },
  "East Caribbean Dollar": {
    "code": "XCD",
    "symbol": "$"
  },
  "SDR": {
    "code": "XDR",
    "symbol": ""
  },
  "UIC-Franc": {
    "code": "XFU",
    "symbol": ""
  },
  "CFA Franc BCEAO": {
    "code": "XOF",
    "symbol": ""
  },
  "Palladium": {
    "code": "XPD",
    "symbol": ""
  },
  "CFP Franc": {
    "code": "XPF",
    "symbol": ""
  },
  "Platinum": {
    "code": "XPT",
    "symbol": ""
  },
  "Codes specifically reserved for testing purposes": {
    "code": "XTS",
    "symbol": ""
  },
  "Yemeni Rial": {
    "code": "YER",
    "symbol": "﷼"
  },
  "Rand": {
    "code": "ZAR",
    "symbol": "R"
  },
<<<<<<< HEAD
  "Lesotho Loti": {
=======
  "Loti": {
>>>>>>> 1fff1c12
    "code": "LSL",
    "symbol": ""
  },
  "Namibia Dollar": {
    "code": "NAD",
<<<<<<< HEAD
    "symbol": "N$"
=======
    "symbol": ""
>>>>>>> 1fff1c12
  },
  "Zambian Kwacha": {
    "code": "ZMK",
    "symbol": ""
  },
  "Zimbabwe Dollar": {
    "code": "ZWL",
    "symbol": ""
  }
};<|MERGE_RESOLUTION|>--- conflicted
+++ resolved
@@ -71,19 +71,9 @@
     "code": "BND",
     "symbol": "$"
   },
-<<<<<<< HEAD
   "Boliviano boliviano": {
     "code": "BOB",
     "symbol": "Bs"
-=======
-  "Boliviano": {
-    "code": "BOB",
-    "symbol": "$b"
-  },
-  "Mvdol": {
-    "code": "BOV",
-    "symbol": "$b"
->>>>>>> 1fff1c12
   },
   "Brazilian Real": {
     "code": "BRL",
@@ -119,13 +109,6 @@
   },
   "Chilean Peso": {
     "code": "CLP",
-<<<<<<< HEAD
-=======
-    "symbol": "$"
-  },
-  "Unidades de fomento": {
-    "code": "CLF",
->>>>>>> 1fff1c12
     "symbol": "$"
   },
   "Yuan Renminbi": {
@@ -134,13 +117,6 @@
   },
   "Colombian Peso": {
     "code": "COP",
-<<<<<<< HEAD
-=======
-    "symbol": "$"
-  },
-  "Unidad de Valor Real": {
-    "code": "COU",
->>>>>>> 1fff1c12
     "symbol": "$"
   },
   "Costa Rican Colon": {
@@ -149,13 +125,6 @@
   },
   "Cuban Peso": {
     "code": "CUP",
-<<<<<<< HEAD
-=======
-    "symbol": "₱"
-  },
-   "Peso Convertible": {
-    "code": "CUC",
->>>>>>> 1fff1c12
     "symbol": "₱"
   },
   "Cuban Peso Convertible": {
@@ -278,7 +247,6 @@
     "code": "INR",
     "symbol": ""
   },
-<<<<<<< HEAD
   "Bhutanese Ngultrum": {
     "code": "BTN",
     "symbol": "Nu"
@@ -286,11 +254,6 @@
   "Indian Rupee": {
     "code": "INR",
     "symbol": "₹"
-=======
-   "Ngultrum": {
-    "code": "BTN",
-    "symbol": ""
->>>>>>> 1fff1c12
   },
   "Iraqi Dinar": {
     "code": "IQD",
@@ -426,13 +389,6 @@
   },
   "Mexican Peso": {
     "code": "MXN",
-<<<<<<< HEAD
-=======
-    "symbol": "$"
-  },
-  "Mexican Unidad de Inversion (UDI)": {
-    "code": "MXV",
->>>>>>> 1fff1c12
     "symbol": "$"
   },
   "Malaysian Ringgit": {
@@ -561,11 +517,7 @@
   },
   "El Salvador Colon": {
     "code": "SVC",
-<<<<<<< HEAD
     "symbol": "₡"
-=======
-    "symbol": "$"
->>>>>>> 1fff1c12
   },
   "Syrian Pound": {
     "code": "SYP",
@@ -623,17 +575,8 @@
     "code": "USD",
     "symbol": "$"
   },
-<<<<<<< HEAD
   "Peso Uruguayo": {
     "code": "UYU",
-=======
-  "Peso Uruguayo Uruguay": {
-    "code": "UYU",
-    "symbol": "$U"
-  },
-  "Peso en Unidades Indexadas": {
-    "code": "UYI",
->>>>>>> 1fff1c12
     "symbol": "$U"
   },
   "Uzbekistan Sum": {
@@ -724,21 +667,13 @@
     "code": "ZAR",
     "symbol": "R"
   },
-<<<<<<< HEAD
   "Lesotho Loti": {
-=======
-  "Loti": {
->>>>>>> 1fff1c12
     "code": "LSL",
     "symbol": ""
   },
   "Namibia Dollar": {
     "code": "NAD",
-<<<<<<< HEAD
     "symbol": "N$"
-=======
-    "symbol": ""
->>>>>>> 1fff1c12
   },
   "Zambian Kwacha": {
     "code": "ZMK",
