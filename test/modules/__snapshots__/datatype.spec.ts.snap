// Vitest Snapshot v1, https://vitest.dev/guide/snapshot.html

exports[`datatype > 42 > array > noArgs 1`] = `
[
<<<<<<< HEAD
  "yeX//&qXb\\"",
  7497976733832182,
  "12=QI<Y-<C",
  "j3PX%Y0'yz",
  2743716914682229,
  "\`I,O$u9^=Q",
  1665020914045079,
  6981775788903512,
  8059888243893775,
  8303504922665140,
=======
  "ky2eiXX/J/",
  "&Kq@X.b]"&",
  6503186795855872,
  8453731307749376,
  "!1}2Z=YQ!I",
  "<QYF-%<{C6",
  ")jZ3DP|XL%",
  5472277529362432,
  1535944771502080,
  "'"yxzUlD="",
>>>>>>> bc3ebb79
]
`;

exports[`datatype > 42 > array > with length 1`] = `
[
<<<<<<< HEAD
  "yeX//&qXb\\"",
  7497976733832182,
  "12=QI<Y-<C",
  "j3PX%Y0'yz",
=======
  "ky2eiXX/J/",
  "&Kq@X.b]"&",
  6503186795855872,
  8453731307749376,
>>>>>>> bc3ebb79
]
`;

exports[`datatype > 42 > array > with length range 1`] = `
[
  6593215287158609,
  1405290981918817,
  "&qXb\\"{n412",
  "QI<Y-<CKj3",
]
`;

exports[`datatype > 42 > bigInt > noArgs 1`] = `397511086709821n`;

exports[`datatype > 42 > bigInt > with value 1`] = `39n`;

exports[`datatype > 42 > boolean > noArgs 1`] = `true`;

exports[`datatype > 42 > boolean > noArgs 2`] = `false`;

exports[`datatype > 42 > boolean > noArgs 3`] = `false`;

exports[`datatype > 42 > boolean > noArgs 4`] = `false`;

exports[`datatype > 42 > boolean > noArgs 5`] = `true`;

exports[`datatype > 42 > boolean > with probability 1`] = `true`;

exports[`datatype > 42 > boolean > with probability option 1`] = `false`;

exports[`datatype > 42 > datetime > noArgs 1`] = `2031-03-14T21:33:37.866Z`;

exports[`datatype > 42 > datetime > with given number 1`] = `1994-03-20T17:23:02.240Z`;

exports[`datatype > 42 > datetime > with max 1`] = `1994-07-11T09:43:48.960Z`;

exports[`datatype > 42 > datetime > with min 1`] = `1801-04-11T15:14:14.722Z`;

exports[`datatype > 42 > datetime > with min and max 1`] = `1689-09-09T08:39:35.174Z`;

exports[`datatype > 42 > float > noArgs 1`] = `37453.64`;

exports[`datatype > 42 > float > repeated 1`] = `37453.64`;

exports[`datatype > 42 > float > repeated 2`] = `95070.48`;

exports[`datatype > 42 > float > repeated 3`] = `73198.66`;

exports[`datatype > 42 > float > repeated 4`] = `59865.25`;

exports[`datatype > 42 > float > repeated 5`] = `15601.7`;

exports[`datatype > 42 > float > repeated 6`] = `15599.29`;

exports[`datatype > 42 > float > with max 1`] = `25.84`;

exports[`datatype > 42 > float > with min 1`] = `37411.64`;

exports[`datatype > 42 > float > with min and max 1`] = `-0.43`;

exports[`datatype > 42 > float > with min, max and precision 1`] = `-0.4261`;

exports[`datatype > 42 > hexadecimal > noArgs 1`] = `"0x8"`;

exports[`datatype > 42 > hexadecimal > with casing 1`] = `"0x8"`;

exports[`datatype > 42 > hexadecimal > with length 1`] = `"0x8EAd331Ddf0FC4446b96d368aB4bd1d31EFB62f92a"`;

exports[`datatype > 42 > hexadecimal > with length, prefix, and casing 1`] = `"0x8ead331ddf0fc4446b96"`;

exports[`datatype > 42 > hexadecimal > with prefix 1`] = `"0x8"`;

<<<<<<< HEAD
exports[`datatype > 42 > json 1`] = `"{\\"foo\\":\\"yeX//&qXb\\\\\\"\\",\\"bar\\":7497976733832182,\\"bike\\":\\"12=QI<Y-<C\\",\\"a\\":\\"j3PX%Y0'yz\\",\\"b\\":2743716914682229,\\"name\\":\\"\`I,O$u9^=Q\\",\\"prop\\":1665020914045079}"`;
=======
exports[`datatype > 42 > json 1`] = `"{"foo":"ky2eiXX/J/","bar":"&Kq@X.b]\\"&","bike":6503186795855872,"a":8453731307749376,"b":"!1}2Z=YQ!I","name":"<QYF-%<{C6","prop":")jZ3DP|XL%"}"`;
>>>>>>> bc3ebb79

exports[`datatype > 42 > number > noArgs 1`] = `37454`;

exports[`datatype > 42 > number > repeated 1`] = `2`;

exports[`datatype > 42 > number > repeated 2`] = `6`;

exports[`datatype > 42 > number > repeated 3`] = `5`;

exports[`datatype > 42 > number > repeated 4`] = `4`;

exports[`datatype > 42 > number > repeated 5`] = `1`;

exports[`datatype > 42 > number > with max 1`] = `26`;

exports[`datatype > 42 > number > with min 1`] = `37412`;

exports[`datatype > 42 > number > with min and max 1`] = `-1`;

exports[`datatype > 42 > number > with min, max and precision 1`] = `-0.43`;

exports[`datatype > 42 > string > noArgs 1`] = `"CyeX//&qXb"`;

<<<<<<< HEAD
exports[`datatype > 42 > string > with length option 1`] = `"CyeX//&qXb\\"{n412=QI<Y-"`;

exports[`datatype > 42 > string > with number 1`] = `"CyeX//&qXb\\"{n412=QI<Y-<CKj3PX%Y0'yzl=*\`I,O"`;
=======
exports[`datatype > 42 > string > with length option 1`] = `"Cky2eiXX/J/*&Kq@X.b]"&"`;

exports[`datatype > 42 > string > with number 1`] = `"Cky2eiXX/J/*&Kq@X.b]"&{dnx4!1}2Z=YQ!I#<QYF"`;
>>>>>>> bc3ebb79

exports[`datatype > 42 > uuid 1`] = `"5fb9220d-9b0f-4d32-a248-6492457c3890"`;

exports[`datatype > 42 > uuid 2`] = `"21ffc41a-7170-4e4a-9488-2fcfe9e13056"`;

exports[`datatype > 42 > uuid 3`] = `"d5482c1f-c30d-4bbc-b151-d95145bae71b"`;

exports[`datatype > 42 > uuid 4`] = `"8c786010-a58e-436c-8314-2ecadc2e8ce5"`;

exports[`datatype > 42 > uuid 5`] = `"36dd0863-15f5-48b5-bff4-74409804e327"`;

exports[`datatype > 1211 > array > noArgs 1`] = `
[
<<<<<<< HEAD
  8047677172150962,
  "}_\`hAalh]n",
  "qp5W3C|hEx",
  8759424414040533,
  "<bQApD9=1U",
  1261017231912127,
  4437871369664382,
  "G4oVM$a1b:",
  4619420245361342,
  "5Yr*pKCLVl",
=======
  4134441414819840,
  7010029022478336,
  "-}$_/\`4hHA",
  "afl"h^]dnw",
  "<q|p|5KWu3",
  "CZ|Jh!E=x"",
  3794869965291520,
  1431627091673088,
  "V<1bEQuA|p",
  "DW9F=V1(U7",
>>>>>>> bc3ebb79
]
`;

exports[`datatype > 1211 > array > with length 1`] = `
[
<<<<<<< HEAD
  8047677172150962,
  "}_\`hAalh]n",
  "qp5W3C|hEx",
  8759424414040533,
=======
  4134441414819840,
  7010029022478336,
  "-}$_/\`4hHA",
  "afl"h^]dnw",
>>>>>>> bc3ebb79
]
`;

exports[`datatype > 1211 > array > with length range 1`] = `
[
<<<<<<< HEAD
  2031760796090808,
  6052754546149918,
  6882283339307904,
  "alh]nIqp5W",
  "C|hExR{5<b",
=======
  "ti5-}$_/\`4",
  3789861976801280,
  "0afl"h^]dn",
  3918465303838720,
  "q|p|5KWu3/",
>>>>>>> bc3ebb79
]
`;

exports[`datatype > 1211 > bigInt > noArgs 1`] = `982966736876848n`;

exports[`datatype > 1211 > bigInt > with value 1`] = `12n`;

exports[`datatype > 1211 > boolean > noArgs 1`] = `false`;

exports[`datatype > 1211 > boolean > noArgs 2`] = `false`;

exports[`datatype > 1211 > boolean > noArgs 3`] = `true`;

exports[`datatype > 1211 > boolean > noArgs 4`] = `false`;

exports[`datatype > 1211 > boolean > noArgs 5`] = `false`;

exports[`datatype > 1211 > boolean > with probability 1`] = `false`;

exports[`datatype > 1211 > boolean > with probability option 1`] = `false`;

exports[`datatype > 1211 > datetime > noArgs 1`] = `2092-02-20T03:42:04.897Z`;

exports[`datatype > 1211 > datetime > with given number 1`] = `2000-06-14T02:54:42.139Z`;

exports[`datatype > 1211 > datetime > with max 1`] = `2001-03-20T11:14:25.312Z`;

exports[`datatype > 1211 > datetime > with min 1`] = `2065-11-10T19:27:23.331Z`;

exports[`datatype > 1211 > datetime > with min and max 1`] = `1789-03-26T15:44:46.128Z`;

exports[`datatype > 1211 > float > noArgs 1`] = `92851.09`;

exports[`datatype > 1211 > float > repeated 1`] = `92851.09`;

exports[`datatype > 1211 > float > repeated 2`] = `89346.28`;

exports[`datatype > 1211 > float > repeated 3`] = `22556.85`;

exports[`datatype > 1211 > float > repeated 4`] = `99724.71`;

exports[`datatype > 1211 > float > repeated 5`] = `67198.4`;

exports[`datatype > 1211 > float > repeated 6`] = `68480.97`;

exports[`datatype > 1211 > float > with max 1`] = `64.07`;

exports[`datatype > 1211 > float > with min 1`] = `92809.09`;

exports[`datatype > 1211 > float > with min and max 1`] = `61.07`;

exports[`datatype > 1211 > float > with min, max and precision 1`] = `61.0658`;

exports[`datatype > 1211 > hexadecimal > noArgs 1`] = `"0xE"`;

exports[`datatype > 1211 > hexadecimal > with casing 1`] = `"0xe"`;

exports[`datatype > 1211 > hexadecimal > with length 1`] = `"0xED4FefA7fBAeC9DC4c48FA8EbF46fb7C8563cf3fa5"`;

exports[`datatype > 1211 > hexadecimal > with length, prefix, and casing 1`] = `"0xed4fefa7fbaec9dc4c48"`;

exports[`datatype > 1211 > hexadecimal > with prefix 1`] = `"0xE"`;

<<<<<<< HEAD
exports[`datatype > 1211 > json 1`] = `"{\\"foo\\":8047677172150962,\\"bar\\":\\"}_\`hAalh]n\\",\\"bike\\":\\"qp5W3C|hEx\\",\\"a\\":8759424414040533,\\"b\\":\\"<bQApD9=1U\\",\\"name\\":1261017231912127,\\"prop\\":4437871369664382}"`;
=======
exports[`datatype > 1211 > json 1`] = `"{"foo":4134441414819840,"bar":7010029022478336,"bike":"-}$_/\`4hHA","a":"afl\\"h^]dnw","b":"<q|p|5KWu3","name":"CZ|Jh!E=x\\"","prop":3794869965291520}"`;
>>>>>>> bc3ebb79

exports[`datatype > 1211 > number > noArgs 1`] = `92852`;

exports[`datatype > 1211 > number > repeated 1`] = `6`;

exports[`datatype > 1211 > number > repeated 2`] = `6`;

exports[`datatype > 1211 > number > repeated 3`] = `1`;

exports[`datatype > 1211 > number > repeated 4`] = `6`;

exports[`datatype > 1211 > number > repeated 5`] = `4`;

exports[`datatype > 1211 > number > with max 1`] = `64`;

exports[`datatype > 1211 > number > with min 1`] = `92810`;

exports[`datatype > 1211 > number > with min and max 1`] = `61`;

exports[`datatype > 1211 > number > with min, max and precision 1`] = `61.07`;

exports[`datatype > 1211 > string > noArgs 1`] = `"wt5}_\`hAal"`;

<<<<<<< HEAD
exports[`datatype > 1211 > string > with length option 1`] = `"wt5}_\`hAalh]nIqp5W3C|h"`;

exports[`datatype > 1211 > string > with number 1`] = `"wt5}_\`hAalh]nIqp5W3C|hExR{5<bQApD9=1Ua.bN7"`;
=======
exports[`datatype > 1211 > string > with length option 1`] = `"wKti5-}$_/\`4hHA0afl"h^"`;

exports[`datatype > 1211 > string > with number 1`] = `"wKti5-}$_/\`4hHA0afl"h^]dnwI<q|p|5KWu3/CZ|J"`;
>>>>>>> bc3ebb79

exports[`datatype > 1211 > uuid 1`] = `"ee3faac5-bdca-4d6d-9d39-35fc6e8f34b8"`;

exports[`datatype > 1211 > uuid 2`] = `"d64428b2-b736-43d9-970b-2b4c8739d1d7"`;

exports[`datatype > 1211 > uuid 3`] = `"79c8efdd-3bd5-4e08-bc71-4243ef639999"`;

exports[`datatype > 1211 > uuid 4`] = `"adcde858-75d3-4f13-90e6-e9ff59ce28bb"`;

exports[`datatype > 1211 > uuid 5`] = `"de2b16a5-033e-49a8-8a9e-77d809771962"`;

exports[`datatype > 1337 > array > noArgs 1`] = `
[
  "/:K>Q9{e+D",
  1126421660889465,
  3992214706543072,
  7152784244045957,
  "GWg2;_O1G3",
  7497328776342168,
  "zHOP\\"e}0,C",
  26130156773585,
  "&jAbN{nYU}",
  "\\")x{N@d\\"g_",
]
`;

exports[`datatype > 1337 > array > with length 1`] = `
[
  "/:K>Q9{e+D",
  1126421660889465,
  3992214706543072,
  7152784244045957,
]
`;

exports[`datatype > 1337 > array > with length range 1`] = `
[
  ":K>Q9{e+D[",
  "|JjjBGWg2;",
  4500431447462623,
]
`;

exports[`datatype > 1337 > bigInt > noArgs 1`] = `212435297136194n`;

exports[`datatype > 1337 > bigInt > with value 1`] = `21n`;

exports[`datatype > 1337 > boolean > noArgs 1`] = `true`;

exports[`datatype > 1337 > boolean > noArgs 2`] = `true`;

exports[`datatype > 1337 > boolean > noArgs 3`] = `true`;

exports[`datatype > 1337 > boolean > noArgs 4`] = `true`;

exports[`datatype > 1337 > boolean > noArgs 5`] = `true`;

exports[`datatype > 1337 > boolean > with probability 1`] = `true`;

exports[`datatype > 1337 > boolean > with probability option 1`] = `false`;

exports[`datatype > 1337 > datetime > noArgs 1`] = `2018-10-28T08:46:07.804Z`;

exports[`datatype > 1337 > datetime > with given number 1`] = `1992-12-13T04:13:58.813Z`;

exports[`datatype > 1337 > datetime > with max 1`] = `1993-03-02T00:10:03.886Z`;

exports[`datatype > 1337 > datetime > with min 1`] = `1747-07-16T01:19:36.392Z`;

exports[`datatype > 1337 > datetime > with min and max 1`] = `1669-06-22T01:21:14.551Z`;

exports[`datatype > 1337 > float > noArgs 1`] = `26202.2`;

exports[`datatype > 1337 > float > repeated 1`] = `26202.2`;

exports[`datatype > 1337 > float > repeated 2`] = `15868.24`;

exports[`datatype > 1337 > float > repeated 3`] = `27812.37`;

exports[`datatype > 1337 > float > repeated 4`] = `45931.23`;

exports[`datatype > 1337 > float > repeated 5`] = `32099.73`;

exports[`datatype > 1337 > float > repeated 6`] = `51838.76`;

exports[`datatype > 1337 > float > with max 1`] = `18.08`;

exports[`datatype > 1337 > float > with min 1`] = `26160.2`;

exports[`datatype > 1337 > float > with min and max 1`] = `-12.92`;

exports[`datatype > 1337 > float > with min, max and precision 1`] = `-12.9153`;

exports[`datatype > 1337 > hexadecimal > noArgs 1`] = `"0x5"`;

exports[`datatype > 1337 > hexadecimal > with casing 1`] = `"0x5"`;

exports[`datatype > 1337 > hexadecimal > with length 1`] = `"0x536a7b5FA28d2F9BB79cA46ea394bC4F9bb0AF328f"`;

exports[`datatype > 1337 > hexadecimal > with length, prefix, and casing 1`] = `"0x536a7b5fa28d2f9bb79c"`;

exports[`datatype > 1337 > hexadecimal > with prefix 1`] = `"0x5"`;

<<<<<<< HEAD
exports[`datatype > 1337 > json 1`] = `"{\\"foo\\":\\"/:K>Q9{e+D\\",\\"bar\\":1126421660889465,\\"bike\\":3992214706543072,\\"a\\":7152784244045957,\\"b\\":\\"GWg2;_O1G3\\",\\"name\\":7497328776342168,\\"prop\\":\\"zHOP\\\\\\"e}0,C\\"}"`;
=======
exports[`datatype > 1337 > json 1`] = `"{"foo":"U/4:SK$>6Q","bar":2359372120326144,"bike":"{:e=+kD)[B","a":"e|/Jqjjj!B","b":"GDWQgC2M;q","name":3648103756333056,"prop":"I1.Gm3tRwn"}"`;
>>>>>>> bc3ebb79

exports[`datatype > 1337 > number > noArgs 1`] = `26202`;

exports[`datatype > 1337 > number > repeated 1`] = `1`;

exports[`datatype > 1337 > number > repeated 2`] = `1`;

exports[`datatype > 1337 > number > repeated 3`] = `1`;

exports[`datatype > 1337 > number > repeated 4`] = `3`;

exports[`datatype > 1337 > number > repeated 5`] = `2`;

exports[`datatype > 1337 > number > with max 1`] = `18`;

exports[`datatype > 1337 > number > with min 1`] = `26160`;

exports[`datatype > 1337 > number > with min and max 1`] = `-13`;

exports[`datatype > 1337 > number > with min, max and precision 1`] = `-12.92`;

exports[`datatype > 1337 > string > noArgs 1`] = `"9/:K>Q9{e+"`;

exports[`datatype > 1337 > string > with length option 1`] = `"9/:K>Q9{e+D[,|JjjBGWg2"`;

exports[`datatype > 1337 > string > with number 1`] = `"9/:K>Q9{e+D[,|JjjBGWg2;_O1G3Rn2zHOP\\"e}0,Ca"`;

exports[`datatype > 1337 > uuid 1`] = `"4247584f-b16a-42f7-8cc5-69c34a72638d"`;

exports[`datatype > 1337 > uuid 2`] = `"f6880bf2-25b0-450c-a5b7-fd99f401ff75"`;

exports[`datatype > 1337 > uuid 3`] = `"0ca3ae2e-5b48-4277-b6c7-bc5ebe67ea83"`;

exports[`datatype > 1337 > uuid 4`] = `"8c36682a-03be-496d-8f46-b50570ebc104"`;

exports[`datatype > 1337 > uuid 5`] = `"3a7e9225-61a0-4ba0-9c5c-592d4b9e801f"`;<|MERGE_RESOLUTION|>--- conflicted
+++ resolved
@@ -2,8 +2,7 @@
 
 exports[`datatype > 42 > array > noArgs 1`] = `
 [
-<<<<<<< HEAD
-  "yeX//&qXb\\"",
+  "yeX//&qXb"",
   7497976733832182,
   "12=QI<Y-<C",
   "j3PX%Y0'yz",
@@ -13,34 +12,15 @@
   6981775788903512,
   8059888243893775,
   8303504922665140,
-=======
-  "ky2eiXX/J/",
-  "&Kq@X.b]"&",
-  6503186795855872,
-  8453731307749376,
-  "!1}2Z=YQ!I",
-  "<QYF-%<{C6",
-  ")jZ3DP|XL%",
-  5472277529362432,
-  1535944771502080,
-  "'"yxzUlD="",
->>>>>>> bc3ebb79
 ]
 `;
 
 exports[`datatype > 42 > array > with length 1`] = `
 [
-<<<<<<< HEAD
-  "yeX//&qXb\\"",
+  "yeX//&qXb"",
   7497976733832182,
   "12=QI<Y-<C",
   "j3PX%Y0'yz",
-=======
-  "ky2eiXX/J/",
-  "&Kq@X.b]"&",
-  6503186795855872,
-  8453731307749376,
->>>>>>> bc3ebb79
 ]
 `;
 
@@ -48,7 +28,7 @@
 [
   6593215287158609,
   1405290981918817,
-  "&qXb\\"{n412",
+  "&qXb"{n412",
   "QI<Y-<CKj3",
 ]
 `;
@@ -113,11 +93,7 @@
 
 exports[`datatype > 42 > hexadecimal > with prefix 1`] = `"0x8"`;
 
-<<<<<<< HEAD
-exports[`datatype > 42 > json 1`] = `"{\\"foo\\":\\"yeX//&qXb\\\\\\"\\",\\"bar\\":7497976733832182,\\"bike\\":\\"12=QI<Y-<C\\",\\"a\\":\\"j3PX%Y0'yz\\",\\"b\\":2743716914682229,\\"name\\":\\"\`I,O$u9^=Q\\",\\"prop\\":1665020914045079}"`;
-=======
-exports[`datatype > 42 > json 1`] = `"{"foo":"ky2eiXX/J/","bar":"&Kq@X.b]\\"&","bike":6503186795855872,"a":8453731307749376,"b":"!1}2Z=YQ!I","name":"<QYF-%<{C6","prop":")jZ3DP|XL%"}"`;
->>>>>>> bc3ebb79
+exports[`datatype > 42 > json 1`] = `"{"foo":"yeX//&qXb\\"","bar":7497976733832182,"bike":"12=QI<Y-<C","a":"j3PX%Y0'yz","b":2743716914682229,"name":"\`I,O$u9^=Q","prop":1665020914045079}"`;
 
 exports[`datatype > 42 > number > noArgs 1`] = `37454`;
 
@@ -141,15 +117,9 @@
 
 exports[`datatype > 42 > string > noArgs 1`] = `"CyeX//&qXb"`;
 
-<<<<<<< HEAD
-exports[`datatype > 42 > string > with length option 1`] = `"CyeX//&qXb\\"{n412=QI<Y-"`;
-
-exports[`datatype > 42 > string > with number 1`] = `"CyeX//&qXb\\"{n412=QI<Y-<CKj3PX%Y0'yzl=*\`I,O"`;
-=======
-exports[`datatype > 42 > string > with length option 1`] = `"Cky2eiXX/J/*&Kq@X.b]"&"`;
-
-exports[`datatype > 42 > string > with number 1`] = `"Cky2eiXX/J/*&Kq@X.b]"&{dnx4!1}2Z=YQ!I#<QYF"`;
->>>>>>> bc3ebb79
+exports[`datatype > 42 > string > with length option 1`] = `"CyeX//&qXb"{n412=QI<Y-"`;
+
+exports[`datatype > 42 > string > with number 1`] = `"CyeX//&qXb"{n412=QI<Y-<CKj3PX%Y0'yzl=*\`I,O"`;
 
 exports[`datatype > 42 > uuid 1`] = `"5fb9220d-9b0f-4d32-a248-6492457c3890"`;
 
@@ -163,7 +133,6 @@
 
 exports[`datatype > 1211 > array > noArgs 1`] = `
 [
-<<<<<<< HEAD
   8047677172150962,
   "}_\`hAalh]n",
   "qp5W3C|hEx",
@@ -174,52 +143,25 @@
   "G4oVM$a1b:",
   4619420245361342,
   "5Yr*pKCLVl",
-=======
-  4134441414819840,
-  7010029022478336,
-  "-}$_/\`4hHA",
-  "afl"h^]dnw",
-  "<q|p|5KWu3",
-  "CZ|Jh!E=x"",
-  3794869965291520,
-  1431627091673088,
-  "V<1bEQuA|p",
-  "DW9F=V1(U7",
->>>>>>> bc3ebb79
 ]
 `;
 
 exports[`datatype > 1211 > array > with length 1`] = `
 [
-<<<<<<< HEAD
   8047677172150962,
   "}_\`hAalh]n",
   "qp5W3C|hEx",
   8759424414040533,
-=======
-  4134441414819840,
-  7010029022478336,
-  "-}$_/\`4hHA",
-  "afl"h^]dnw",
->>>>>>> bc3ebb79
 ]
 `;
 
 exports[`datatype > 1211 > array > with length range 1`] = `
 [
-<<<<<<< HEAD
   2031760796090808,
   6052754546149918,
   6882283339307904,
   "alh]nIqp5W",
   "C|hExR{5<b",
-=======
-  "ti5-}$_/\`4",
-  3789861976801280,
-  "0afl"h^]dn",
-  3918465303838720,
-  "q|p|5KWu3/",
->>>>>>> bc3ebb79
 ]
 `;
 
@@ -283,11 +225,7 @@
 
 exports[`datatype > 1211 > hexadecimal > with prefix 1`] = `"0xE"`;
 
-<<<<<<< HEAD
-exports[`datatype > 1211 > json 1`] = `"{\\"foo\\":8047677172150962,\\"bar\\":\\"}_\`hAalh]n\\",\\"bike\\":\\"qp5W3C|hEx\\",\\"a\\":8759424414040533,\\"b\\":\\"<bQApD9=1U\\",\\"name\\":1261017231912127,\\"prop\\":4437871369664382}"`;
-=======
-exports[`datatype > 1211 > json 1`] = `"{"foo":4134441414819840,"bar":7010029022478336,"bike":"-}$_/\`4hHA","a":"afl\\"h^]dnw","b":"<q|p|5KWu3","name":"CZ|Jh!E=x\\"","prop":3794869965291520}"`;
->>>>>>> bc3ebb79
+exports[`datatype > 1211 > json 1`] = `"{"foo":8047677172150962,"bar":"}_\`hAalh]n","bike":"qp5W3C|hEx","a":8759424414040533,"b":"<bQApD9=1U","name":1261017231912127,"prop":4437871369664382}"`;
 
 exports[`datatype > 1211 > number > noArgs 1`] = `92852`;
 
@@ -311,15 +249,9 @@
 
 exports[`datatype > 1211 > string > noArgs 1`] = `"wt5}_\`hAal"`;
 
-<<<<<<< HEAD
 exports[`datatype > 1211 > string > with length option 1`] = `"wt5}_\`hAalh]nIqp5W3C|h"`;
 
 exports[`datatype > 1211 > string > with number 1`] = `"wt5}_\`hAalh]nIqp5W3C|hExR{5<bQApD9=1Ua.bN7"`;
-=======
-exports[`datatype > 1211 > string > with length option 1`] = `"wKti5-}$_/\`4hHA0afl"h^"`;
-
-exports[`datatype > 1211 > string > with number 1`] = `"wKti5-}$_/\`4hHA0afl"h^]dnwI<q|p|5KWu3/CZ|J"`;
->>>>>>> bc3ebb79
 
 exports[`datatype > 1211 > uuid 1`] = `"ee3faac5-bdca-4d6d-9d39-35fc6e8f34b8"`;
 
@@ -339,10 +271,10 @@
   7152784244045957,
   "GWg2;_O1G3",
   7497328776342168,
-  "zHOP\\"e}0,C",
+  "zHOP"e}0,C",
   26130156773585,
   "&jAbN{nYU}",
-  "\\")x{N@d\\"g_",
+  "")x{N@d"g_",
 ]
 `;
 
@@ -423,11 +355,7 @@
 
 exports[`datatype > 1337 > hexadecimal > with prefix 1`] = `"0x5"`;
 
-<<<<<<< HEAD
-exports[`datatype > 1337 > json 1`] = `"{\\"foo\\":\\"/:K>Q9{e+D\\",\\"bar\\":1126421660889465,\\"bike\\":3992214706543072,\\"a\\":7152784244045957,\\"b\\":\\"GWg2;_O1G3\\",\\"name\\":7497328776342168,\\"prop\\":\\"zHOP\\\\\\"e}0,C\\"}"`;
-=======
-exports[`datatype > 1337 > json 1`] = `"{"foo":"U/4:SK$>6Q","bar":2359372120326144,"bike":"{:e=+kD)[B","a":"e|/Jqjjj!B","b":"GDWQgC2M;q","name":3648103756333056,"prop":"I1.Gm3tRwn"}"`;
->>>>>>> bc3ebb79
+exports[`datatype > 1337 > json 1`] = `"{"foo":"/:K>Q9{e+D","bar":1126421660889465,"bike":3992214706543072,"a":7152784244045957,"b":"GWg2;_O1G3","name":7497328776342168,"prop":"zHOP\\"e}0,C"}"`;
 
 exports[`datatype > 1337 > number > noArgs 1`] = `26202`;
 
@@ -453,7 +381,7 @@
 
 exports[`datatype > 1337 > string > with length option 1`] = `"9/:K>Q9{e+D[,|JjjBGWg2"`;
 
-exports[`datatype > 1337 > string > with number 1`] = `"9/:K>Q9{e+D[,|JjjBGWg2;_O1G3Rn2zHOP\\"e}0,Ca"`;
+exports[`datatype > 1337 > string > with number 1`] = `"9/:K>Q9{e+D[,|JjjBGWg2;_O1G3Rn2zHOP"e}0,Ca"`;
 
 exports[`datatype > 1337 > uuid 1`] = `"4247584f-b16a-42f7-8cc5-69c34a72638d"`;
 
