--- conflicted
+++ resolved
@@ -50,11 +50,7 @@
 
 exports[`person > 42 > zodiacSign 1`] = `"Gemini"`;
 
-<<<<<<< HEAD
-exports[`person > 1211 > bio 1`] = `"teletype devotee, writer 🎱"`;
-=======
-exports[`person > 1211 > bio 1`] = `"teletype lover, dreamer 👄"`;
->>>>>>> 7c7f78da
+exports[`person > 1211 > bio 1`] = `"cruise supporter, parent 🎲"`;
 
 exports[`person > 1211 > firstName > noArgs 1`] = `"Tito"`;
 
