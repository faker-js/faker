--- conflicted
+++ resolved
@@ -14,33 +14,23 @@
 
 exports[`internet > 42 > color > with redBase option 1`] = `"#627a5e"`;
 
-<<<<<<< HEAD
 exports[`internet > 42 > displayName > noArgs 1`] = `"Garnet15"`;
-=======
-exports[`internet > 42 > displayName > noArgs 1`] = `"Garnet.Wiegand73"`;
->>>>>>> d89b348a
-
-exports[`internet > 42 > displayName > with Chinese names 1`] = `"大羽.陳79"`;
-
-exports[`internet > 42 > displayName > with Cyrillic names 1`] = `"Фёдор.Достоевский79"`;
-
-exports[`internet > 42 > displayName > with Latin names 1`] = `"Jane.Doe79"`;
-
-exports[`internet > 42 > displayName > with accented names 1`] = `"Hélene.Müller79"`;
-
-exports[`internet > 42 > displayName > with all option 1`] = `"Jane.Doe79"`;
-
-<<<<<<< HEAD
-exports[`internet > 42 > displayName > with firstName option 1`] = `"Jane_Wiegand15"`;
-
-exports[`internet > 42 > displayName > with lastName option 1`] = `"Garnet_Doe59"`;
-=======
-exports[`internet > 42 > displayName > with firstName option 1`] = `"Jane_Schinner18"`;
-
-exports[`internet > 42 > displayName > with lastName option 1`] = `"Garnet95"`;
->>>>>>> d89b348a
-
-exports[`internet > 42 > displayName > with legacy names 1`] = `"Jane.Doe79"`;
+
+exports[`internet > 42 > displayName > with Chinese names 1`] = `"大羽.陳95"`;
+
+exports[`internet > 42 > displayName > with Cyrillic names 1`] = `"Фёдор.Достоевский95"`;
+
+exports[`internet > 42 > displayName > with Latin names 1`] = `"Jane.Doe95"`;
+
+exports[`internet > 42 > displayName > with accented names 1`] = `"Hélene.Müller95"`;
+
+exports[`internet > 42 > displayName > with all option 1`] = `"Jane.Doe95"`;
+
+exports[`internet > 42 > displayName > with firstName option 1`] = `"Jane59"`;
+
+exports[`internet > 42 > displayName > with lastName option 1`] = `"Garnet_Doe"`;
+
+exports[`internet > 42 > displayName > with legacy names 1`] = `"Jane.Doe95"`;
 
 exports[`internet > 42 > domainName 1`] = `"hasty-vegetable.net"`;
 
@@ -48,77 +38,41 @@
 
 exports[`internet > 42 > domainWord 1`] = `"hasty-vegetable"`;
 
-<<<<<<< HEAD
-exports[`internet > 42 > email > noArgs 1`] = `"Valentine.Miller5@yahoo.com"`;
-
-exports[`internet > 42 > email > with all options 1`] = `"Jane$Doe73@fakerjs.dev"`;
-
-exports[`internet > 42 > email > with allowSpecialCharacters option 1`] = `"Valentine.Miller5@yahoo.com"`;
-
-exports[`internet > 42 > email > with firstName option 1`] = `"Jane.Reynolds-Miller5@yahoo.com"`;
-
-exports[`internet > 42 > email > with lastName option 1`] = `"Valentine_Doe@yahoo.com"`;
-=======
-exports[`internet > 42 > email > noArgs 1`] = `"Peyton_Deckow-Reynolds@yahoo.com"`;
-
-exports[`internet > 42 > email > with all options 1`] = `"Jane_Doe@fakerjs.dev"`;
-
-exports[`internet > 42 > email > with allowSpecialCharacters option 1`] = `"Peyton_Deckow-Reynolds@yahoo.com"`;
-
-exports[`internet > 42 > email > with firstName option 1`] = `"Jane73@yahoo.com"`;
-
-exports[`internet > 42 > email > with lastName option 1`] = `"Peyton_Doe@yahoo.com"`;
->>>>>>> d89b348a
-
-exports[`internet > 42 > email > with legacy names 1`] = `"Jane_Doe95@yahoo.com"`;
-
-<<<<<<< HEAD
-exports[`internet > 42 > email > with legacy names and provider 1`] = `"Jane_Doe73@fakerjs.dev"`;
-
-exports[`internet > 42 > email > with legacy provider 1`] = `"Garnet.Reynolds-Miller5@fakerjs.dev"`;
-
-exports[`internet > 42 > email > with provider option 1`] = `"Garnet.Reynolds-Miller5@fakerjs.dev"`;
-=======
+exports[`internet > 42 > email > noArgs 1`] = `"Valentine.Miller15@yahoo.com"`;
+
+exports[`internet > 42 > email > with all options 1`] = `"Jane.Doe@fakerjs.dev"`;
+
+exports[`internet > 42 > email > with allowSpecialCharacters option 1`] = `"Valentine.Miller15@yahoo.com"`;
+
+exports[`internet > 42 > email > with firstName option 1`] = `"Jane.Reynolds-Miller15@yahoo.com"`;
+
+exports[`internet > 42 > email > with lastName option 1`] = `"Valentine_Doe59@yahoo.com"`;
+
+exports[`internet > 42 > email > with legacy names 1`] = `"Jane_Doe@yahoo.com"`;
+
 exports[`internet > 42 > email > with legacy names and provider 1`] = `"Jane.Doe@fakerjs.dev"`;
 
-exports[`internet > 42 > email > with legacy provider 1`] = `"Garnet73@fakerjs.dev"`;
-
-exports[`internet > 42 > email > with provider option 1`] = `"Garnet73@fakerjs.dev"`;
->>>>>>> d89b348a
+exports[`internet > 42 > email > with legacy provider 1`] = `"Garnet.Reynolds-Miller15@fakerjs.dev"`;
+
+exports[`internet > 42 > email > with provider option 1`] = `"Garnet.Reynolds-Miller15@fakerjs.dev"`;
 
 exports[`internet > 42 > emoji > noArgs 1`] = `"🌾"`;
 
 exports[`internet > 42 > emoji > with options 1`] = `"🦔"`;
 
-<<<<<<< HEAD
-exports[`internet > 42 > exampleEmail > noArgs 1`] = `"Valentine.Miller5@example.com"`;
-
-exports[`internet > 42 > exampleEmail > with all options 1`] = `"Jane$Doe@example.com"`;
-
-exports[`internet > 42 > exampleEmail > with allowSpecialCharacters option 1`] = `"Valentine.Miller5@example.com"`;
-
-exports[`internet > 42 > exampleEmail > with firstName option 1`] = `"Jane.Reynolds-Miller5@example.com"`;
-
-exports[`internet > 42 > exampleEmail > with lastName option 1`] = `"Valentine_Doe@example.com"`;
-=======
-exports[`internet > 42 > exampleEmail > noArgs 1`] = `"Peyton_Deckow-Reynolds@example.com"`;
-
-exports[`internet > 42 > exampleEmail > with all options 1`] = `"Jane_Doe95@example.com"`;
-
-exports[`internet > 42 > exampleEmail > with allowSpecialCharacters option 1`] = `"Peyton_Deckow-Reynolds@example.com"`;
-
-exports[`internet > 42 > exampleEmail > with firstName option 1`] = `"Jane73@example.com"`;
-
-exports[`internet > 42 > exampleEmail > with lastName option 1`] = `"Peyton_Doe@example.com"`;
->>>>>>> d89b348a
-
-exports[`internet > 42 > exampleEmail > with legacy names 1`] = `"Jane_Doe95@example.com"`;
-
-<<<<<<< HEAD
-exports[`internet > 42 > exampleEmail > with legacy names and options 1`] = `"Jane$Doe@example.com"`;
-=======
-exports[`internet > 42 > exampleEmail > with legacy names and options 1`] = `"Jane_Doe95@example.com"`;
->>>>>>> d89b348a
+exports[`internet > 42 > exampleEmail > noArgs 1`] = `"Valentine.Miller15@example.com"`;
+
+exports[`internet > 42 > exampleEmail > with all options 1`] = `"Jane_Doe@example.com"`;
+
+exports[`internet > 42 > exampleEmail > with allowSpecialCharacters option 1`] = `"Valentine.Miller15@example.com"`;
+
+exports[`internet > 42 > exampleEmail > with firstName option 1`] = `"Jane.Reynolds-Miller15@example.com"`;
+
+exports[`internet > 42 > exampleEmail > with lastName option 1`] = `"Valentine_Doe59@example.com"`;
+
+exports[`internet > 42 > exampleEmail > with legacy names 1`] = `"Jane_Doe@example.com"`;
+
+exports[`internet > 42 > exampleEmail > with legacy names and options 1`] = `"Jane_Doe@example.com"`;
 
 exports[`internet > 42 > httpMethod 1`] = `"POST"`;
 
@@ -170,22 +124,7 @@
 
 exports[`internet > 42 > userAgent 1`] = `"Mozilla/5.0 (X11; Linux i686; rv:13.5) Gecko/20100101 Firefox/13.5.1"`;
 
-<<<<<<< HEAD
-exports[`internet > 42 > userName > noArgs 1`] = `"Garnet.Reynolds-Miller5"`;
-
-exports[`internet > 42 > userName > with Chinese names 1`] = `"hlzp8d_tpv73"`;
-
-exports[`internet > 42 > userName > with Cyrillic names 1`] = `"Fedor_Dostoevskii73"`;
-
-exports[`internet > 42 > userName > with Latin names 1`] = `"Jane_Doe73"`;
-
-exports[`internet > 42 > userName > with accented names 1`] = `"Helene_Muller73"`;
-
-exports[`internet > 42 > userName > with all option 1`] = `"Jane_Doe73"`;
-
-exports[`internet > 42 > userName > with firstName option 1`] = `"Jane15"`;
-=======
-exports[`internet > 42 > userName > noArgs 1`] = `"Garnet73"`;
+exports[`internet > 42 > userName > noArgs 1`] = `"Garnet.Reynolds-Miller15"`;
 
 exports[`internet > 42 > userName > with Chinese names 1`] = `"hlzp8d.tpv"`;
 
@@ -197,16 +136,11 @@
 
 exports[`internet > 42 > userName > with all option 1`] = `"Jane.Doe"`;
 
-exports[`internet > 42 > userName > with firstName option 1`] = `"Jane18"`;
->>>>>>> d89b348a
-
-exports[`internet > 42 > userName > with lastName option 1`] = `"Garnet_Doe95"`;
-
-<<<<<<< HEAD
-exports[`internet > 42 > userName > with legacy names 1`] = `"Jane_Doe73"`;
-=======
+exports[`internet > 42 > userName > with firstName option 1`] = `"Jane_Wiegand59"`;
+
+exports[`internet > 42 > userName > with lastName option 1`] = `"Garnet_Doe"`;
+
 exports[`internet > 42 > userName > with legacy names 1`] = `"Jane.Doe"`;
->>>>>>> d89b348a
 
 exports[`internet > 1211 > avatar 1`] = `"https://cloudflare-ipfs.com/ipfs/Qmd3W5DuhgHirLHGVixi6V76LhCkZUz6pnFt5AJBiyvHye/avatar/1160.jpg"`;
 
@@ -222,43 +156,23 @@
 
 exports[`internet > 1211 > color > with redBase option 1`] = `"#a9721c"`;
 
-<<<<<<< HEAD
-exports[`internet > 1211 > displayName > noArgs 1`] = `"Tito_Fahey68"`;
-
-exports[`internet > 1211 > displayName > with Chinese names 1`] = `"大羽_陳22"`;
-
-exports[`internet > 1211 > displayName > with Cyrillic names 1`] = `"Фёдор_Достоевский22"`;
-
-exports[`internet > 1211 > displayName > with Latin names 1`] = `"Jane_Doe22"`;
-
-exports[`internet > 1211 > displayName > with accented names 1`] = `"Hélene_Müller22"`;
-
-exports[`internet > 1211 > displayName > with all option 1`] = `"Jane_Doe22"`;
-
-exports[`internet > 1211 > displayName > with firstName option 1`] = `"Jane99"`;
-
-exports[`internet > 1211 > displayName > with lastName option 1`] = `"Tito.Doe99"`;
-
-exports[`internet > 1211 > displayName > with legacy names 1`] = `"Jane_Doe22"`;
-=======
-exports[`internet > 1211 > displayName > noArgs 1`] = `"Tito22"`;
-
-exports[`internet > 1211 > displayName > with Chinese names 1`] = `"大羽_陳45"`;
-
-exports[`internet > 1211 > displayName > with Cyrillic names 1`] = `"Фёдор_Достоевский45"`;
-
-exports[`internet > 1211 > displayName > with Latin names 1`] = `"Jane_Doe45"`;
-
-exports[`internet > 1211 > displayName > with accented names 1`] = `"Hélene_Müller45"`;
-
-exports[`internet > 1211 > displayName > with all option 1`] = `"Jane_Doe45"`;
-
-exports[`internet > 1211 > displayName > with firstName option 1`] = `"Jane77"`;
-
-exports[`internet > 1211 > displayName > with lastName option 1`] = `"Tito.Doe89"`;
-
-exports[`internet > 1211 > displayName > with legacy names 1`] = `"Jane_Doe45"`;
->>>>>>> d89b348a
+exports[`internet > 1211 > displayName > noArgs 1`] = `"Tito_Fahey67"`;
+
+exports[`internet > 1211 > displayName > with Chinese names 1`] = `"大羽89"`;
+
+exports[`internet > 1211 > displayName > with Cyrillic names 1`] = `"Фёдор89"`;
+
+exports[`internet > 1211 > displayName > with Latin names 1`] = `"Jane89"`;
+
+exports[`internet > 1211 > displayName > with accented names 1`] = `"Hélene89"`;
+
+exports[`internet > 1211 > displayName > with all option 1`] = `"Jane89"`;
+
+exports[`internet > 1211 > displayName > with firstName option 1`] = `"Jane.Trantow99"`;
+
+exports[`internet > 1211 > displayName > with lastName option 1`] = `"Tito_Doe22"`;
+
+exports[`internet > 1211 > displayName > with legacy names 1`] = `"Jane89"`;
 
 exports[`internet > 1211 > domainName 1`] = `"vicious-teletype.biz"`;
 
@@ -266,75 +180,41 @@
 
 exports[`internet > 1211 > domainWord 1`] = `"vicious-teletype"`;
 
-<<<<<<< HEAD
-exports[`internet > 1211 > email > noArgs 1`] = `"Skye76@hotmail.com"`;
-
-exports[`internet > 1211 > email > with all options 1`] = `"Jane_Doe@fakerjs.dev"`;
-
-exports[`internet > 1211 > email > with allowSpecialCharacters option 1`] = `"Skye76@hotmail.com"`;
-
-exports[`internet > 1211 > email > with firstName option 1`] = `"Jane68@hotmail.com"`;
-
-exports[`internet > 1211 > email > with lastName option 1`] = `"Skye_Doe67@hotmail.com"`;
-=======
-exports[`internet > 1211 > email > noArgs 1`] = `"Jadyn12@hotmail.com"`;
-
-exports[`internet > 1211 > email > with all options 1`] = `"Jane_Doe@fakerjs.dev"`;
-
-exports[`internet > 1211 > email > with allowSpecialCharacters option 1`] = `"Jadyn12@hotmail.com"`;
-
-exports[`internet > 1211 > email > with firstName option 1`] = `"Jane_Trantow22@hotmail.com"`;
-
-exports[`internet > 1211 > email > with lastName option 1`] = `"Jadyn_Doe77@hotmail.com"`;
->>>>>>> d89b348a
-
-exports[`internet > 1211 > email > with legacy names 1`] = `"Jane.Doe@hotmail.com"`;
-
-exports[`internet > 1211 > email > with legacy names and provider 1`] = `"Jane_Doe@fakerjs.dev"`;
-
-<<<<<<< HEAD
-exports[`internet > 1211 > email > with legacy provider 1`] = `"Tito68@fakerjs.dev"`;
-
-exports[`internet > 1211 > email > with provider option 1`] = `"Tito68@fakerjs.dev"`;
-=======
-exports[`internet > 1211 > email > with legacy provider 1`] = `"Tito_Trantow22@fakerjs.dev"`;
-
-exports[`internet > 1211 > email > with provider option 1`] = `"Tito_Trantow22@fakerjs.dev"`;
->>>>>>> d89b348a
+exports[`internet > 1211 > email > noArgs 1`] = `"Skye68@hotmail.com"`;
+
+exports[`internet > 1211 > email > with all options 1`] = `"Jane_Doe89@fakerjs.dev"`;
+
+exports[`internet > 1211 > email > with allowSpecialCharacters option 1`] = `"Skye68@hotmail.com"`;
+
+exports[`internet > 1211 > email > with firstName option 1`] = `"Jane67@hotmail.com"`;
+
+exports[`internet > 1211 > email > with lastName option 1`] = `"Skye.Doe@hotmail.com"`;
+
+exports[`internet > 1211 > email > with legacy names 1`] = `"Jane_Doe@hotmail.com"`;
+
+exports[`internet > 1211 > email > with legacy names and provider 1`] = `"Jane_Doe89@fakerjs.dev"`;
+
+exports[`internet > 1211 > email > with legacy provider 1`] = `"Tito67@fakerjs.dev"`;
+
+exports[`internet > 1211 > email > with provider option 1`] = `"Tito67@fakerjs.dev"`;
 
 exports[`internet > 1211 > emoji > noArgs 1`] = `"🇹🇳"`;
 
 exports[`internet > 1211 > emoji > with options 1`] = `"🌲"`;
 
-<<<<<<< HEAD
-exports[`internet > 1211 > exampleEmail > noArgs 1`] = `"Skye76@example.net"`;
-
-exports[`internet > 1211 > exampleEmail > with all options 1`] = `"Jane.Doe@example.net"`;
-
-exports[`internet > 1211 > exampleEmail > with allowSpecialCharacters option 1`] = `"Skye76@example.net"`;
-
-exports[`internet > 1211 > exampleEmail > with firstName option 1`] = `"Jane68@example.net"`;
-
-exports[`internet > 1211 > exampleEmail > with lastName option 1`] = `"Skye_Doe67@example.net"`;
-
-exports[`internet > 1211 > exampleEmail > with legacy names 1`] = `"Jane.Doe@example.net"`;
-
-exports[`internet > 1211 > exampleEmail > with legacy names and options 1`] = `"Jane.Doe@example.net"`;
-=======
-exports[`internet > 1211 > exampleEmail > noArgs 1`] = `"Jadyn12@example.net"`;
-
-exports[`internet > 1211 > exampleEmail > with all options 1`] = `"Jane#Doe@example.net"`;
-
-exports[`internet > 1211 > exampleEmail > with allowSpecialCharacters option 1`] = `"Jadyn12@example.net"`;
-
-exports[`internet > 1211 > exampleEmail > with firstName option 1`] = `"Jane_Trantow22@example.net"`;
-
-exports[`internet > 1211 > exampleEmail > with lastName option 1`] = `"Jadyn_Doe77@example.net"`;
-
-exports[`internet > 1211 > exampleEmail > with legacy names 1`] = `"Jane.Doe@example.net"`;
-
-exports[`internet > 1211 > exampleEmail > with legacy names and options 1`] = `"Jane#Doe@example.net"`;
->>>>>>> d89b348a
+exports[`internet > 1211 > exampleEmail > noArgs 1`] = `"Skye68@example.net"`;
+
+exports[`internet > 1211 > exampleEmail > with all options 1`] = `"Jane_Doe@example.net"`;
+
+exports[`internet > 1211 > exampleEmail > with allowSpecialCharacters option 1`] = `"Skye68@example.net"`;
+
+exports[`internet > 1211 > exampleEmail > with firstName option 1`] = `"Jane67@example.net"`;
+
+exports[`internet > 1211 > exampleEmail > with lastName option 1`] = `"Skye.Doe@example.net"`;
+
+exports[`internet > 1211 > exampleEmail > with legacy names 1`] = `"Jane_Doe@example.net"`;
+
+exports[`internet > 1211 > exampleEmail > with legacy names and options 1`] = `"Jane_Doe@example.net"`;
 
 exports[`internet > 1211 > httpMethod 1`] = `"PATCH"`;
 
@@ -386,31 +266,23 @@
 
 exports[`internet > 1211 > userAgent 1`] = `"Mozilla/5.0 (Windows NT 6.1; Trident/7.0; rv:11.0) like Gecko"`;
 
-<<<<<<< HEAD
-exports[`internet > 1211 > userName > noArgs 1`] = `"Tito68"`;
-=======
-exports[`internet > 1211 > userName > noArgs 1`] = `"Tito_Trantow22"`;
->>>>>>> d89b348a
-
-exports[`internet > 1211 > userName > with Chinese names 1`] = `"hlzp8d_tpv"`;
-
-exports[`internet > 1211 > userName > with Cyrillic names 1`] = `"Fedor_Dostoevskii"`;
-
-exports[`internet > 1211 > userName > with Latin names 1`] = `"Jane_Doe"`;
-
-exports[`internet > 1211 > userName > with accented names 1`] = `"Helene_Muller"`;
-
-exports[`internet > 1211 > userName > with all option 1`] = `"Jane_Doe"`;
-
-<<<<<<< HEAD
-exports[`internet > 1211 > userName > with firstName option 1`] = `"Jane_Trantow67"`;
-=======
-exports[`internet > 1211 > userName > with firstName option 1`] = `"Jane_Koelpin77"`;
->>>>>>> d89b348a
-
-exports[`internet > 1211 > userName > with lastName option 1`] = `"Tito.Doe"`;
-
-exports[`internet > 1211 > userName > with legacy names 1`] = `"Jane_Doe"`;
+exports[`internet > 1211 > userName > noArgs 1`] = `"Tito67"`;
+
+exports[`internet > 1211 > userName > with Chinese names 1`] = `"hlzp8d_tpv89"`;
+
+exports[`internet > 1211 > userName > with Cyrillic names 1`] = `"Fedor_Dostoevskii89"`;
+
+exports[`internet > 1211 > userName > with Latin names 1`] = `"Jane_Doe89"`;
+
+exports[`internet > 1211 > userName > with accented names 1`] = `"Helene_Muller89"`;
+
+exports[`internet > 1211 > userName > with all option 1`] = `"Jane_Doe89"`;
+
+exports[`internet > 1211 > userName > with firstName option 1`] = `"Jane99"`;
+
+exports[`internet > 1211 > userName > with lastName option 1`] = `"Tito_Doe"`;
+
+exports[`internet > 1211 > userName > with legacy names 1`] = `"Jane_Doe89"`;
 
 exports[`internet > 1337 > avatar 1`] = `"https://cloudflare-ipfs.com/ipfs/Qmd3W5DuhgHirLHGVixi6V76LhCkZUz6pnFt5AJBiyvHye/avatar/327.jpg"`;
 
@@ -426,11 +298,7 @@
 
 exports[`internet > 1337 > color > with redBase option 1`] = `"#531423"`;
 
-<<<<<<< HEAD
 exports[`internet > 1337 > displayName > noArgs 1`] = `"Devyn.Gottlieb"`;
-=======
-exports[`internet > 1337 > displayName > noArgs 1`] = `"Devyn.Cronin"`;
->>>>>>> d89b348a
 
 exports[`internet > 1337 > displayName > with Chinese names 1`] = `"大羽15"`;
 
@@ -444,11 +312,7 @@
 
 exports[`internet > 1337 > displayName > with firstName option 1`] = `"Jane45"`;
 
-<<<<<<< HEAD
-exports[`internet > 1337 > displayName > with lastName option 1`] = `"Devyn27"`;
-=======
-exports[`internet > 1337 > displayName > with lastName option 1`] = `"Devyn15"`;
->>>>>>> d89b348a
+exports[`internet > 1337 > displayName > with lastName option 1`] = `"Devyn.Doe"`;
 
 exports[`internet > 1337 > displayName > with legacy names 1`] = `"Jane15"`;
 
@@ -458,77 +322,41 @@
 
 exports[`internet > 1337 > domainWord 1`] = `"fair-chow"`;
 
-<<<<<<< HEAD
-exports[`internet > 1337 > email > noArgs 1`] = `"Carmella_Koelpin26@gmail.com"`;
-
-exports[`internet > 1337 > email > with all options 1`] = `"Jane.Doe27@fakerjs.dev"`;
-
-exports[`internet > 1337 > email > with allowSpecialCharacters option 1`] = `"Carmella_Koelpin26@gmail.com"`;
+exports[`internet > 1337 > email > noArgs 1`] = `"Carmella.Koelpin51@gmail.com"`;
+
+exports[`internet > 1337 > email > with all options 1`] = `"Jane.Doe15@fakerjs.dev"`;
+
+exports[`internet > 1337 > email > with allowSpecialCharacters option 1`] = `"Carmella.Koelpin51@gmail.com"`;
 
 exports[`internet > 1337 > email > with firstName option 1`] = `"Jane.Gottlieb@gmail.com"`;
 
-exports[`internet > 1337 > email > with lastName option 1`] = `"Carmella.Doe32@gmail.com"`;
-
-exports[`internet > 1337 > email > with legacy names 1`] = `"Jane.Doe45@gmail.com"`;
-
-exports[`internet > 1337 > email > with legacy names and provider 1`] = `"Jane.Doe27@fakerjs.dev"`;
+exports[`internet > 1337 > email > with lastName option 1`] = `"Carmella.Doe45@gmail.com"`;
+
+exports[`internet > 1337 > email > with legacy names 1`] = `"Jane.Doe27@gmail.com"`;
+
+exports[`internet > 1337 > email > with legacy names and provider 1`] = `"Jane.Doe15@fakerjs.dev"`;
 
 exports[`internet > 1337 > email > with legacy provider 1`] = `"Devyn.Gottlieb@fakerjs.dev"`;
 
 exports[`internet > 1337 > email > with provider option 1`] = `"Devyn.Gottlieb@fakerjs.dev"`;
-=======
-exports[`internet > 1337 > email > noArgs 1`] = `"Kellen.Effertz@gmail.com"`;
-
-exports[`internet > 1337 > email > with all options 1`] = `"Jane&Doe56@fakerjs.dev"`;
-
-exports[`internet > 1337 > email > with allowSpecialCharacters option 1`] = `"Kellen'Effertz@gmail.com"`;
-
-exports[`internet > 1337 > email > with firstName option 1`] = `"Jane.Cronin@gmail.com"`;
-
-exports[`internet > 1337 > email > with lastName option 1`] = `"Kellen.Doe21@gmail.com"`;
-
-exports[`internet > 1337 > email > with legacy names 1`] = `"Jane_Doe15@gmail.com"`;
-
-exports[`internet > 1337 > email > with legacy names and provider 1`] = `"Jane.Doe56@fakerjs.dev"`;
-
-exports[`internet > 1337 > email > with legacy provider 1`] = `"Devyn.Cronin@fakerjs.dev"`;
-
-exports[`internet > 1337 > email > with provider option 1`] = `"Devyn.Cronin@fakerjs.dev"`;
->>>>>>> d89b348a
 
 exports[`internet > 1337 > emoji > noArgs 1`] = `"🧏🏾‍♂️"`;
 
 exports[`internet > 1337 > emoji > with options 1`] = `"🐪"`;
 
-<<<<<<< HEAD
-exports[`internet > 1337 > exampleEmail > noArgs 1`] = `"Carmella_Koelpin26@example.org"`;
-
-exports[`internet > 1337 > exampleEmail > with all options 1`] = `"Jane/Doe45@example.org"`;
-
-exports[`internet > 1337 > exampleEmail > with allowSpecialCharacters option 1`] = `"Carmella_Koelpin26@example.org"`;
+exports[`internet > 1337 > exampleEmail > noArgs 1`] = `"Carmella.Koelpin51@example.org"`;
+
+exports[`internet > 1337 > exampleEmail > with all options 1`] = `"Jane/Doe27@example.org"`;
+
+exports[`internet > 1337 > exampleEmail > with allowSpecialCharacters option 1`] = `"Carmella.Koelpin51@example.org"`;
 
 exports[`internet > 1337 > exampleEmail > with firstName option 1`] = `"Jane.Gottlieb@example.org"`;
 
-exports[`internet > 1337 > exampleEmail > with lastName option 1`] = `"Carmella.Doe32@example.org"`;
-
-exports[`internet > 1337 > exampleEmail > with legacy names 1`] = `"Jane.Doe45@example.org"`;
-
-exports[`internet > 1337 > exampleEmail > with legacy names and options 1`] = `"Jane/Doe45@example.org"`;
-=======
-exports[`internet > 1337 > exampleEmail > noArgs 1`] = `"Kellen.Effertz@example.org"`;
-
-exports[`internet > 1337 > exampleEmail > with all options 1`] = `"Jane_Doe15@example.org"`;
-
-exports[`internet > 1337 > exampleEmail > with allowSpecialCharacters option 1`] = `"Kellen'Effertz@example.org"`;
-
-exports[`internet > 1337 > exampleEmail > with firstName option 1`] = `"Jane.Cronin@example.org"`;
-
-exports[`internet > 1337 > exampleEmail > with lastName option 1`] = `"Kellen.Doe21@example.org"`;
-
-exports[`internet > 1337 > exampleEmail > with legacy names 1`] = `"Jane_Doe15@example.org"`;
-
-exports[`internet > 1337 > exampleEmail > with legacy names and options 1`] = `"Jane_Doe15@example.org"`;
->>>>>>> d89b348a
+exports[`internet > 1337 > exampleEmail > with lastName option 1`] = `"Carmella.Doe45@example.org"`;
+
+exports[`internet > 1337 > exampleEmail > with legacy names 1`] = `"Jane.Doe27@example.org"`;
+
+exports[`internet > 1337 > exampleEmail > with legacy names and options 1`] = `"Jane/Doe27@example.org"`;
 
 exports[`internet > 1337 > httpMethod 1`] = `"POST"`;
 
@@ -580,40 +408,20 @@
 
 exports[`internet > 1337 > userAgent 1`] = `"Mozilla/5.0 (Windows NT 5.3; WOW64; rv:8.4) Gecko/20100101 Firefox/8.4.3"`;
 
-<<<<<<< HEAD
 exports[`internet > 1337 > userName > noArgs 1`] = `"Devyn.Gottlieb"`;
 
-exports[`internet > 1337 > userName > with Chinese names 1`] = `"hlzp8d.tpv27"`;
-
-exports[`internet > 1337 > userName > with Cyrillic names 1`] = `"Fedor.Dostoevskii27"`;
-
-exports[`internet > 1337 > userName > with Latin names 1`] = `"Jane.Doe27"`;
-
-exports[`internet > 1337 > userName > with accented names 1`] = `"Helene.Muller27"`;
-
-exports[`internet > 1337 > userName > with all option 1`] = `"Jane.Doe27"`;
-
-exports[`internet > 1337 > userName > with firstName option 1`] = `"Jane.Cronin32"`;
-
-exports[`internet > 1337 > userName > with lastName option 1`] = `"Devyn.Doe45"`;
-
-exports[`internet > 1337 > userName > with legacy names 1`] = `"Jane.Doe27"`;
-=======
-exports[`internet > 1337 > userName > noArgs 1`] = `"Devyn.Cronin"`;
-
-exports[`internet > 1337 > userName > with Chinese names 1`] = `"hlzp8d.tpv56"`;
-
-exports[`internet > 1337 > userName > with Cyrillic names 1`] = `"Fedor.Dostoevskii56"`;
-
-exports[`internet > 1337 > userName > with Latin names 1`] = `"Jane.Doe56"`;
-
-exports[`internet > 1337 > userName > with accented names 1`] = `"Helene.Muller56"`;
-
-exports[`internet > 1337 > userName > with all option 1`] = `"Jane.Doe56"`;
-
-exports[`internet > 1337 > userName > with firstName option 1`] = `"Jane.MacGyver21"`;
-
-exports[`internet > 1337 > userName > with lastName option 1`] = `"Devyn_Doe15"`;
-
-exports[`internet > 1337 > userName > with legacy names 1`] = `"Jane.Doe56"`;
->>>>>>> d89b348a
+exports[`internet > 1337 > userName > with Chinese names 1`] = `"hlzp8d.tpv15"`;
+
+exports[`internet > 1337 > userName > with Cyrillic names 1`] = `"Fedor.Dostoevskii15"`;
+
+exports[`internet > 1337 > userName > with Latin names 1`] = `"Jane.Doe15"`;
+
+exports[`internet > 1337 > userName > with accented names 1`] = `"Helene.Muller15"`;
+
+exports[`internet > 1337 > userName > with all option 1`] = `"Jane.Doe15"`;
+
+exports[`internet > 1337 > userName > with firstName option 1`] = `"Jane.Cronin45"`;
+
+exports[`internet > 1337 > userName > with lastName option 1`] = `"Devyn.Doe27"`;
+
+exports[`internet > 1337 > userName > with legacy names 1`] = `"Jane.Doe15"`;