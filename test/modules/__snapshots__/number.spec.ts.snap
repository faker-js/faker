--- conflicted
+++ resolved
@@ -26,13 +26,9 @@
 
 exports[`number > 42 > float > with min and max 1`] = `-0.4260473116301`;
 
-<<<<<<< HEAD
 exports[`number > 42 > float > with min, max and fractionDigits 1`] = `-0.426`;
-=======
+
 exports[`number > 42 > float > with min, max and multipleOf 1`] = `-0.4261`;
-
-exports[`number > 42 > float > with min, max and precision 1`] = `-0.4261`;
->>>>>>> 394d58fa
 
 exports[`number > 42 > float > with plain number 1`] = `1.498160457238555`;
 
@@ -80,13 +76,9 @@
 
 exports[`number > 1211 > float > with min and max 1`] = `61.06573706539348`;
 
-<<<<<<< HEAD
 exports[`number > 1211 > float > with min, max and fractionDigits 1`] = `61.0657`;
-=======
+
 exports[`number > 1211 > float > with min, max and multipleOf 1`] = `61.0658`;
-
-exports[`number > 1211 > float > with min, max and precision 1`] = `61.0658`;
->>>>>>> 394d58fa
 
 exports[`number > 1211 > float > with plain number 1`] = `3.7140806149691343`;
 
@@ -134,13 +126,9 @@
 
 exports[`number > 1337 > float > with min and max 1`] = `-12.915260942419991`;
 
-<<<<<<< HEAD
 exports[`number > 1337 > float > with min, max and fractionDigits 1`] = `-12.9153`;
-=======
+
 exports[`number > 1337 > float > with min, max and multipleOf 1`] = `-12.9153`;
-
-exports[`number > 1337 > float > with min, max and precision 1`] = `-12.9153`;
->>>>>>> 394d58fa
 
 exports[`number > 1337 > float > with plain number 1`] = `1.048098704777658`;
 
