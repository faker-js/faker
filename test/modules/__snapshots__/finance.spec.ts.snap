--- conflicted
+++ resolved
@@ -46,13 +46,9 @@
 
 exports[`finance > 42 > creditCardNumber > with issuer 1`] = `"4975110867099"`;
 
-<<<<<<< HEAD
-exports[`finance > 42 > creditCardNumber > with issuer option 1`] = `"4975110867099"`;
-=======
-exports[`finance > 42 > creditCardNumber > with issuer option mastercard 1`] = `"5491-7755-1410-0488"`;
-
-exports[`finance > 42 > creditCardNumber > with issuer option visa 1`] = `"4791775514102"`;
->>>>>>> 54102392
+exports[`finance > 42 > creditCardNumber > with issuer option mastercard 1`] = `"5575-1108-6709-8213"`;
+
+exports[`finance > 42 > creditCardNumber > with issuer option visa 1`] = `"4975110867099"`;
 
 exports[`finance > 42 > currency 1`] = `
 {
@@ -160,13 +156,9 @@
 
 exports[`finance > 1211 > creditCardNumber > with issuer 1`] = `"4829-6673-6876-8484"`;
 
-<<<<<<< HEAD
-exports[`finance > 1211 > creditCardNumber > with issuer option 1`] = `"4829-6673-6876-8484"`;
-=======
-exports[`finance > 1211 > creditCardNumber > with issuer option mastercard 1`] = `"2450-8721-9061-6279"`;
-
-exports[`finance > 1211 > creditCardNumber > with issuer option visa 1`] = `"4487-2190-6162-7436"`;
->>>>>>> 54102392
+exports[`finance > 1211 > creditCardNumber > with issuer option mastercard 1`] = `"2667-2966-7368-7681"`;
+
+exports[`finance > 1211 > creditCardNumber > with issuer option visa 1`] = `"4829-6673-6876-8484"`;
 
 exports[`finance > 1211 > currency 1`] = `
 {
@@ -274,13 +266,9 @@
 
 exports[`finance > 1337 > creditCardNumber > with issuer 1`] = `"4124352971364"`;
 
-<<<<<<< HEAD
-exports[`finance > 1337 > creditCardNumber > with issuer option 1`] = `"4124352971364"`;
-=======
-exports[`finance > 1337 > creditCardNumber > with issuer option mastercard 1`] = `"5312-2540-3255-2395"`;
-
-exports[`finance > 1337 > creditCardNumber > with issuer option visa 1`] = `"4512254032550"`;
->>>>>>> 54102392
+exports[`finance > 1337 > creditCardNumber > with issuer option mastercard 1`] = `"5124-3529-7136-1949"`;
+
+exports[`finance > 1337 > creditCardNumber > with issuer option visa 1`] = `"4124352971364"`;
 
 exports[`finance > 1337 > currency 1`] = `
 {
