// Vitest Snapshot v1, https://vitest.dev/guide/snapshot.html

exports[`finance > 42 > account > noArgs 1`] = `"39751108"`;

exports[`finance > 42 > account > with length 1`] = `"3975110867"`;

exports[`finance > 42 > accountName 1`] = `"Money Market Account"`;

exports[`finance > 42 > accountNumber > noArgs 1`] = `"39751108"`;

exports[`finance > 42 > accountNumber > with length 1`] = `"3975110867"`;

exports[`finance > 42 > accountNumber > with length option 1`] = `"3975110867"`;

exports[`finance > 42 > amount > noArgs 1`] = `"374.54"`;

exports[`finance > 42 > amount > with leagcy dec 1`] = `"374.54012"`;

exports[`finance > 42 > amount > with leagcy max 1`] = `"18.73"`;

exports[`finance > 42 > amount > with min 1`] = `"380.79"`;

exports[`finance > 42 > amount > with min and max option 1`] = `"24.98"`;

exports[`finance > 42 > amount > with min option 1`] = `"380.79"`;

exports[`finance > 42 > amount > with min, leagcy max, leagcy dec and leagcy symbol 1`] = `"$24.98161"`;

exports[`finance > 42 > amount > with min, max and dec option 1`] = `"24.98161"`;

exports[`finance > 42 > amount > with min, max, dec and symbol option 1`] = `"#24.98161"`;

exports[`finance > 42 > amount > with min, max, dec, symbol and autoFormat option 1`] = `"#24.98161"`;

exports[`finance > 42 > bic > noArgs 1`] = `"YTPECC2VXXX"`;

exports[`finance > 42 > bic > with branch code 1`] = `"JYTPCD52XXX"`;

exports[`finance > 42 > bitcoinAddress 1`] = `"3JAaa4SAH2YQdbbiwrhB9hnsMcvA3Ba"`;

exports[`finance > 42 > creditCardCVV 1`] = `"397"`;

exports[`finance > 42 > creditCardIssuer 1`] = `"discover"`;

<<<<<<< HEAD
exports[`finance > 42 > creditCardNumber > noArgs 1`] = `"3575-1108-6709-8218"`;
=======
exports[`finance > 42 > creditCardNumber > noArgs 1`] = `"6591-6277-5514-1004-8364"`;
>>>>>>> 630375b6

exports[`finance > 42 > creditCardNumber > with issuer 1`] = `"4975110867099"`;

exports[`finance > 42 > creditCardNumber > with issuer option 1`] = `"4975110867099"`;

exports[`finance > 42 > currency 1`] = `
{
  "code": "ILS",
  "name": "New Israeli Sheqel",
  "symbol": "₪",
}
`;

exports[`finance > 42 > currencyCode 1`] = `"ILS"`;

exports[`finance > 42 > currencyName 1`] = `"New Israeli Sheqel"`;

exports[`finance > 42 > currencySymbol 1`] = `"₪"`;

exports[`finance > 42 > ethereumAddress 1`] = `"0x8ead331ddf0fc4446b96d368ab4bd1d31efb62f9"`;

exports[`finance > 42 > iban > noArgs 1`] = `"GT69T10P0V1346241560ZH610G35"`;

exports[`finance > 42 > iban > with formatted 1`] = `"GT69 T10P 0V13 4624 1560 ZH61 0G35"`;

exports[`finance > 42 > iban > with formatted and countryCode 1`] = `"DE69 9500 1670 8002 5210 05"`;

exports[`finance > 42 > iban > with formatted and countryCode option 1`] = `"DE69 9500 1670 8002 5210 05"`;

exports[`finance > 42 > iban > with formatted option 1`] = `"GT69 T10P 0V13 4624 1560 ZH61 0G35"`;

exports[`finance > 42 > litecoinAddress 1`] = `"3JAaa4SAH2YQdbbiwrhB9hnsMcvA"`;

exports[`finance > 42 > mask > noArgs 1`] = `"3975"`;

exports[`finance > 42 > mask > with ellipsis 1`] = `"...3975"`;

exports[`finance > 42 > mask > with length 1`] = `"39751"`;

exports[`finance > 42 > mask > with length, parenthesis and ellipsis 1`] = `"(...39751)"`;

exports[`finance > 42 > mask > with parenthesis 1`] = `"(3975)"`;

exports[`finance > 42 > maskedNumber > noArgs 1`] = `"3975"`;

exports[`finance > 42 > maskedNumber > with length 1`] = `"39751"`;

exports[`finance > 42 > maskedNumber > with length and parenthesis option 1`] = `"39751"`;

exports[`finance > 42 > maskedNumber > with length option 1`] = `"39751"`;

exports[`finance > 42 > maskedNumber > with length, parenthesis and ellipsis option 1`] = `"...39751"`;

exports[`finance > 42 > pin > noArgs 1`] = `"3975"`;

exports[`finance > 42 > pin > with length 1`] = `"3975110867"`;

exports[`finance > 42 > pin > with length option 1`] = `"3975110867"`;

exports[`finance > 42 > routingNumber 1`] = `"397511082"`;

exports[`finance > 42 > transactionDescription 1`] = `"deposit transaction at Reynolds, Miller and Crist using card ending with ***1135 for KES 374.54 in account ***08670982"`;

exports[`finance > 42 > transactionType 1`] = `"withdrawal"`;

exports[`finance > 1211 > account > noArgs 1`] = `"98296673"`;

exports[`finance > 1211 > account > with length 1`] = `"9829667368"`;

exports[`finance > 1211 > accountName 1`] = `"Personal Loan Account"`;

exports[`finance > 1211 > accountNumber > noArgs 1`] = `"98296673"`;

exports[`finance > 1211 > accountNumber > with length 1`] = `"9829667368"`;

exports[`finance > 1211 > accountNumber > with length option 1`] = `"9829667368"`;

exports[`finance > 1211 > amount > noArgs 1`] = `"928.52"`;

exports[`finance > 1211 > amount > with leagcy dec 1`] = `"928.52016"`;

exports[`finance > 1211 > amount > with leagcy max 1`] = `"46.43"`;

exports[`finance > 1211 > amount > with min 1`] = `"929.24"`;

exports[`finance > 1211 > amount > with min and max option 1`] = `"47.15"`;

exports[`finance > 1211 > amount > with min option 1`] = `"929.24"`;

exports[`finance > 1211 > amount > with min, leagcy max, leagcy dec and leagcy symbol 1`] = `"$47.14081"`;

exports[`finance > 1211 > amount > with min, max and dec option 1`] = `"47.14081"`;

exports[`finance > 1211 > amount > with min, max, dec and symbol option 1`] = `"#47.14081"`;

exports[`finance > 1211 > amount > with min, max, dec, symbol and autoFormat option 1`] = `"#47.14081"`;

exports[`finance > 1211 > bic > noArgs 1`] = `"XFZROMRC"`;

exports[`finance > 1211 > bic > with branch code 1`] = `"YXFZNPOROTR"`;

exports[`finance > 1211 > bitcoinAddress 1`] = `"3eZEFLmGPLEQrSRdAcnZLoWwYeiHwmRogjbyG9G"`;

exports[`finance > 1211 > creditCardCVV 1`] = `"982"`;

exports[`finance > 1211 > creditCardIssuer 1`] = `"visa"`;

exports[`finance > 1211 > creditCardNumber > noArgs 1`] = `"4296-6736-8768-4885"`;

exports[`finance > 1211 > creditCardNumber > with issuer 1`] = `"4829-6673-6876-8484"`;

exports[`finance > 1211 > creditCardNumber > with issuer option 1`] = `"4829-6673-6876-8484"`;

exports[`finance > 1211 > currency 1`] = `
{
  "code": "VUV",
  "name": "Vatu",
  "symbol": "",
}
`;

exports[`finance > 1211 > currencyCode 1`] = `"VUV"`;

exports[`finance > 1211 > currencyName 1`] = `"Vatu"`;

exports[`finance > 1211 > currencySymbol 1`] = `"$"`;

exports[`finance > 1211 > ethereumAddress 1`] = `"0xed4fefa7fbaec9dc4c48fa8ebf46fb7c8563cf3f"`;

exports[`finance > 1211 > iban > noArgs 1`] = `"TN8326736788219352058231"`;

exports[`finance > 1211 > iban > with formatted 1`] = `"TN83 2673 6788 2193 5205 8231"`;

exports[`finance > 1211 > iban > with formatted and countryCode 1`] = `"DE13 8077 6768 8219 3520 53"`;

exports[`finance > 1211 > iban > with formatted and countryCode option 1`] = `"DE13 8077 6768 8219 3520 53"`;

exports[`finance > 1211 > iban > with formatted option 1`] = `"TN83 2673 6788 2193 5205 8231"`;

exports[`finance > 1211 > litecoinAddress 1`] = `"3eZEFLmGPLEQrSRdAcnZLoWwYeiHwmRog"`;

exports[`finance > 1211 > mask > noArgs 1`] = `"9829"`;

exports[`finance > 1211 > mask > with ellipsis 1`] = `"...9829"`;

exports[`finance > 1211 > mask > with length 1`] = `"98296"`;

exports[`finance > 1211 > mask > with length, parenthesis and ellipsis 1`] = `"(...98296)"`;

exports[`finance > 1211 > mask > with parenthesis 1`] = `"(9829)"`;

exports[`finance > 1211 > maskedNumber > noArgs 1`] = `"9829"`;

exports[`finance > 1211 > maskedNumber > with length 1`] = `"98296"`;

exports[`finance > 1211 > maskedNumber > with length and parenthesis option 1`] = `"98296"`;

exports[`finance > 1211 > maskedNumber > with length option 1`] = `"98296"`;

exports[`finance > 1211 > maskedNumber > with length, parenthesis and ellipsis option 1`] = `"...98296"`;

exports[`finance > 1211 > pin > noArgs 1`] = `"9829"`;

exports[`finance > 1211 > pin > with length 1`] = `"9829667368"`;

exports[`finance > 1211 > pin > with length option 1`] = `"9829667368"`;

exports[`finance > 1211 > routingNumber 1`] = `"982966738"`;

exports[`finance > 1211 > transactionDescription 1`] = `"payment transaction at Fahey, Zieme and Osinski using card ending with ***8825 for CRC 928.52 in account ***73687684"`;

exports[`finance > 1211 > transactionType 1`] = `"invoice"`;

exports[`finance > 1337 > account > noArgs 1`] = `"21243529"`;

exports[`finance > 1337 > account > with length 1`] = `"2124352971"`;

exports[`finance > 1337 > accountName 1`] = `"Money Market Account"`;

exports[`finance > 1337 > accountNumber > noArgs 1`] = `"21243529"`;

exports[`finance > 1337 > accountNumber > with length 1`] = `"2124352971"`;

exports[`finance > 1337 > accountNumber > with length option 1`] = `"2124352971"`;

exports[`finance > 1337 > amount > noArgs 1`] = `"262.02"`;

exports[`finance > 1337 > amount > with leagcy dec 1`] = `"262.02467"`;

exports[`finance > 1337 > amount > with leagcy max 1`] = `"13.10"`;

exports[`finance > 1337 > amount > with min 1`] = `"269.40"`;

exports[`finance > 1337 > amount > with min and max option 1`] = `"20.48"`;

exports[`finance > 1337 > amount > with min option 1`] = `"269.40"`;

exports[`finance > 1337 > amount > with min, leagcy max, leagcy dec and leagcy symbol 1`] = `"$20.48099"`;

exports[`finance > 1337 > amount > with min, max and dec option 1`] = `"20.48099"`;

exports[`finance > 1337 > amount > with min, max, dec and symbol option 1`] = `"#20.48099"`;

exports[`finance > 1337 > amount > with min, max, dec, symbol and autoFormat option 1`] = `"#20.48099"`;

exports[`finance > 1337 > bic > noArgs 1`] = `"EHLILK9ZXXX"`;

exports[`finance > 1337 > bic > with branch code 1`] = `"GEHLGGI9XXX"`;

exports[`finance > 1337 > bitcoinAddress 1`] = `"1hsjwgYJ7oC8ZrMNmqzLbhEubpcwQ"`;

exports[`finance > 1337 > creditCardCVV 1`] = `"212"`;

exports[`finance > 1337 > creditCardIssuer 1`] = `"diners_club"`;

<<<<<<< HEAD
exports[`finance > 1337 > creditCardNumber > noArgs 1`] = `"6011-2435-2971-3612"`;
=======
exports[`finance > 1337 > creditCardNumber > noArgs 1`] = `"3612-254032-5529"`;
>>>>>>> 630375b6

exports[`finance > 1337 > creditCardNumber > with issuer 1`] = `"4124352971364"`;

exports[`finance > 1337 > creditCardNumber > with issuer option 1`] = `"4124352971364"`;

exports[`finance > 1337 > currency 1`] = `
{
  "code": "ETB",
  "name": "Ethiopian Birr",
  "symbol": "",
}
`;

exports[`finance > 1337 > currencyCode 1`] = `"ETB"`;

exports[`finance > 1337 > currencyName 1`] = `"Ethiopian Birr"`;

exports[`finance > 1337 > currencySymbol 1`] = `"$"`;

exports[`finance > 1337 > ethereumAddress 1`] = `"0x536a7b5fa28d2f9bb79ca46ea394bc4f9bb0af32"`;

exports[`finance > 1337 > iban > noArgs 1`] = `"FO2200532700604734"`;

exports[`finance > 1337 > iban > with formatted 1`] = `"FO22 0053 2700 6047 34"`;

exports[`finance > 1337 > iban > with formatted and countryCode 1`] = `"DE04 0033 2713 1474 7007 41"`;

exports[`finance > 1337 > iban > with formatted and countryCode option 1`] = `"DE04 0033 2713 1474 7007 41"`;

exports[`finance > 1337 > iban > with formatted option 1`] = `"FO22 0053 2700 6047 34"`;

exports[`finance > 1337 > litecoinAddress 1`] = `"LhsjwgYJ7oC8ZrMNmqzLbhEubpcw"`;

exports[`finance > 1337 > mask > noArgs 1`] = `"2124"`;

exports[`finance > 1337 > mask > with ellipsis 1`] = `"...2124"`;

exports[`finance > 1337 > mask > with length 1`] = `"21243"`;

exports[`finance > 1337 > mask > with length, parenthesis and ellipsis 1`] = `"(...21243)"`;

exports[`finance > 1337 > mask > with parenthesis 1`] = `"(2124)"`;

exports[`finance > 1337 > maskedNumber > noArgs 1`] = `"2124"`;

exports[`finance > 1337 > maskedNumber > with length 1`] = `"21243"`;

exports[`finance > 1337 > maskedNumber > with length and parenthesis option 1`] = `"21243"`;

exports[`finance > 1337 > maskedNumber > with length option 1`] = `"21243"`;

exports[`finance > 1337 > maskedNumber > with length, parenthesis and ellipsis option 1`] = `"...21243"`;

exports[`finance > 1337 > pin > noArgs 1`] = `"2124"`;

exports[`finance > 1337 > pin > with length 1`] = `"2124352971"`;

exports[`finance > 1337 > pin > with length option 1`] = `"2124352971"`;

exports[`finance > 1337 > routingNumber 1`] = `"212435298"`;

exports[`finance > 1337 > transactionDescription 1`] = `"withdrawal transaction at Gottlieb and Sons using card ending with ***9477 for HUF 262.02 in account ***52971361"`;

exports[`finance > 1337 > transactionType 1`] = `"withdrawal"`;<|MERGE_RESOLUTION|>--- conflicted
+++ resolved
@@ -42,11 +42,7 @@
 
 exports[`finance > 42 > creditCardIssuer 1`] = `"discover"`;
 
-<<<<<<< HEAD
-exports[`finance > 42 > creditCardNumber > noArgs 1`] = `"3575-1108-6709-8218"`;
-=======
-exports[`finance > 42 > creditCardNumber > noArgs 1`] = `"6591-6277-5514-1004-8364"`;
->>>>>>> 630375b6
+exports[`finance > 42 > creditCardNumber > noArgs 1`] = `"6485-6211-0867-0982-1138"`;
 
 exports[`finance > 42 > creditCardNumber > with issuer 1`] = `"4975110867099"`;
 
@@ -262,11 +258,7 @@
 
 exports[`finance > 1337 > creditCardIssuer 1`] = `"diners_club"`;
 
-<<<<<<< HEAD
-exports[`finance > 1337 > creditCardNumber > noArgs 1`] = `"6011-2435-2971-3612"`;
-=======
-exports[`finance > 1337 > creditCardNumber > noArgs 1`] = `"3612-254032-5529"`;
->>>>>>> 630375b6
+exports[`finance > 1337 > creditCardNumber > noArgs 1`] = `"3014-352971-3614"`;
 
 exports[`finance > 1337 > creditCardNumber > with issuer 1`] = `"4124352971364"`;
 
