--- conflicted
+++ resolved
@@ -78,43 +78,23 @@
 
 exports[`finance > 42 > litecoinAddress 1`] = `"3JAaa4SAH2YQdbbiwrhB9hnsMcvA"`;
 
-<<<<<<< HEAD
-exports[`finance > 42 > mask > noArgs 1`] = `"3975"`;
-
-exports[`finance > 42 > mask > with ellipsis 1`] = `"...3975"`;
-
-exports[`finance > 42 > mask > with length 1`] = `"39751"`;
-=======
-exports[`finance > 42 > mask > noArgs 1`] = `"(...3791)"`;
-
-exports[`finance > 42 > mask > with ellipsis 1`] = `"(...3791)"`;
-
-exports[`finance > 42 > mask > with length 1`] = `"(...37917)"`;
->>>>>>> fa26a447
+exports[`finance > 42 > mask > noArgs 1`] = `"(...3975)"`;
+
+exports[`finance > 42 > mask > with ellipsis 1`] = `"(...3975)"`;
+
+exports[`finance > 42 > mask > with length 1`] = `"(...39751)"`;
 
 exports[`finance > 42 > mask > with length, parenthesis and ellipsis 1`] = `"(...39751)"`;
 
-<<<<<<< HEAD
-exports[`finance > 42 > mask > with parenthesis 1`] = `"(3975)"`;
-
-exports[`finance > 42 > maskedNumber > noArgs 1`] = `"3975"`;
-
-exports[`finance > 42 > maskedNumber > with length 1`] = `"39751"`;
-
-exports[`finance > 42 > maskedNumber > with length and parenthesis option 1`] = `"39751"`;
-
-exports[`finance > 42 > maskedNumber > with length option 1`] = `"39751"`;
-=======
-exports[`finance > 42 > mask > with parenthesis 1`] = `"(...3791)"`;
-
-exports[`finance > 42 > maskedNumber > noArgs 1`] = `"(...3791)"`;
-
-exports[`finance > 42 > maskedNumber > with length 1`] = `"(...37917)"`;
-
-exports[`finance > 42 > maskedNumber > with length and parenthesis option 1`] = `"...37917"`;
-
-exports[`finance > 42 > maskedNumber > with length option 1`] = `"(...37917)"`;
->>>>>>> fa26a447
+exports[`finance > 42 > mask > with parenthesis 1`] = `"(...3975)"`;
+
+exports[`finance > 42 > maskedNumber > noArgs 1`] = `"(...3975)"`;
+
+exports[`finance > 42 > maskedNumber > with length 1`] = `"(...39751)"`;
+
+exports[`finance > 42 > maskedNumber > with length and parenthesis option 1`] = `"...39751"`;
+
+exports[`finance > 42 > maskedNumber > with length option 1`] = `"(...39751)"`;
 
 exports[`finance > 42 > maskedNumber > with length, parenthesis and ellipsis option 1`] = `"...39751"`;
 
@@ -126,11 +106,7 @@
 
 exports[`finance > 42 > routingNumber 1`] = `"397511082"`;
 
-<<<<<<< HEAD
-exports[`finance > 42 > transactionDescription 1`] = `"deposit transaction at Reynolds, Miller and Crist using card ending with ***1135 for KES 374.54 in account ***08670982"`;
-=======
-exports[`finance > 42 > transactionDescription 1`] = `"invoice transaction at Wiegand, Deckow and Reynolds using card ending with ***(...8361) for RSD 374.54 in account ***55141004"`;
->>>>>>> fa26a447
+exports[`finance > 42 > transactionDescription 1`] = `"deposit transaction at Reynolds, Miller and Crist using card ending with ***(...1135) for KES 374.54 in account ***08670982"`;
 
 exports[`finance > 42 > transactionType 1`] = `"withdrawal"`;
 
@@ -212,43 +188,23 @@
 
 exports[`finance > 1211 > litecoinAddress 1`] = `"3eZEFLmGPLEQrSRdAcnZLoWwYeiHwmRog"`;
 
-<<<<<<< HEAD
-exports[`finance > 1211 > mask > noArgs 1`] = `"9829"`;
-
-exports[`finance > 1211 > mask > with ellipsis 1`] = `"...9829"`;
-
-exports[`finance > 1211 > mask > with length 1`] = `"98296"`;
-=======
-exports[`finance > 1211 > mask > noArgs 1`] = `"(...9487)"`;
-
-exports[`finance > 1211 > mask > with ellipsis 1`] = `"(...9487)"`;
-
-exports[`finance > 1211 > mask > with length 1`] = `"(...94872)"`;
->>>>>>> fa26a447
+exports[`finance > 1211 > mask > noArgs 1`] = `"(...9829)"`;
+
+exports[`finance > 1211 > mask > with ellipsis 1`] = `"(...9829)"`;
+
+exports[`finance > 1211 > mask > with length 1`] = `"(...98296)"`;
 
 exports[`finance > 1211 > mask > with length, parenthesis and ellipsis 1`] = `"(...98296)"`;
 
-<<<<<<< HEAD
-exports[`finance > 1211 > mask > with parenthesis 1`] = `"(9829)"`;
-
-exports[`finance > 1211 > maskedNumber > noArgs 1`] = `"9829"`;
-
-exports[`finance > 1211 > maskedNumber > with length 1`] = `"98296"`;
-
-exports[`finance > 1211 > maskedNumber > with length and parenthesis option 1`] = `"98296"`;
-
-exports[`finance > 1211 > maskedNumber > with length option 1`] = `"98296"`;
-=======
-exports[`finance > 1211 > mask > with parenthesis 1`] = `"(...9487)"`;
-
-exports[`finance > 1211 > maskedNumber > noArgs 1`] = `"(...9487)"`;
-
-exports[`finance > 1211 > maskedNumber > with length 1`] = `"(...94872)"`;
-
-exports[`finance > 1211 > maskedNumber > with length and parenthesis option 1`] = `"...94872"`;
-
-exports[`finance > 1211 > maskedNumber > with length option 1`] = `"(...94872)"`;
->>>>>>> fa26a447
+exports[`finance > 1211 > mask > with parenthesis 1`] = `"(...9829)"`;
+
+exports[`finance > 1211 > maskedNumber > noArgs 1`] = `"(...9829)"`;
+
+exports[`finance > 1211 > maskedNumber > with length 1`] = `"(...98296)"`;
+
+exports[`finance > 1211 > maskedNumber > with length and parenthesis option 1`] = `"...98296"`;
+
+exports[`finance > 1211 > maskedNumber > with length option 1`] = `"(...98296)"`;
 
 exports[`finance > 1211 > maskedNumber > with length, parenthesis and ellipsis option 1`] = `"...98296"`;
 
@@ -260,11 +216,7 @@
 
 exports[`finance > 1211 > routingNumber 1`] = `"982966738"`;
 
-<<<<<<< HEAD
-exports[`finance > 1211 > transactionDescription 1`] = `"payment transaction at Fahey, Zieme and Osinski using card ending with ***8825 for CRC 928.52 in account ***73687684"`;
-=======
-exports[`finance > 1211 > transactionDescription 1`] = `"deposit transaction at Trantow - Satterfield using card ending with ***(...4316) for SDG 928.52 in account ***19061627"`;
->>>>>>> fa26a447
+exports[`finance > 1211 > transactionDescription 1`] = `"payment transaction at Fahey, Zieme and Osinski using card ending with ***(...8825) for CRC 928.52 in account ***73687684"`;
 
 exports[`finance > 1211 > transactionType 1`] = `"invoice"`;
 
@@ -346,43 +298,23 @@
 
 exports[`finance > 1337 > litecoinAddress 1`] = `"LhsjwgYJ7oC8ZrMNmqzLbhEubpcw"`;
 
-<<<<<<< HEAD
-exports[`finance > 1337 > mask > noArgs 1`] = `"2124"`;
-
-exports[`finance > 1337 > mask > with ellipsis 1`] = `"...2124"`;
-
-exports[`finance > 1337 > mask > with length 1`] = `"21243"`;
-=======
-exports[`finance > 1337 > mask > noArgs 1`] = `"(...2512)"`;
-
-exports[`finance > 1337 > mask > with ellipsis 1`] = `"(...2512)"`;
-
-exports[`finance > 1337 > mask > with length 1`] = `"(...25122)"`;
->>>>>>> fa26a447
+exports[`finance > 1337 > mask > noArgs 1`] = `"(...2124)"`;
+
+exports[`finance > 1337 > mask > with ellipsis 1`] = `"(...2124)"`;
+
+exports[`finance > 1337 > mask > with length 1`] = `"(...21243)"`;
 
 exports[`finance > 1337 > mask > with length, parenthesis and ellipsis 1`] = `"(...21243)"`;
 
-<<<<<<< HEAD
-exports[`finance > 1337 > mask > with parenthesis 1`] = `"(2124)"`;
-
-exports[`finance > 1337 > maskedNumber > noArgs 1`] = `"2124"`;
-
-exports[`finance > 1337 > maskedNumber > with length 1`] = `"21243"`;
-
-exports[`finance > 1337 > maskedNumber > with length and parenthesis option 1`] = `"21243"`;
-
-exports[`finance > 1337 > maskedNumber > with length option 1`] = `"21243"`;
-=======
-exports[`finance > 1337 > mask > with parenthesis 1`] = `"(...2512)"`;
-
-exports[`finance > 1337 > maskedNumber > noArgs 1`] = `"(...2512)"`;
-
-exports[`finance > 1337 > maskedNumber > with length 1`] = `"(...25122)"`;
-
-exports[`finance > 1337 > maskedNumber > with length and parenthesis option 1`] = `"...25122"`;
-
-exports[`finance > 1337 > maskedNumber > with length option 1`] = `"(...25122)"`;
->>>>>>> fa26a447
+exports[`finance > 1337 > mask > with parenthesis 1`] = `"(...2124)"`;
+
+exports[`finance > 1337 > maskedNumber > noArgs 1`] = `"(...2124)"`;
+
+exports[`finance > 1337 > maskedNumber > with length 1`] = `"(...21243)"`;
+
+exports[`finance > 1337 > maskedNumber > with length and parenthesis option 1`] = `"...21243"`;
+
+exports[`finance > 1337 > maskedNumber > with length option 1`] = `"(...21243)"`;
 
 exports[`finance > 1337 > maskedNumber > with length, parenthesis and ellipsis option 1`] = `"...21243"`;
 
@@ -394,10 +326,6 @@
 
 exports[`finance > 1337 > routingNumber 1`] = `"212435298"`;
 
-<<<<<<< HEAD
-exports[`finance > 1337 > transactionDescription 1`] = `"withdrawal transaction at Gottlieb and Sons using card ending with ***9477 for HUF 262.02 in account ***52971361"`;
-=======
-exports[`finance > 1337 > transactionDescription 1`] = `"withdrawal transaction at Cronin - Effertz using card ending with ***(...3927) for GIP 262.02 in account ***54032552"`;
->>>>>>> fa26a447
+exports[`finance > 1337 > transactionDescription 1`] = `"withdrawal transaction at Gottlieb and Sons using card ending with ***(...9477) for HUF 262.02 in account ***52971361"`;
 
 exports[`finance > 1337 > transactionType 1`] = `"withdrawal"`;