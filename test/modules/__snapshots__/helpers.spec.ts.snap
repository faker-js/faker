--- conflicted
+++ resolved
@@ -204,17 +204,6 @@
 
 exports[`helpers > 42 > slugify > some string 1`] = `"hello-world"`;
 
-<<<<<<< HEAD
-exports[`helpers > 42 > unique > with () => number 1`] = `3373557479352566`;
-
-exports[`helpers > 42 > unique > with () => number and args 1`] = `19`;
-
-exports[`helpers > 42 > unique > with customMethod 1`] = `"Test-188"`;
-
-exports[`helpers > 42 > unique > with customMethod and args 1`] = `"prefix-1-Test-188"`;
-
-=======
->>>>>>> c9e81701
 exports[`helpers > 42 > uniqueArray > with array 1`] = `
 [
   "l",
@@ -447,17 +436,6 @@
 
 exports[`helpers > 1211 > slugify > some string 1`] = `"hello-world"`;
 
-<<<<<<< HEAD
-exports[`helpers > 1211 > unique > with () => number 1`] = `8363366038243348`;
-
-exports[`helpers > 1211 > unique > with () => number and args 1`] = `47`;
-
-exports[`helpers > 1211 > unique > with customMethod 1`] = `"Test-465"`;
-
-exports[`helpers > 1211 > unique > with customMethod and args 1`] = `"prefix-1-Test-465"`;
-
-=======
->>>>>>> c9e81701
 exports[`helpers > 1211 > uniqueArray > with array 1`] = `
 [
   "r",
@@ -672,17 +650,6 @@
 
 exports[`helpers > 1337 > slugify > some string 1`] = `"hello-world"`;
 
-<<<<<<< HEAD
-exports[`helpers > 1337 > unique > with () => number 1`] = `2360108457524098`;
-
-exports[`helpers > 1337 > unique > with () => number and args 1`] = `13`;
-
-exports[`helpers > 1337 > unique > with customMethod 1`] = `"Test-132"`;
-
-exports[`helpers > 1337 > unique > with customMethod and args 1`] = `"prefix-1-Test-132"`;
-
-=======
->>>>>>> c9e81701
 exports[`helpers > 1337 > uniqueArray > with array 1`] = `
 [
   "o",
