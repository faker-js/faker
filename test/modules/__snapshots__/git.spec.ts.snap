--- conflicted
+++ resolved
@@ -9,47 +9,29 @@
 exports[`git > 42 > commitDate > with only string refDate 1`] = `"Tue Dec 31 15:00:39 2019 +1100"`;
 
 exports[`git > 42 > commitEntry > with only Date refDate 1`] = `
-<<<<<<< HEAD
 "commit ead331ddf0fc4446b96d368ab4bd1d31efb62f92
 Author: Jerome Vandervort <Jerome_Vandervort@hotmail.com>
-Date: Tue Dec 31 02:31:26 2019 +0300
-=======
-"commit be4abdd39321ad7d3fe01ffce404f4d6db0906bd
-Author: Gregg.Beahan45 <Gregg.Beahan@yahoo.com>
-Date: Tue Dec 31 00:24:08 2019 +0300
->>>>>>> d89b348a
+Date: Tue Dec 31 09:39:01 2019 +1100
 
-    reboot primary microchip
+    bypass digital protocol
 "
 `;
 
 exports[`git > 42 > commitEntry > with only number refDate 1`] = `
-<<<<<<< HEAD
 "commit ead331ddf0fc4446b96d368ab4bd1d31efb62f92
 Author: Jerome Vandervort <Jerome_Vandervort@hotmail.com>
-Date: Tue Dec 31 02:31:26 2019 +0300
-=======
-"commit be4abdd39321ad7d3fe01ffce404f4d6db0906bd
-Author: Gregg.Beahan45 <Gregg.Beahan@yahoo.com>
-Date: Tue Dec 31 00:24:08 2019 +0300
->>>>>>> d89b348a
+Date: Tue Dec 31 09:39:01 2019 +1100
 
-    reboot primary microchip
+    bypass digital protocol
 "
 `;
 
 exports[`git > 42 > commitEntry > with only string refDate 1`] = `
-<<<<<<< HEAD
 "commit ead331ddf0fc4446b96d368ab4bd1d31efb62f92
 Author: Jerome Vandervort <Jerome_Vandervort@hotmail.com>
-Date: Tue Dec 31 02:31:26 2019 +0300
-=======
-"commit be4abdd39321ad7d3fe01ffce404f4d6db0906bd
-Author: Gregg.Beahan45 <Gregg.Beahan@yahoo.com>
-Date: Tue Dec 31 00:24:08 2019 +0300
->>>>>>> d89b348a
+Date: Tue Dec 31 09:39:01 2019 +1100
 
-    reboot primary microchip
+    bypass digital protocol
 "
 `;
 
@@ -70,53 +52,29 @@
 exports[`git > 1211 > commitDate > with only string refDate 1`] = `"Tue Dec 31 01:42:55 2019 +1000"`;
 
 exports[`git > 1211 > commitEntry > with only Date refDate 1`] = `
-<<<<<<< HEAD
 "commit d4fefa7fbaec9dc4c48fa8ebf46fb7c8563cf3fa
-Author: Deion Durgan <Deion_Durgan51@hotmail.com>
+Author: Deion Durgan <Deion.Durgan@hotmail.com>
 Date: Tue Dec 31 12:51:43 2019 -0600
 
     calculate optical bandwidth
-=======
-"commit adb42f0e3f4a973fab0aeefce96dfcf49cd438df
-Author: Imani Anderson <Imani.Anderson@hotmail.com>
-Date: Tue Dec 31 16:48:46 2019 -0700
-
-    synthesize cross-platform firewall
->>>>>>> d89b348a
 "
 `;
 
 exports[`git > 1211 > commitEntry > with only number refDate 1`] = `
-<<<<<<< HEAD
 "commit d4fefa7fbaec9dc4c48fa8ebf46fb7c8563cf3fa
-Author: Deion Durgan <Deion_Durgan51@hotmail.com>
+Author: Deion Durgan <Deion.Durgan@hotmail.com>
 Date: Tue Dec 31 12:51:43 2019 -0600
 
     calculate optical bandwidth
-=======
-"commit adb42f0e3f4a973fab0aeefce96dfcf49cd438df
-Author: Imani Anderson <Imani.Anderson@hotmail.com>
-Date: Tue Dec 31 16:48:46 2019 -0700
-
-    synthesize cross-platform firewall
->>>>>>> d89b348a
 "
 `;
 
 exports[`git > 1211 > commitEntry > with only string refDate 1`] = `
-<<<<<<< HEAD
 "commit d4fefa7fbaec9dc4c48fa8ebf46fb7c8563cf3fa
-Author: Deion Durgan <Deion_Durgan51@hotmail.com>
+Author: Deion Durgan <Deion.Durgan@hotmail.com>
 Date: Tue Dec 31 12:51:43 2019 -0600
 
     calculate optical bandwidth
-=======
-"commit adb42f0e3f4a973fab0aeefce96dfcf49cd438df
-Author: Imani Anderson <Imani.Anderson@hotmail.com>
-Date: Tue Dec 31 16:48:46 2019 -0700
-
-    synthesize cross-platform firewall
->>>>>>> d89b348a
 "
 `;
 
@@ -137,47 +95,29 @@
 exports[`git > 1337 > commitDate > with only string refDate 1`] = `"Tue Dec 31 17:42:40 2019 -0800"`;
 
 exports[`git > 1337 > commitEntry > with only Date refDate 1`] = `
-<<<<<<< HEAD
 "commit 36a7b5fa28d2f9bb79ca46ea394bc4f9bb0af328
-Author: Matt.Hills <Matt_Hills@hotmail.com>
-Date: Tue Dec 31 00:03:45 2019 -0500
-=======
-"commit c346ba075bd57f5a62b82d72af39cbbb07a98cba
-Author: Miss Friedrich Krajcik <Friedrich.Krajcik82@gmail.com>
-Date: Tue Dec 31 02:27:22 2019 +0100
->>>>>>> d89b348a
+Author: Matt_Hills <Matt_Hills99@yahoo.com>
+Date: Tue Dec 31 23:39:16 2019 -0900
 
-    back up primary capacitor
+    reboot mobile sensor
 "
 `;
 
 exports[`git > 1337 > commitEntry > with only number refDate 1`] = `
-<<<<<<< HEAD
 "commit 36a7b5fa28d2f9bb79ca46ea394bc4f9bb0af328
-Author: Matt.Hills <Matt_Hills@hotmail.com>
-Date: Tue Dec 31 00:03:45 2019 -0500
-=======
-"commit c346ba075bd57f5a62b82d72af39cbbb07a98cba
-Author: Miss Friedrich Krajcik <Friedrich.Krajcik82@gmail.com>
-Date: Tue Dec 31 02:27:22 2019 +0100
->>>>>>> d89b348a
+Author: Matt_Hills <Matt_Hills99@yahoo.com>
+Date: Tue Dec 31 23:39:16 2019 -0900
 
-    back up primary capacitor
+    reboot mobile sensor
 "
 `;
 
 exports[`git > 1337 > commitEntry > with only string refDate 1`] = `
-<<<<<<< HEAD
 "commit 36a7b5fa28d2f9bb79ca46ea394bc4f9bb0af328
-Author: Matt.Hills <Matt_Hills@hotmail.com>
-Date: Tue Dec 31 00:03:45 2019 -0500
-=======
-"commit c346ba075bd57f5a62b82d72af39cbbb07a98cba
-Author: Miss Friedrich Krajcik <Friedrich.Krajcik82@gmail.com>
-Date: Tue Dec 31 02:27:22 2019 +0100
->>>>>>> d89b348a
+Author: Matt_Hills <Matt_Hills99@yahoo.com>
+Date: Tue Dec 31 23:39:16 2019 -0900
 
-    back up primary capacitor
+    reboot mobile sensor
 "
 `;
 
