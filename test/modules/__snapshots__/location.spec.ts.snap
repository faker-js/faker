--- conflicted
+++ resolved
@@ -142,11 +142,7 @@
 
 exports[`location > 42 > stateAbbr 1`] = `"MA"`;
 
-<<<<<<< HEAD
-exports[`location > 42 > street 1`] = `"Dillon Villages"`;
-=======
 exports[`location > 42 > street 1`] = `"Schinner Villages"`;
->>>>>>> 28d3bad0
 
 exports[`location > 42 > streetAddress > noArgs 1`] = `"8917 Oxford Street"`;
 
@@ -468,19 +464,11 @@
 
 exports[`location > 1337 > street 1`] = `"Chyna Crest"`;
 
-<<<<<<< HEAD
-exports[`location > 1337 > streetAddress > noArgs 1`] = `"612 Chester Land"`;
-
-exports[`location > 1337 > streetAddress > with boolean 1`] = `"612 Chester Land"`;
-
-exports[`location > 1337 > streetAddress > with useFullAddress options 1`] = `"612 Chester Land Apt. 325"`;
-=======
 exports[`location > 1337 > streetAddress > noArgs 1`] = `"61225 Barton Gateway"`;
 
 exports[`location > 1337 > streetAddress > with boolean 1`] = `"61225 Barton Gateway"`;
 
 exports[`location > 1337 > streetAddress > with useFullAddress options 1`] = `"61225 Barton Gateway Apt. 552"`;
->>>>>>> 28d3bad0
 
 exports[`location > 1337 > timeZone 1`] = `"America/Guatemala"`;
 
