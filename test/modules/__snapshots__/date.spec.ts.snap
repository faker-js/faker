// Vitest Snapshot v1, https://vitest.dev/guide/snapshot.html

exports[`date > 42 > anytime > with only Date refDate 1`] = `2020-11-22T03:05:50.087Z`;

exports[`date > 42 > anytime > with only number refDate 1`] = `2020-11-22T03:05:50.087Z`;

exports[`date > 42 > anytime > with only string refDate 1`] = `2020-11-22T03:05:50.087Z`;

exports[`date > 42 > between > with Date dates 1`] = `2021-03-15T19:30:57.115Z`;

exports[`date > 42 > between > with mixed dates 1`] = `2021-03-15T19:30:57.115Z`;

exports[`date > 42 > between > with string dates 1`] = `2021-03-15T19:30:57.115Z`;

exports[`date > 42 > betweens > with Date dates 1`] = `
[
  2021-03-15T19:30:57.115Z,
  2021-04-05T21:40:57.332Z,
  2021-04-18T19:23:52.947Z,
]
`;

exports[`date > 42 > betweens > with Date dates and count 1`] = `
[
  2021-03-02T22:04:55.366Z,
  2021-03-15T19:30:57.115Z,
  2021-03-29T00:52:30.236Z,
  2021-04-05T21:40:57.332Z,
  2021-04-18T19:23:52.947Z,
]
`;

exports[`date > 42 > betweens > with Date dates and count range 1`] = `
[
  2021-03-02T22:04:55.366Z,
  2021-03-29T00:52:30.236Z,
  2021-04-05T21:40:57.332Z,
  2021-04-18T19:23:52.947Z,
]
`;

exports[`date > 42 > betweens > with mixed dates 1`] = `
[
  2021-03-15T19:30:57.115Z,
  2021-04-05T21:40:57.332Z,
  2021-04-18T19:23:52.947Z,
]
`;

exports[`date > 42 > betweens > with string dates 1`] = `
[
  2021-03-15T19:30:57.115Z,
  2021-04-05T21:40:57.332Z,
  2021-04-18T19:23:52.947Z,
]
`;

exports[`date > 42 > betweens > with string dates and count 1`] = `
[
  2021-03-02T22:04:55.366Z,
  2021-03-15T19:30:57.115Z,
  2021-03-29T00:52:30.236Z,
  2021-04-05T21:40:57.332Z,
  2021-04-18T19:23:52.947Z,
]
`;

exports[`date > 42 > birthdate > with age and refDate 1`] = `1980-07-07T19:06:53.165Z`;

exports[`date > 42 > birthdate > with age mode and refDate 1`] = `1963-09-27T06:10:42.813Z`;

exports[`date > 42 > birthdate > with age range and refDate 1`] = `1962-12-27T20:14:08.437Z`;

<<<<<<< HEAD
exports[`date > 42 > birthdate > with only refDate 1`] = `1964-08-06T01:04:06.037Z`;
=======
exports[`date > 42 > birthdate > with only refDate 1`] = `1964-03-22T08:05:39.972Z`;
>>>>>>> 1328985f

exports[`date > 42 > birthdate > with year and refDate 1`] = `0020-07-07T19:06:53.165Z`;

<<<<<<< HEAD
exports[`date > 42 > birthdate > with year mode and refDate 1`] = `1964-08-06T01:04:06.037Z`;
=======
exports[`date > 42 > birthdate > with year mode and refDate 1`] = `1964-03-22T08:05:39.972Z`;
>>>>>>> 1328985f

exports[`date > 42 > birthdate > with year range and refDate 1`] = `0057-12-20T11:59:38.353Z`;

exports[`date > 42 > future > with only Date refDate 1`] = `2021-07-08T10:07:33.524Z`;

exports[`date > 42 > future > with only number refDate 1`] = `2021-07-08T10:07:33.524Z`;

exports[`date > 42 > future > with only string refDate 1`] = `2021-07-08T10:07:33.524Z`;

exports[`date > 42 > future > with value 1`] = `2024-11-19T18:52:08.216Z`;

exports[`date > 42 > month > noArgs 1`] = `"May"`;

exports[`date > 42 > month > with abbreviated = true 1`] = `"May"`;

exports[`date > 42 > month > with abbreviated = true and context = true 1`] = `"May"`;

exports[`date > 42 > month > with context = true 1`] = `"May"`;

exports[`date > 42 > past > with only Date refDate 1`] = `2020-10-08T00:10:57.898Z`;

exports[`date > 42 > past > with only number refDate 1`] = `2020-10-08T00:10:57.898Z`;

exports[`date > 42 > past > with only string refDate 1`] = `2020-10-08T00:10:57.898Z`;

exports[`date > 42 > past > with value 1`] = `2017-05-26T15:26:23.206Z`;

exports[`date > 42 > recent > with only Date refDate 1`] = `2021-02-21T08:09:54.819Z`;

exports[`date > 42 > recent > with only number refDate 1`] = `2021-02-21T08:09:54.819Z`;

exports[`date > 42 > recent > with only string refDate 1`] = `2021-02-21T08:09:54.819Z`;

exports[`date > 42 > recent > with value 1`] = `2021-02-17T23:15:52.423Z`;

exports[`date > 42 > soon > with only Date refDate 1`] = `2021-02-22T02:08:36.603Z`;

exports[`date > 42 > soon > with only number refDate 1`] = `2021-02-22T02:08:36.603Z`;

exports[`date > 42 > soon > with only string refDate 1`] = `2021-02-22T02:08:36.603Z`;

exports[`date > 42 > soon > with value 1`] = `2021-02-25T11:02:38.999Z`;

exports[`date > 42 > weekday > noArgs 1`] = `"Tuesday"`;

exports[`date > 42 > weekday > with abbreviated = true 1`] = `"Tue"`;

exports[`date > 42 > weekday > with abbreviated = true and context = true 1`] = `"Tue"`;

exports[`date > 42 > weekday > with context = true 1`] = `"Tuesday"`;

exports[`date > 1211 > anytime > with only Date refDate 1`] = `2021-12-31T12:49:38.858Z`;

exports[`date > 1211 > anytime > with only number refDate 1`] = `2021-12-31T12:49:38.858Z`;

exports[`date > 1211 > anytime > with only string refDate 1`] = `2021-12-31T12:49:38.858Z`;

exports[`date > 1211 > between > with Date dates 1`] = `2021-04-17T11:58:13.327Z`;

exports[`date > 1211 > between > with mixed dates 1`] = `2021-04-17T11:58:13.327Z`;

exports[`date > 1211 > between > with string dates 1`] = `2021-04-17T11:58:13.327Z`;

exports[`date > 1211 > betweens > with Date dates 1`] = `
[
  2021-03-07T00:34:12.745Z,
  2021-04-15T10:20:25.794Z,
  2021-04-17T11:58:13.327Z,
]
`;

exports[`date > 1211 > betweens > with Date dates and count 1`] = `
[
  2021-03-07T00:34:12.745Z,
  2021-04-02T08:42:57.721Z,
  2021-04-15T10:20:25.794Z,
  2021-04-17T11:58:13.327Z,
  2021-04-21T13:18:14.822Z,
]
`;

exports[`date > 1211 > betweens > with Date dates and count range 1`] = `
[
  2021-03-07T00:34:12.745Z,
  2021-04-02T08:42:57.721Z,
  2021-04-03T02:52:39.944Z,
  2021-04-15T10:20:25.794Z,
  2021-04-21T13:18:14.822Z,
]
`;

exports[`date > 1211 > betweens > with mixed dates 1`] = `
[
  2021-03-07T00:34:12.745Z,
  2021-04-15T10:20:25.794Z,
  2021-04-17T11:58:13.327Z,
]
`;

exports[`date > 1211 > betweens > with string dates 1`] = `
[
  2021-03-07T00:34:12.745Z,
  2021-04-15T10:20:25.794Z,
  2021-04-17T11:58:13.327Z,
]
`;

exports[`date > 1211 > betweens > with string dates and count 1`] = `
[
  2021-03-07T00:34:12.745Z,
  2021-04-02T08:42:57.721Z,
  2021-04-15T10:20:25.794Z,
  2021-04-17T11:58:13.327Z,
  2021-04-21T13:18:14.822Z,
]
`;

exports[`date > 1211 > birthdate > with age and refDate 1`] = `1981-01-26T13:16:31.426Z`;

exports[`date > 1211 > birthdate > with age mode and refDate 1`] = `1998-08-21T21:24:31.101Z`;

exports[`date > 1211 > birthdate > with age range and refDate 1`] = `1996-10-13T01:44:07.954Z`;

<<<<<<< HEAD
exports[`date > 1211 > birthdate > with only refDate 1`] = `1999-06-29T11:06:58.825Z`;
=======
exports[`date > 1211 > birthdate > with only refDate 1`] = `1998-07-25T13:16:46.938Z`;
>>>>>>> 1328985f

exports[`date > 1211 > birthdate > with year and refDate 1`] = `0021-01-26T13:16:31.426Z`;

<<<<<<< HEAD
exports[`date > 1211 > birthdate > with year mode and refDate 1`] = `1999-06-29T11:06:58.825Z`;
=======
exports[`date > 1211 > birthdate > with year mode and refDate 1`] = `1998-07-25T13:16:46.938Z`;
>>>>>>> 1328985f

exports[`date > 1211 > birthdate > with year range and refDate 1`] = `0113-12-03T19:45:28.165Z`;

exports[`date > 1211 > future > with only Date refDate 1`] = `2022-01-26T14:59:27.356Z`;

exports[`date > 1211 > future > with only number refDate 1`] = `2022-01-26T14:59:27.356Z`;

exports[`date > 1211 > future > with only string refDate 1`] = `2022-01-26T14:59:27.356Z`;

exports[`date > 1211 > future > with value 1`] = `2030-06-03T19:31:11.518Z`;

exports[`date > 1211 > month > noArgs 1`] = `"December"`;

exports[`date > 1211 > month > with abbreviated = true 1`] = `"Dec"`;

exports[`date > 1211 > month > with abbreviated = true and context = true 1`] = `"Dec"`;

exports[`date > 1211 > month > with context = true 1`] = `"December"`;

exports[`date > 1211 > past > with only Date refDate 1`] = `2020-03-19T19:19:04.066Z`;

exports[`date > 1211 > past > with only number refDate 1`] = `2020-03-19T19:19:04.066Z`;

exports[`date > 1211 > past > with only string refDate 1`] = `2020-03-19T19:19:04.066Z`;

exports[`date > 1211 > past > with value 1`] = `2011-11-12T14:47:19.904Z`;

exports[`date > 1211 > recent > with only Date refDate 1`] = `2021-02-20T18:52:11.498Z`;

exports[`date > 1211 > recent > with only number refDate 1`] = `2021-02-20T18:52:11.498Z`;

exports[`date > 1211 > recent > with only string refDate 1`] = `2021-02-20T18:52:11.498Z`;

exports[`date > 1211 > recent > with value 1`] = `2021-02-12T10:18:34.226Z`;

exports[`date > 1211 > soon > with only Date refDate 1`] = `2021-02-22T15:26:19.924Z`;

exports[`date > 1211 > soon > with only number refDate 1`] = `2021-02-22T15:26:19.924Z`;

exports[`date > 1211 > soon > with only string refDate 1`] = `2021-02-22T15:26:19.924Z`;

exports[`date > 1211 > soon > with value 1`] = `2021-03-02T23:59:57.196Z`;

exports[`date > 1211 > weekday > noArgs 1`] = `"Saturday"`;

exports[`date > 1211 > weekday > with abbreviated = true 1`] = `"Sat"`;

exports[`date > 1211 > weekday > with abbreviated = true and context = true 1`] = `"Sat"`;

exports[`date > 1211 > weekday > with context = true 1`] = `"Saturday"`;

exports[`date > 1337 > anytime > with only Date refDate 1`] = `2020-08-31T23:49:36.013Z`;

exports[`date > 1337 > anytime > with only number refDate 1`] = `2020-08-31T23:49:36.013Z`;

exports[`date > 1337 > anytime > with only string refDate 1`] = `2020-08-31T23:49:36.013Z`;

exports[`date > 1337 > between > with Date dates 1`] = `2021-03-09T04:11:24.661Z`;

exports[`date > 1337 > between > with mixed dates 1`] = `2021-03-09T04:11:24.661Z`;

exports[`date > 1337 > between > with string dates 1`] = `2021-03-09T04:11:24.661Z`;

exports[`date > 1337 > betweens > with Date dates 1`] = `
[
  2021-03-03T01:51:22.487Z,
  2021-03-09T04:11:24.661Z,
  2021-03-10T02:59:27.388Z,
]
`;

exports[`date > 1337 > betweens > with Date dates and count 1`] = `
[
  2021-03-03T01:51:22.487Z,
  2021-03-09T04:11:24.661Z,
  2021-03-10T02:59:27.388Z,
  2021-03-12T15:42:07.228Z,
  2021-03-20T19:33:45.512Z,
]
`;

exports[`date > 1337 > betweens > with Date dates and count range 1`] = `
[
  2021-03-03T01:51:22.487Z,
  2021-03-10T02:59:27.388Z,
  2021-03-20T19:33:45.512Z,
]
`;

exports[`date > 1337 > betweens > with mixed dates 1`] = `
[
  2021-03-03T01:51:22.487Z,
  2021-03-09T04:11:24.661Z,
  2021-03-10T02:59:27.388Z,
]
`;

exports[`date > 1337 > betweens > with string dates 1`] = `
[
  2021-03-03T01:51:22.487Z,
  2021-03-09T04:11:24.661Z,
  2021-03-10T02:59:27.388Z,
]
`;

exports[`date > 1337 > betweens > with string dates and count 1`] = `
[
  2021-03-03T01:51:22.487Z,
  2021-03-09T04:11:24.661Z,
  2021-03-10T02:59:27.388Z,
  2021-03-12T15:42:07.228Z,
  2021-03-20T19:33:45.512Z,
]
`;

exports[`date > 1337 > birthdate > with age and refDate 1`] = `1980-05-27T14:46:44.794Z`;

exports[`date > 1337 > birthdate > with age mode and refDate 1`] = `1956-08-25T03:56:58.153Z`;

exports[`date > 1337 > birthdate > with age range and refDate 1`] = `1956-02-15T21:16:37.850Z`;

<<<<<<< HEAD
exports[`date > 1337 > birthdate > with only refDate 1`] = `1957-07-05T09:38:26.714Z`;
=======
exports[`date > 1337 > birthdate > with only refDate 1`] = `1957-03-31T18:18:18.869Z`;
>>>>>>> 1328985f

exports[`date > 1337 > birthdate > with year and refDate 1`] = `0020-05-27T14:46:44.794Z`;

<<<<<<< HEAD
exports[`date > 1337 > birthdate > with year mode and refDate 1`] = `1957-07-05T09:38:26.714Z`;
=======
exports[`date > 1337 > birthdate > with year mode and refDate 1`] = `1957-03-31T18:18:18.869Z`;
>>>>>>> 1328985f

exports[`date > 1337 > birthdate > with year range and refDate 1`] = `0046-08-09T19:19:14.289Z`;

exports[`date > 1337 > future > with only Date refDate 1`] = `2021-05-28T08:29:26.600Z`;

exports[`date > 1337 > future > with only number refDate 1`] = `2021-05-28T08:29:26.600Z`;

exports[`date > 1337 > future > with only string refDate 1`] = `2021-05-28T08:29:26.600Z`;

exports[`date > 1337 > future > with value 1`] = `2023-10-06T02:30:57.962Z`;

exports[`date > 1337 > month > noArgs 1`] = `"April"`;

exports[`date > 1337 > month > with abbreviated = true 1`] = `"Apr"`;

exports[`date > 1337 > month > with abbreviated = true and context = true 1`] = `"Apr"`;

exports[`date > 1337 > month > with context = true 1`] = `"April"`;

exports[`date > 1337 > past > with only Date refDate 1`] = `2020-11-18T01:49:04.822Z`;

exports[`date > 1337 > past > with only number refDate 1`] = `2020-11-18T01:49:04.822Z`;

exports[`date > 1337 > past > with only string refDate 1`] = `2020-11-18T01:49:04.822Z`;

exports[`date > 1337 > past > with value 1`] = `2018-07-11T07:47:33.460Z`;

exports[`date > 1337 > recent > with only Date refDate 1`] = `2021-02-21T10:51:56.041Z`;

exports[`date > 1337 > recent > with only number refDate 1`] = `2021-02-21T10:51:56.041Z`;

exports[`date > 1337 > recent > with only string refDate 1`] = `2021-02-21T10:51:56.041Z`;

exports[`date > 1337 > recent > with value 1`] = `2021-02-19T02:16:05.654Z`;

exports[`date > 1337 > soon > with only Date refDate 1`] = `2021-02-21T23:26:35.381Z`;

exports[`date > 1337 > soon > with only number refDate 1`] = `2021-02-21T23:26:35.381Z`;

exports[`date > 1337 > soon > with only string refDate 1`] = `2021-02-21T23:26:35.381Z`;

exports[`date > 1337 > soon > with value 1`] = `2021-02-24T08:02:25.768Z`;

exports[`date > 1337 > weekday > noArgs 1`] = `"Monday"`;

exports[`date > 1337 > weekday > with abbreviated = true 1`] = `"Mon"`;

exports[`date > 1337 > weekday > with abbreviated = true and context = true 1`] = `"Mon"`;

exports[`date > 1337 > weekday > with context = true 1`] = `"Monday"`;

exports[`date > deprecated > 42 > between > with Date dates 1`] = `2021-03-15T19:30:57.115Z`;

exports[`date > deprecated > 42 > between > with string dates 1`] = `2021-03-15T19:30:57.115Z`;

exports[`date > deprecated > 42 > betweens > with Date dates 1`] = `
[
  2021-03-15T19:30:57.115Z,
  2021-04-05T21:40:57.332Z,
  2021-04-18T19:23:52.947Z,
]
`;

exports[`date > deprecated > 42 > betweens > with Date dates and count 1`] = `
[
  2021-03-02T22:04:55.366Z,
  2021-03-15T19:30:57.115Z,
  2021-03-29T00:52:30.236Z,
  2021-04-05T21:40:57.332Z,
  2021-04-18T19:23:52.947Z,
]
`;

exports[`date > deprecated > 42 > betweens > with string dates 1`] = `
[
  2021-03-15T19:30:57.115Z,
  2021-04-05T21:40:57.332Z,
  2021-04-18T19:23:52.947Z,
]
`;

exports[`date > deprecated > 42 > betweens > with string dates and count 1`] = `
[
  2021-03-02T22:04:55.366Z,
  2021-03-15T19:30:57.115Z,
  2021-03-29T00:52:30.236Z,
  2021-04-05T21:40:57.332Z,
  2021-04-18T19:23:52.947Z,
]
`;

exports[`date > deprecated > 42 > future > with only Date refDate 1`] = `2021-07-08T10:07:33.524Z`;

exports[`date > deprecated > 42 > future > with only number refDate 1`] = `2021-07-08T10:07:33.524Z`;

exports[`date > deprecated > 42 > future > with only string refDate 1`] = `2021-07-08T10:07:33.524Z`;

exports[`date > deprecated > 42 > future > with value 1`] = `2024-11-19T18:52:08.216Z`;

exports[`date > deprecated > 42 > past > with only Date refDate 1`] = `2020-10-08T00:10:57.898Z`;

exports[`date > deprecated > 42 > past > with only number refDate 1`] = `2020-10-08T00:10:57.898Z`;

exports[`date > deprecated > 42 > past > with only string refDate 1`] = `2020-10-08T00:10:57.898Z`;

exports[`date > deprecated > 42 > past > with value 1`] = `2017-05-26T15:26:23.206Z`;

exports[`date > deprecated > 42 > recent > with only Date refDate 1`] = `2021-02-21T08:09:54.819Z`;

exports[`date > deprecated > 42 > recent > with only number refDate 1`] = `2021-02-21T08:09:54.819Z`;

exports[`date > deprecated > 42 > recent > with only string refDate 1`] = `2021-02-21T08:09:54.819Z`;

exports[`date > deprecated > 42 > recent > with value 1`] = `2021-02-17T23:15:52.423Z`;

exports[`date > deprecated > 42 > soon > with only Date refDate 1`] = `2021-02-22T02:08:36.603Z`;

exports[`date > deprecated > 42 > soon > with only number refDate 1`] = `2021-02-22T02:08:36.603Z`;

exports[`date > deprecated > 42 > soon > with only string refDate 1`] = `2021-02-22T02:08:36.603Z`;

exports[`date > deprecated > 42 > soon > with value 1`] = `2021-02-25T11:02:38.999Z`;

exports[`date > deprecated > 1211 > between > with Date dates 1`] = `2021-04-17T11:58:13.327Z`;

exports[`date > deprecated > 1211 > between > with string dates 1`] = `2021-04-17T11:58:13.327Z`;

exports[`date > deprecated > 1211 > betweens > with Date dates 1`] = `
[
  2021-03-07T00:34:12.745Z,
  2021-04-15T10:20:25.794Z,
  2021-04-17T11:58:13.327Z,
]
`;

exports[`date > deprecated > 1211 > betweens > with Date dates and count 1`] = `
[
  2021-03-07T00:34:12.745Z,
  2021-04-02T08:42:57.721Z,
  2021-04-15T10:20:25.794Z,
  2021-04-17T11:58:13.327Z,
  2021-04-21T13:18:14.822Z,
]
`;

exports[`date > deprecated > 1211 > betweens > with string dates 1`] = `
[
  2021-03-07T00:34:12.745Z,
  2021-04-15T10:20:25.794Z,
  2021-04-17T11:58:13.327Z,
]
`;

exports[`date > deprecated > 1211 > betweens > with string dates and count 1`] = `
[
  2021-03-07T00:34:12.745Z,
  2021-04-02T08:42:57.721Z,
  2021-04-15T10:20:25.794Z,
  2021-04-17T11:58:13.327Z,
  2021-04-21T13:18:14.822Z,
]
`;

exports[`date > deprecated > 1211 > future > with only Date refDate 1`] = `2022-01-26T14:59:27.356Z`;

exports[`date > deprecated > 1211 > future > with only number refDate 1`] = `2022-01-26T14:59:27.356Z`;

exports[`date > deprecated > 1211 > future > with only string refDate 1`] = `2022-01-26T14:59:27.356Z`;

exports[`date > deprecated > 1211 > future > with value 1`] = `2030-06-03T19:31:11.518Z`;

exports[`date > deprecated > 1211 > past > with only Date refDate 1`] = `2020-03-19T19:19:04.066Z`;

exports[`date > deprecated > 1211 > past > with only number refDate 1`] = `2020-03-19T19:19:04.066Z`;

exports[`date > deprecated > 1211 > past > with only string refDate 1`] = `2020-03-19T19:19:04.066Z`;

exports[`date > deprecated > 1211 > past > with value 1`] = `2011-11-12T14:47:19.904Z`;

exports[`date > deprecated > 1211 > recent > with only Date refDate 1`] = `2021-02-20T18:52:11.498Z`;

exports[`date > deprecated > 1211 > recent > with only number refDate 1`] = `2021-02-20T18:52:11.498Z`;

exports[`date > deprecated > 1211 > recent > with only string refDate 1`] = `2021-02-20T18:52:11.498Z`;

exports[`date > deprecated > 1211 > recent > with value 1`] = `2021-02-12T10:18:34.226Z`;

exports[`date > deprecated > 1211 > soon > with only Date refDate 1`] = `2021-02-22T15:26:19.924Z`;

exports[`date > deprecated > 1211 > soon > with only number refDate 1`] = `2021-02-22T15:26:19.924Z`;

exports[`date > deprecated > 1211 > soon > with only string refDate 1`] = `2021-02-22T15:26:19.924Z`;

exports[`date > deprecated > 1211 > soon > with value 1`] = `2021-03-02T23:59:57.196Z`;

exports[`date > deprecated > 1337 > between > with Date dates 1`] = `2021-03-09T04:11:24.661Z`;

exports[`date > deprecated > 1337 > between > with string dates 1`] = `2021-03-09T04:11:24.661Z`;

exports[`date > deprecated > 1337 > betweens > with Date dates 1`] = `
[
  2021-03-03T01:51:22.487Z,
  2021-03-09T04:11:24.661Z,
  2021-03-10T02:59:27.388Z,
]
`;

exports[`date > deprecated > 1337 > betweens > with Date dates and count 1`] = `
[
  2021-03-03T01:51:22.487Z,
  2021-03-09T04:11:24.661Z,
  2021-03-10T02:59:27.388Z,
  2021-03-12T15:42:07.228Z,
  2021-03-20T19:33:45.512Z,
]
`;

exports[`date > deprecated > 1337 > betweens > with string dates 1`] = `
[
  2021-03-03T01:51:22.487Z,
  2021-03-09T04:11:24.661Z,
  2021-03-10T02:59:27.388Z,
]
`;

exports[`date > deprecated > 1337 > betweens > with string dates and count 1`] = `
[
  2021-03-03T01:51:22.487Z,
  2021-03-09T04:11:24.661Z,
  2021-03-10T02:59:27.388Z,
  2021-03-12T15:42:07.228Z,
  2021-03-20T19:33:45.512Z,
]
`;

exports[`date > deprecated > 1337 > future > with only Date refDate 1`] = `2021-05-28T08:29:26.600Z`;

exports[`date > deprecated > 1337 > future > with only number refDate 1`] = `2021-05-28T08:29:26.600Z`;

exports[`date > deprecated > 1337 > future > with only string refDate 1`] = `2021-05-28T08:29:26.600Z`;

exports[`date > deprecated > 1337 > future > with value 1`] = `2023-10-06T02:30:57.962Z`;

exports[`date > deprecated > 1337 > past > with only Date refDate 1`] = `2020-11-18T01:49:04.822Z`;

exports[`date > deprecated > 1337 > past > with only number refDate 1`] = `2020-11-18T01:49:04.822Z`;

exports[`date > deprecated > 1337 > past > with only string refDate 1`] = `2020-11-18T01:49:04.822Z`;

exports[`date > deprecated > 1337 > past > with value 1`] = `2018-07-11T07:47:33.460Z`;

exports[`date > deprecated > 1337 > recent > with only Date refDate 1`] = `2021-02-21T10:51:56.041Z`;

exports[`date > deprecated > 1337 > recent > with only number refDate 1`] = `2021-02-21T10:51:56.041Z`;

exports[`date > deprecated > 1337 > recent > with only string refDate 1`] = `2021-02-21T10:51:56.041Z`;

exports[`date > deprecated > 1337 > recent > with value 1`] = `2021-02-19T02:16:05.654Z`;

exports[`date > deprecated > 1337 > soon > with only Date refDate 1`] = `2021-02-21T23:26:35.381Z`;

exports[`date > deprecated > 1337 > soon > with only number refDate 1`] = `2021-02-21T23:26:35.381Z`;

exports[`date > deprecated > 1337 > soon > with only string refDate 1`] = `2021-02-21T23:26:35.381Z`;

exports[`date > deprecated > 1337 > soon > with value 1`] = `2021-02-24T08:02:25.768Z`;<|MERGE_RESOLUTION|>--- conflicted
+++ resolved
@@ -71,19 +71,11 @@
 
 exports[`date > 42 > birthdate > with age range and refDate 1`] = `1962-12-27T20:14:08.437Z`;
 
-<<<<<<< HEAD
-exports[`date > 42 > birthdate > with only refDate 1`] = `1964-08-06T01:04:06.037Z`;
-=======
-exports[`date > 42 > birthdate > with only refDate 1`] = `1964-03-22T08:05:39.972Z`;
->>>>>>> 1328985f
+exports[`date > 42 > birthdate > with only refDate 1`] = `1964-03-22T08:05:48.849Z`;
 
 exports[`date > 42 > birthdate > with year and refDate 1`] = `0020-07-07T19:06:53.165Z`;
 
-<<<<<<< HEAD
-exports[`date > 42 > birthdate > with year mode and refDate 1`] = `1964-08-06T01:04:06.037Z`;
-=======
-exports[`date > 42 > birthdate > with year mode and refDate 1`] = `1964-03-22T08:05:39.972Z`;
->>>>>>> 1328985f
+exports[`date > 42 > birthdate > with year mode and refDate 1`] = `1964-03-22T08:05:48.849Z`;
 
 exports[`date > 42 > birthdate > with year range and refDate 1`] = `0057-12-20T11:59:38.353Z`;
 
@@ -207,19 +199,11 @@
 
 exports[`date > 1211 > birthdate > with age range and refDate 1`] = `1996-10-13T01:44:07.954Z`;
 
-<<<<<<< HEAD
-exports[`date > 1211 > birthdate > with only refDate 1`] = `1999-06-29T11:06:58.825Z`;
-=======
-exports[`date > 1211 > birthdate > with only refDate 1`] = `1998-07-25T13:16:46.938Z`;
->>>>>>> 1328985f
+exports[`date > 1211 > birthdate > with only refDate 1`] = `1998-07-25T13:16:47.251Z`;
 
 exports[`date > 1211 > birthdate > with year and refDate 1`] = `0021-01-26T13:16:31.426Z`;
 
-<<<<<<< HEAD
-exports[`date > 1211 > birthdate > with year mode and refDate 1`] = `1999-06-29T11:06:58.825Z`;
-=======
-exports[`date > 1211 > birthdate > with year mode and refDate 1`] = `1998-07-25T13:16:46.938Z`;
->>>>>>> 1328985f
+exports[`date > 1211 > birthdate > with year mode and refDate 1`] = `1998-07-25T13:16:47.251Z`;
 
 exports[`date > 1211 > birthdate > with year range and refDate 1`] = `0113-12-03T19:45:28.165Z`;
 
@@ -341,19 +325,11 @@
 
 exports[`date > 1337 > birthdate > with age range and refDate 1`] = `1956-02-15T21:16:37.850Z`;
 
-<<<<<<< HEAD
-exports[`date > 1337 > birthdate > with only refDate 1`] = `1957-07-05T09:38:26.714Z`;
-=======
-exports[`date > 1337 > birthdate > with only refDate 1`] = `1957-03-31T18:18:18.869Z`;
->>>>>>> 1328985f
+exports[`date > 1337 > birthdate > with only refDate 1`] = `1957-03-31T18:18:16.563Z`;
 
 exports[`date > 1337 > birthdate > with year and refDate 1`] = `0020-05-27T14:46:44.794Z`;
 
-<<<<<<< HEAD
-exports[`date > 1337 > birthdate > with year mode and refDate 1`] = `1957-07-05T09:38:26.714Z`;
-=======
-exports[`date > 1337 > birthdate > with year mode and refDate 1`] = `1957-03-31T18:18:18.869Z`;
->>>>>>> 1328985f
+exports[`date > 1337 > birthdate > with year mode and refDate 1`] = `1957-03-31T18:18:16.563Z`;
 
 exports[`date > 1337 > birthdate > with year range and refDate 1`] = `0046-08-09T19:19:14.289Z`;
 
