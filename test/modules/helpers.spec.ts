--- conflicted
+++ resolved
@@ -1171,7 +1171,6 @@
       });
     }
   );
-<<<<<<< HEAD
 
   describe('uniqueArray', () => {
     it('works as expected when seeded', () => {
@@ -1190,91 +1189,4 @@
       `);
     });
   });
-
-  // This test can be only executed once, because the unique function has a global state.
-  // See: https://github.com/faker-js/faker/issues/371
-  describe('global unique()', () => {
-    it('should be possible to exclude results as array', () => {
-      const internetProtocol = () =>
-        faker.helpers.arrayElement(['https', 'http']);
-      const result = faker.helpers.unique(internetProtocol, [], {
-        exclude: ['https'],
-      });
-      expect(result).toBe('http');
-    });
-
-    it('no conflict', () => {
-      let i = 0;
-      const method = () => `no conflict: ${i++}`;
-      expect(faker.helpers.unique(method)).toBe('no conflict: 0');
-      expect(faker.helpers.unique(method)).toBe('no conflict: 1');
-    });
-
-    it('with conflict', () => {
-      const method = () => 'with conflict: 0';
-      expect(faker.helpers.unique(method)).toBe('with conflict: 0');
-      expect(() =>
-        faker.helpers.unique(method, [], {
-          maxRetries: 1,
-        })
-      ).toThrow(
-        new FakerError(`Exceeded maxRetries: 1 for uniqueness check.
-
-May not be able to generate any more unique values with current settings.
-Try adjusting maxTime or maxRetries parameters for faker.helpers.unique().`)
-      );
-    });
-
-    it('should not mutate most of the input option properties', () => {
-      const method = () => 'options-mutate-test';
-
-      const startTime = Date.now();
-      const maxTime = 49;
-      const maxRetries = 49;
-      const currentIterations = 0;
-      const exclude: string[] = [];
-      const compare = (obj: Record<RecordKey, RecordKey>, key: RecordKey) =>
-        obj[key] === undefined ? -1 : 0;
-
-      const options = {
-        startTime,
-        maxTime,
-        maxRetries,
-        currentIterations,
-        exclude,
-        compare,
-      };
-
-      faker.helpers.unique(method, [], options);
-
-      expect(options.startTime).toBe(startTime);
-      expect(options.maxTime).toBe(maxTime);
-      expect(options.maxRetries).toBe(maxRetries);
-      // `options.currentIterations` is incremented in the `faker.helpers.unique` function.
-      expect(options.exclude).toBe(exclude);
-      expect(options.compare).toBe(compare);
-    });
-
-    it('should be possible to pass a user-specific store', () => {
-      const store: Record<string, string> = {};
-
-      const method = () => 'with conflict: 0';
-
-      expect(faker.helpers.unique(method, [], { store })).toBe(
-        'with conflict: 0'
-      );
-      expect(store).toEqual({ 'with conflict: 0': 'with conflict: 0' });
-
-      expect(() => faker.helpers.unique(method, [], { store })).toThrow();
-
-      delete store['with conflict: 0'];
-
-      expect(faker.helpers.unique(method, [], { store })).toBe(
-        'with conflict: 0'
-      );
-      expect(store).toEqual({ 'with conflict: 0': 'with conflict: 0' });
-    });
-  });
-=======
->>>>>>> c9e81701
 });