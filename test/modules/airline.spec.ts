import { describe, expect, it } from 'vitest';
import { Aircraft, faker } from '../../src';
import { seededTests } from './../support/seededRuns';
import { times } from './../support/times';

const NON_SEEDED_BASED_RUN = 5;

describe('airline', () => {
  seededTests(faker, 'airline', (t) => {
    t.itEach('airport', 'airline', 'airplane', 'aircraftType');
    t.describe('recordLocator', (t) => {
      t.it('noArgs')
        .it('allowNumerics', { allowNumerics: true })
        .it('allowVisuallySimilarCharacters', {
          allowVisuallySimilarCharacters: true,
        })
        .it('both allowNumerics and allowVisuallySimilarCharacters', {
          allowNumerics: true,
          allowVisuallySimilarCharacters: true,
        });
    });
    t.describe('seat', (t) => {
      t.it('noArgs')
        .it('aircraftType narrowbody', { aircraftType: 'narrowbody' })
        .it('aircraftType regional', { aircraftType: 'regional' })
        .it('aircraftType widebody', { aircraftType: 'widebody' });
    });
    t.describe('flightNumber', (t) => {
      t.it('noArgs')
        .it('flightNumber length 3', { length: 3 })
        .it('flightNumber length 2 to 4', { length: { min: 2, max: 4 } })
        .it('flightNumber addLeadingZeros', { addLeadingZeros: true })
        .it('flightNumber length 3 and addLeadingZeros', {
          length: 3,
          addLeadingZeros: true,
        })
        .it('flightNumber length 2 to 4 and addLeadingZeros', {
          length: { min: 2, max: 4 },
          addLeadingZeros: true,
        });
    });
  });

  describe.each(times(NON_SEEDED_BASED_RUN).map(() => faker.seed()))(
    'random seeded tests for seed %i',
    () => {
      describe(`airport()`, () => {
        it('should return a random value from airport array', () => {
          const airport = faker.airline.airport();
          expect(faker.definitions.airline.airport).toContainEqual(airport);
        });
      });

      describe(`airline()`, () => {
        it('should return a random value from airline array', () => {
          const airline = faker.airline.airline();
          expect(faker.definitions.airline.airline).toContainEqual(airline);
        });
      });

      describe(`airplane()`, () => {
        it('should return a random value from airplane array', () => {
          const airplane = faker.airline.airplane();
          expect(faker.definitions.airline.airplane).toContainEqual(airplane);
        });
      });

      describe(`recordLocator()`, () => {
        it('should use the default values when not passing arguments', () => {
          const recordLocator = faker.airline.recordLocator();
          expect(recordLocator).toMatch(/^[A-HJ-KM-NP-Z]{6}$/);
        });
        it('should allow numeric characters', () => {
          const recordLocator = faker.airline.recordLocator({
            allowNumerics: true,
          });
          expect(recordLocator).toMatch(/^[2-9A-HJ-KM-NP-Z]{6}$/);
        });
        it('should allow visually similar characters', () => {
          const recordLocator = faker.airline.recordLocator({
            allowVisuallySimilarCharacters: true,
          });
          expect(recordLocator).toMatch(/^[A-Z]{6}$/);
        });
        it('should allow both numeric and visually similar characters', () => {
          const recordLocator = faker.airline.recordLocator({
            allowNumerics: true,
            allowVisuallySimilarCharacters: true,
          });
          expect(recordLocator).toMatch(/^[0-9A-Z]{6}$/);
        });
      });

      describe(`seat()`, () => {
        const seatRegex = /^(\d{1,2})([A-K])$/;
        it('should return a random narrowbody seat when not passing an argument', () => {
          const seat = faker.airline.seat();
<<<<<<< HEAD
          const matchResult = seat.match(seatRegex)!;
=======
          const matchResult = seatRegex.exec(seat);
>>>>>>> a882244e
          expect(matchResult).not.toBeNull();
          const row = matchResult[1];
          const seatLetter = matchResult[2];
          expect(row).toSatisfy((row: number) => row >= 1 && row <= 35);
          expect(seatLetter).toMatch(/^[A-F]$/);
        });
        it('should return a random narrowbody seat', () => {
          const seat = faker.airline.seat({
            aircraftType: Aircraft.Narrowbody,
          });
<<<<<<< HEAD
          const matchResult = seat.match(seatRegex)!;
=======
          const matchResult = seatRegex.exec(seat);
>>>>>>> a882244e
          expect(matchResult).not.toBeNull();
          const row = matchResult[1];
          const seatLetter = matchResult[2];
          expect(row).toSatisfy((row: number) => row >= 1 && row <= 35);
          expect(seatLetter).toMatch(/^[A-F]$/);
        });
        it('should return a random regional seat', () => {
          const seat = faker.airline.seat({ aircraftType: Aircraft.Regional });
<<<<<<< HEAD
          const matchResult = seat.match(seatRegex)!;
=======
          const matchResult = seatRegex.exec(seat);
>>>>>>> a882244e
          expect(matchResult).not.toBeNull();
          const row = matchResult[1];
          const seatLetter = matchResult[2];
          expect(row).toSatisfy((row: number) => row >= 1 && row <= 20);
          expect(seatLetter).toMatch(/^[A-D]$/);
        });
        it('should return a random widebody seat', () => {
          const seat = faker.airline.seat({ aircraftType: Aircraft.Widebody });
<<<<<<< HEAD
          const matchResult = seat.match(seatRegex)!;
=======
          const matchResult = seatRegex.exec(seat);
>>>>>>> a882244e
          expect(matchResult).not.toBeNull();
          const row = matchResult[1];
          const seatLetter = matchResult[2];
          expect(row).toSatisfy((row: number) => row >= 1 && row <= 60);
          expect(seatLetter).toMatch(/^[A-HJ-K]$/);
        });
      });

      describe(`aircraftType()`, () => {
        it('should return a random aircraft type from the Aircraft enum', () => {
          const aircraft = faker.airline.aircraftType();
          expect(Object.values(Aircraft)).toContain(aircraft);
        });
      });

      describe(`flightNumber()`, () => {
        it('should return a random flight number', () => {
          const flightNumber = faker.airline.flightNumber();
          expect(flightNumber).toMatch(/^[1-9][0-9]{0,3}$/);
        });
        it('should return a random flight number with 3 digits', () => {
          const flightNumber = faker.airline.flightNumber({ length: 3 });
          expect(flightNumber).toMatch(/^[1-9][0-9]{2}$/);
        });
        it('should return a random flight number with 2 to 4 digits', () => {
          const flightNumber = faker.airline.flightNumber({
            length: { min: 2, max: 4 },
          });
          expect(flightNumber).toMatch(/^[1-9][0-9]{1,3}$/);
        });
        it('should return a random flight number with leading zeros', () => {
          const flightNumber = faker.airline.flightNumber({
            addLeadingZeros: true,
          });
          expect(flightNumber).toMatch(/^[0-9]{4}$/);
        });
        it('should return a random flight number with 3 digits and leading zeros', () => {
          const flightNumber = faker.airline.flightNumber({
            length: 3,
            addLeadingZeros: true,
          });
          expect(flightNumber).toMatch(/^[0-9][1-9][0-9]{2}$/);
        });
        it('should return a random flight number with 2 to 4 digits and leading zeros', () => {
          const flightNumber = faker.airline.flightNumber({
            length: { min: 2, max: 4 },
            addLeadingZeros: true,
          });
          expect(flightNumber).toMatch(/^[0-9]{1,4}$/);
        });
      });
    }
  );
});<|MERGE_RESOLUTION|>--- conflicted
+++ resolved
@@ -95,11 +95,7 @@
         const seatRegex = /^(\d{1,2})([A-K])$/;
         it('should return a random narrowbody seat when not passing an argument', () => {
           const seat = faker.airline.seat();
-<<<<<<< HEAD
-          const matchResult = seat.match(seatRegex)!;
-=======
-          const matchResult = seatRegex.exec(seat);
->>>>>>> a882244e
+          const matchResult = seatRegex.exec(seat)!;
           expect(matchResult).not.toBeNull();
           const row = matchResult[1];
           const seatLetter = matchResult[2];
@@ -110,11 +106,7 @@
           const seat = faker.airline.seat({
             aircraftType: Aircraft.Narrowbody,
           });
-<<<<<<< HEAD
-          const matchResult = seat.match(seatRegex)!;
-=======
-          const matchResult = seatRegex.exec(seat);
->>>>>>> a882244e
+          const matchResult = seatRegex.exec(seat)!;
           expect(matchResult).not.toBeNull();
           const row = matchResult[1];
           const seatLetter = matchResult[2];
@@ -123,11 +115,7 @@
         });
         it('should return a random regional seat', () => {
           const seat = faker.airline.seat({ aircraftType: Aircraft.Regional });
-<<<<<<< HEAD
-          const matchResult = seat.match(seatRegex)!;
-=======
-          const matchResult = seatRegex.exec(seat);
->>>>>>> a882244e
+          const matchResult = seatRegex.exec(seat)!;
           expect(matchResult).not.toBeNull();
           const row = matchResult[1];
           const seatLetter = matchResult[2];
@@ -136,11 +124,7 @@
         });
         it('should return a random widebody seat', () => {
           const seat = faker.airline.seat({ aircraftType: Aircraft.Widebody });
-<<<<<<< HEAD
-          const matchResult = seat.match(seatRegex)!;
-=======
-          const matchResult = seatRegex.exec(seat);
->>>>>>> a882244e
+          const matchResult = seatRegex.exec(seat)!;
           expect(matchResult).not.toBeNull();
           const row = matchResult[1];
           const seatLetter = matchResult[2];
