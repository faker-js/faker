--- conflicted
+++ resolved
@@ -405,19 +405,11 @@
         );
 
         it('should be able to return non-standard cron expressions', () => {
-<<<<<<< HEAD
-          const validPrefixes = [...'0123456789*@'];
-          const actual = faker.system.cron({ includeNonStandard: true });
-          expect(
-            validPrefixes.some((prefix) => actual.startsWith(prefix))
-          ).toBe(true);
-=======
           const validResults = new Set('0123456789*@');
           expect(
             faker.system.cron({ includeNonStandard: true })[0],
             'generated cron, string should contain standard or non-standard cron labels'
           ).toSatisfy((value: string) => validResults.has(value));
->>>>>>> a882244e
         });
       });
     }
