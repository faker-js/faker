--- conflicted
+++ resolved
@@ -7,14 +7,9 @@
     const encoded = dateToBase32(date);
     expect(encoded).toHaveLength(10);
     expect(encoded).toMatchSnapshot();
-<<<<<<< HEAD
-    for (const char of encoded)
-      expect(CROCKFORDS_BASE32.includes(char)).toBeTruthy();
-=======
     for (const char of encoded) {
-      expect(reducedBase32).toContain(char);
+      expect(CROCKFORDS_BASE32).toContain(char);
     }
->>>>>>> ec1fd5be
   });
 
   it('encodes epoch start date correctly', () => {
