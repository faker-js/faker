import { beforeEach, describe, expect, it } from 'vitest';
import { faker } from '../src';
import { luhnCheck } from '../src/modules/helpers/luhn-check';
<<<<<<< HEAD
import { seededRuns } from './support/seededRuns';
=======

const seededRuns = [
  {
    seed: 42,
    expectations: {
      phoneNumber: {
        noArgs: '891.775.5141',
      },
      number: {
        noArgs: '891.775.5141',
      },
      phoneNumberFormat: {
        noArgs: '479-377-5514',
        phoneFormatsArrayIndex: { arrayIndex: 1, expected: '(479) 377-5514' },
      },
      phoneFormats: {
        noArgs: '!##.!##.####',
      },
      imei: {
        noArgs: '37-917755-141004-5',
      },
    },
  },
  {
    seed: 1337,
    expectations: {
      phoneNumber: {
        noArgs: '(612) 454-0325',
      },
      number: {
        noArgs: '(612) 454-0325',
      },
      phoneNumberFormat: {
        noArgs: '451-325-4032',
        phoneFormatsArrayIndex: { arrayIndex: 1, expected: '(451) 325-4032' },
      },
      phoneFormats: {
        noArgs: '(!##) !##-####',
      },
      imei: {
        noArgs: '25-122540-325523-4',
      },
    },
  },
  {
    seed: 1211,
    expectations: {
      phoneNumber: {
        noArgs: '1-587-319-0616 x27431',
      },
      number: {
        noArgs: '1-587-319-0616 x27431',
      },
      phoneNumberFormat: {
        noArgs: '948-821-9061',
        phoneFormatsArrayIndex: { arrayIndex: 1, expected: '(948) 821-9061' },
      },
      phoneFormats: {
        noArgs: '1-!##-!##-#### x#####',
      },
      imei: {
        noArgs: '94-872190-616274-4',
      },
    },
  },
];
>>>>>>> aa031bba

const functionNames = [
  'phoneNumber',
  'number',
  'phoneNumberFormat',
  'phoneFormats',
  'imei',
];

const NON_SEEDED_BASED_RUN = 25;

describe('phone', () => {
  beforeEach(() => {
    faker.locale = 'en';
  });

  for (const seed of seededRuns) {
    describe(`seed: ${seed}`, () => {
      for (const functionName of functionNames) {
        it(`${functionName}()`, () => {
          faker.seed(seed);

          const actual = faker.phone[functionName]();

          expect(actual).toMatchSnapshot();
        });
      }

      describe('phoneNumberFormat', () => {
        it.each([1, 2, 3, 4])(
          `should return deterministic values for %s`,
          (index) => {
            faker.seed(seed);

            const actual = faker.phone.phoneNumberFormat(index);

            expect(actual).toMatchSnapshot();
          }
        );
      });
    });
  }

  describe(`random seeded tests for seed ${JSON.stringify(
    faker.seed()
  )}`, () => {
    for (let i = 1; i <= NON_SEEDED_BASED_RUN; i++) {
      describe('phoneNumber()', () => {
        it('should return a random phoneNumber with a random format', () => {
          const phoneNumber = faker.phone.phoneNumber();

          expect(phoneNumber).toMatch(/\d/);
        });
      });

      describe('number()', () => {
        it('should return a random phoneNumber with a random format', () => {
          const phoneNumber = faker.phone.number();

          expect(phoneNumber).toMatch(/\d/);
        });
      });

      describe('phoneNumberFormat()', () => {
        it('should return phone number with proper US format (Array index)', () => {
          faker.locale = 'en';
          const phoneNumber = faker.phone.phoneNumberFormat(1);
          expect(phoneNumber).toMatch(/\([2-9]\d\d\) [2-9]\d\d-\d\d\d\d/);
        });

        it('should return phone number with proper CA format (Array index)', () => {
          faker.locale = 'en_CA';
          const phoneNumber = faker.phone.phoneNumberFormat(1);
          expect(phoneNumber).toMatch(/\([2-9]\d\d\)[2-9]\d\d-\d\d\d\d/);
        });

        it('should return phone number with proper PL format (Array index)', () => {
          faker.locale = 'pl';
          const phoneNumber = faker.phone.phoneNumberFormat(1);
          expect(phoneNumber).toMatch(/13-\d{3}-\d{2}-\d{2}/);
        });
      });

      describe('phoneFormats()', () => {
        it('should return random phone number format', () => {
          const phoneFormat = faker.phone.phoneFormats();
          expect(faker.definitions.phone_number.formats).contain(phoneFormat);
        });
      });

      describe('imei()', () => {
        it('should return a string', () => {
          const imei = faker.phone.imei();
          expect(imei).toBeTypeOf('string');
        });

        it('should have a length of 18', () => {
          const imei = faker.phone.imei();
          expect(imei).toHaveLength(18);
        });

        it('should be Luhn-valid', () => {
          const imei = faker.phone.imei();
          expect(imei).toSatisfy(luhnCheck);
        });
      });
    }
  });
});<|MERGE_RESOLUTION|>--- conflicted
+++ resolved
@@ -1,76 +1,7 @@
 import { beforeEach, describe, expect, it } from 'vitest';
 import { faker } from '../src';
 import { luhnCheck } from '../src/modules/helpers/luhn-check';
-<<<<<<< HEAD
 import { seededRuns } from './support/seededRuns';
-=======
-
-const seededRuns = [
-  {
-    seed: 42,
-    expectations: {
-      phoneNumber: {
-        noArgs: '891.775.5141',
-      },
-      number: {
-        noArgs: '891.775.5141',
-      },
-      phoneNumberFormat: {
-        noArgs: '479-377-5514',
-        phoneFormatsArrayIndex: { arrayIndex: 1, expected: '(479) 377-5514' },
-      },
-      phoneFormats: {
-        noArgs: '!##.!##.####',
-      },
-      imei: {
-        noArgs: '37-917755-141004-5',
-      },
-    },
-  },
-  {
-    seed: 1337,
-    expectations: {
-      phoneNumber: {
-        noArgs: '(612) 454-0325',
-      },
-      number: {
-        noArgs: '(612) 454-0325',
-      },
-      phoneNumberFormat: {
-        noArgs: '451-325-4032',
-        phoneFormatsArrayIndex: { arrayIndex: 1, expected: '(451) 325-4032' },
-      },
-      phoneFormats: {
-        noArgs: '(!##) !##-####',
-      },
-      imei: {
-        noArgs: '25-122540-325523-4',
-      },
-    },
-  },
-  {
-    seed: 1211,
-    expectations: {
-      phoneNumber: {
-        noArgs: '1-587-319-0616 x27431',
-      },
-      number: {
-        noArgs: '1-587-319-0616 x27431',
-      },
-      phoneNumberFormat: {
-        noArgs: '948-821-9061',
-        phoneFormatsArrayIndex: { arrayIndex: 1, expected: '(948) 821-9061' },
-      },
-      phoneFormats: {
-        noArgs: '1-!##-!##-#### x#####',
-      },
-      imei: {
-        noArgs: '94-872190-616274-4',
-      },
-    },
-  },
-];
->>>>>>> aa031bba
 
 const functionNames = [
   'phoneNumber',
