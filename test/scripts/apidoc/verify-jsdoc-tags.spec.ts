--- conflicted
+++ resolved
@@ -10,11 +10,7 @@
   extractDescription,
   extractJoinedRawExamples,
   extractModuleFieldName,
-<<<<<<< HEAD
   extractRawDefault,
-  extractRawExamples,
-=======
->>>>>>> 54102392
   extractSeeAlsos,
   extractSince,
   extractSummaryDefault,
