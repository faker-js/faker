import { mkdirSync, writeFileSync } from 'node:fs';
import { resolve } from 'node:path';
<<<<<<< HEAD
import type { SignatureReflection } from 'typedoc';
=======
>>>>>>> 0af40f71
import type { SpyInstance } from 'vitest';
import {
  afterAll,
  beforeAll,
  beforeEach,
  describe,
  expect,
  it,
  vi,
} from 'vitest';
<<<<<<< HEAD
import {
  selectApiMethods,
  selectApiModules,
  selectApiSignature,
} from '../../../scripts/apidoc/moduleMethods';
=======
>>>>>>> 0af40f71
import {
  analyzeSignature,
  initMarkdownRenderer,
} from '../../../scripts/apidoc/signature';
import {
  extractRawExamples,
  extractSeeAlsos,
  extractSince,
  extractTagContent,
  isDeprecated,
<<<<<<< HEAD
} from '../../../scripts/apidoc/utils';
import { loadProject } from './utils';
=======
} from '../../../scripts/apidoc/typedoc';
import { faker } from '../../../src';
import { loadProjectModules } from './utils';
>>>>>>> 0af40f71

/*
 * This test ensures, that every method
 * - has working examples
 * - and running these do not log anything, unless the method is deprecated
 */

beforeAll(initMarkdownRenderer);

describe('examples and deprecations', () => {
<<<<<<< HEAD
  const project = loadProject();

  /**
   * Module-Name -> Method-Name -> Method-Signature
   */
  const modules: Record<
    string,
    Record<string, SignatureReflection>
  > = selectApiModules(project).reduce(
    (a, module) => ({
      ...a,
      [module.name]: selectApiMethods(module).reduce(
        (a, method) => ({ ...a, [method.name]: selectApiSignature(method) }),
        {}
      ),
    }),
    {}
  );
=======
  const modules = loadProjectModules();
>>>>>>> 0af40f71

  const consoleSpies: Array<SpyInstance> = Object.keys(console)
    .filter((key) => typeof console[key] === 'function')
    .map((methodName) => vi.spyOn(console, methodName as keyof typeof console));

  afterAll(() => {
    for (const spy of consoleSpies) {
      spy.mockRestore();
    }
  });

  describe.each(Object.entries(modules))('%s', (moduleName, methodsByName) => {
    beforeEach(() => {
      for (const spy of consoleSpies) {
        spy.mockReset();
      }
    });

    // eslint-disable-next-line @typescript-eslint/no-misused-promises
    it.each(Object.entries(methodsByName))(
      '%s',
      async (methodName, signature) => {
        // Extract examples and make them runnable
<<<<<<< HEAD
        const examples = extractRawExamples(signature).join('').trim() ?? '';
=======
        let examples = extractRawExamples(signature).join('').trim();
        examples = examples.replace(
          /faker([A-Z]{2})\./g,
          (_, locale: string) => `faker.locale = '${locales[locale]}';\nfaker.`
        );
>>>>>>> 0af40f71

        expect(
          examples,
          `${moduleName}.${methodName} to have examples`
        ).not.toBe('');

        // Save examples to a file to run it
        const dir = resolve(__dirname, 'temp', moduleName);
        mkdirSync(dir, { recursive: true });
        const path = resolve(dir, `${methodName}.ts`);
<<<<<<< HEAD
        const imports = [...new Set(examples.match(/faker[^\.]*(?=\.)/g))];
        writeFileSync(
          path,
          `import { ${imports.join(
            ', '
          )} } from '../../../../../src';\n\n${examples}`
=======
        writeFileSync(
          path,
          `import { faker } from '../../../../../src';\n${examples}`
>>>>>>> 0af40f71
        );

        // Run the examples
        await import(path);

        // Verify logging
        const deprecatedFlag = isDeprecated(signature);
        if (deprecatedFlag) {
          expect(consoleSpies[1]).toHaveBeenCalled();
          expect(
            extractTagContent('@deprecated', signature).join(''),
            '@deprecated tag without message'
          ).not.toBe('');
        } else {
          for (const spy of consoleSpies) {
            expect(spy).not.toHaveBeenCalled();
          }
        }

        // Verify @param tags
        analyzeSignature(signature, moduleName, methodName).parameters.forEach(
          (param) => {
            const { name, description } = param;
            const plainDescription = description.replace(/<[^>]+>/g, '').trim();
            expect(
              plainDescription,
              `Expect param ${name} to have a description`
            ).not.toBe('Missing');
          }
        );

        // Verify @see tag
        extractSeeAlsos(signature).forEach((link) => {
          if (link.startsWith('faker.')) {
            // Expected @see faker.xxx.yyy()
            expect(link, 'Expect method reference to contain ()').toContain(
              '('
            );
            expect(link, 'Expect method reference to contain ()').toContain(
              ')'
            );
          }
        });

        expect(extractSince(signature), '@since to be present').toBeTruthy();
      }
    );
  });
});<|MERGE_RESOLUTION|>--- conflicted
+++ resolved
@@ -1,9 +1,5 @@
 import { mkdirSync, writeFileSync } from 'node:fs';
 import { resolve } from 'node:path';
-<<<<<<< HEAD
-import type { SignatureReflection } from 'typedoc';
-=======
->>>>>>> 0af40f71
 import type { SpyInstance } from 'vitest';
 import {
   afterAll,
@@ -14,14 +10,6 @@
   it,
   vi,
 } from 'vitest';
-<<<<<<< HEAD
-import {
-  selectApiMethods,
-  selectApiModules,
-  selectApiSignature,
-} from '../../../scripts/apidoc/moduleMethods';
-=======
->>>>>>> 0af40f71
 import {
   analyzeSignature,
   initMarkdownRenderer,
@@ -32,14 +20,8 @@
   extractSince,
   extractTagContent,
   isDeprecated,
-<<<<<<< HEAD
-} from '../../../scripts/apidoc/utils';
-import { loadProject } from './utils';
-=======
 } from '../../../scripts/apidoc/typedoc';
-import { faker } from '../../../src';
 import { loadProjectModules } from './utils';
->>>>>>> 0af40f71
 
 /*
  * This test ensures, that every method
@@ -50,28 +32,7 @@
 beforeAll(initMarkdownRenderer);
 
 describe('examples and deprecations', () => {
-<<<<<<< HEAD
-  const project = loadProject();
-
-  /**
-   * Module-Name -> Method-Name -> Method-Signature
-   */
-  const modules: Record<
-    string,
-    Record<string, SignatureReflection>
-  > = selectApiModules(project).reduce(
-    (a, module) => ({
-      ...a,
-      [module.name]: selectApiMethods(module).reduce(
-        (a, method) => ({ ...a, [method.name]: selectApiSignature(method) }),
-        {}
-      ),
-    }),
-    {}
-  );
-=======
   const modules = loadProjectModules();
->>>>>>> 0af40f71
 
   const consoleSpies: Array<SpyInstance> = Object.keys(console)
     .filter((key) => typeof console[key] === 'function')
@@ -95,15 +56,7 @@
       '%s',
       async (methodName, signature) => {
         // Extract examples and make them runnable
-<<<<<<< HEAD
-        const examples = extractRawExamples(signature).join('').trim() ?? '';
-=======
-        let examples = extractRawExamples(signature).join('').trim();
-        examples = examples.replace(
-          /faker([A-Z]{2})\./g,
-          (_, locale: string) => `faker.locale = '${locales[locale]}';\nfaker.`
-        );
->>>>>>> 0af40f71
+        const examples = extractRawExamples(signature).join('').trim();
 
         expect(
           examples,
@@ -114,18 +67,12 @@
         const dir = resolve(__dirname, 'temp', moduleName);
         mkdirSync(dir, { recursive: true });
         const path = resolve(dir, `${methodName}.ts`);
-<<<<<<< HEAD
         const imports = [...new Set(examples.match(/faker[^\.]*(?=\.)/g))];
         writeFileSync(
           path,
           `import { ${imports.join(
             ', '
           )} } from '../../../../../src';\n\n${examples}`
-=======
-        writeFileSync(
-          path,
-          `import { faker } from '../../../../../src';\n${examples}`
->>>>>>> 0af40f71
         );
 
         // Run the examples
