--- conflicted
+++ resolved
@@ -44,11 +44,7 @@
   "returns": "T",
   "seeAlsos": [],
   "since": "",
-<<<<<<< HEAD
-  "sourcePath": "test/scripts/apidoc/signature.example.ts#L314",
-=======
-  "sourcePath": "test/scripts/apidoc/signature.example.ts#L330",
->>>>>>> 8516bfb1
+  "sourcePath": "test/scripts/apidoc/signature.example.ts#L343",
   "title": "Complex Array Parameter",
 }
 `;
@@ -259,7 +255,7 @@
   "returns": "number",
   "seeAlsos": [],
   "since": "",
-  "sourcePath": "test/scripts/apidoc/signature.example.ts#L272",
+  "sourcePath": "test/scripts/apidoc/signature.example.ts#L285",
   "title": "Method With Deprecated Option",
 }
 `;
@@ -299,11 +295,7 @@
     "test.apidoc.methodWithDeprecated()",
   ],
   "since": "",
-<<<<<<< HEAD
-  "sourcePath": "test/scripts/apidoc/signature.example.ts#L283",
-=======
-  "sourcePath": "test/scripts/apidoc/signature.example.ts#L299",
->>>>>>> 8516bfb1
+  "sourcePath": "test/scripts/apidoc/signature.example.ts#L312",
   "title": "Method With Multiple See Markers",
 }
 `;
@@ -324,11 +316,7 @@
     "test.apidoc.methodWithDeprecated() with parameter <code>bar</code> and <code>baz</code>.",
   ],
   "since": "",
-<<<<<<< HEAD
-  "sourcePath": "test/scripts/apidoc/signature.example.ts#L293",
-=======
-  "sourcePath": "test/scripts/apidoc/signature.example.ts#L309",
->>>>>>> 8516bfb1
+  "sourcePath": "test/scripts/apidoc/signature.example.ts#L322",
   "title": "Method With Multiple See Markers And Backticks",
 }
 `;
@@ -346,11 +334,7 @@
   "returns": "number",
   "seeAlsos": [],
   "since": "1.0.0",
-<<<<<<< HEAD
-  "sourcePath": "test/scripts/apidoc/signature.example.ts#L302",
-=======
-  "sourcePath": "test/scripts/apidoc/signature.example.ts#L318",
->>>>>>> 8516bfb1
+  "sourcePath": "test/scripts/apidoc/signature.example.ts#L331",
   "title": "Method With Since Marker",
 }
 `;
