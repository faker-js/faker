// Vitest Snapshot v1, https://vitest.dev/guide/snapshot.html

exports[`signature > analyzeSignature() > complexArrayParameter 1`] = `
{
  "deprecated": undefined,
  "description": "<p>Complex array parameter.</p>
",
  "examples": "<div class=\\"language-ts\\"><button title=\\"Copy Code\\" class=\\"copy\\"></button><span class=\\"lang\\">ts</span><pre v-pre class=\\"shiki material-theme-palenight\\"><code><span class=\\"line\\"><span style=\\"color:#82AAFF\\">complexArrayParameter</span><span style=\\"color:#89DDFF\\">&lt;</span><span style=\\"color:#FFCB6B\\">T</span><span style=\\"color:#89DDFF\\">&gt;</span><span style=\\"color:#A6ACCD\\">(array: readonly </span><span style=\\"color:#82AAFF\\">Array</span><span style=\\"color:#89DDFF\\">&lt;{</span></span>
<span class=\\"line\\"><span style=\\"color:#A6ACCD\\">  </span><span style=\\"color:#F07178\\">value</span><span style=\\"color:#89DDFF\\">:</span><span style=\\"color:#A6ACCD\\"> </span><span style=\\"color:#FFCB6B\\">T</span><span style=\\"color:#89DDFF\\">,</span></span>
<span class=\\"line\\"><span style=\\"color:#A6ACCD\\">  </span><span style=\\"color:#F07178\\">weight</span><span style=\\"color:#89DDFF\\">:</span><span style=\\"color:#A6ACCD\\"> </span><span style=\\"color:#FFCB6B\\">number</span></span>
<span class=\\"line\\"><span style=\\"color:#89DDFF\\">}&gt;</span><span style=\\"color:#A6ACCD\\">): T</span></span>
<span class=\\"line\\"></span></code></pre>
</div>",
  "name": "complexArrayParameter",
  "parameters": [
    {
      "description": "<p>The type of the entries to pick from.</p>
",
      "name": "<T>",
      "type": undefined,
    },
    {
      "default": undefined,
      "description": "<p>Array to pick the value from.</p>
",
      "name": "array",
      "type": "Array<{ ... }>",
    },
    {
      "default": undefined,
      "description": "<p>The value to pick.</p>
",
      "name": "array[].value",
      "type": "T",
    },
    {
      "default": undefined,
      "description": "<p>The weight of the value.</p>
",
      "name": "array[].weight",
      "type": "number",
    },
  ],
  "returns": "T",
  "seeAlsos": [],
  "since": "",
<<<<<<< HEAD
  "sourcePath": "test/scripts/apidoc/signature.example.ts#L295",
=======
  "sourcePath": "test/scripts/apidoc/signature.example.ts#L301",
  "title": "Complex Array Parameter",
>>>>>>> f6c8ca36
}
`;

exports[`signature > analyzeSignature() > defaultBooleanParamMethod 1`] = `
{
  "deprecated": undefined,
  "description": "<p>Test with a default parameter.</p>
",
  "examples": "<div class=\\"language-ts\\"><button title=\\"Copy Code\\" class=\\"copy\\"></button><span class=\\"lang\\">ts</span><pre v-pre class=\\"shiki material-theme-palenight\\"><code><span class=\\"line\\"><span style=\\"color:#82AAFF\\">defaultBooleanParamMethod</span><span style=\\"color:#A6ACCD\\">(c: boolean </span><span style=\\"color:#89DDFF\\">=</span><span style=\\"color:#A6ACCD\\"> </span><span style=\\"color:#FF9CAC\\">true</span><span style=\\"color:#A6ACCD\\">): number</span></span>
<span class=\\"line\\"></span></code></pre>
</div>",
  "name": "defaultBooleanParamMethod",
  "parameters": [
    {
      "default": "true",
      "description": "<p>The boolean parameter.</p>
",
      "name": "c",
      "type": "boolean",
    },
  ],
  "returns": "number",
  "seeAlsos": [],
  "since": "",
  "sourcePath": "test/scripts/apidoc/signature.example.ts#L99",
}
`;

exports[`signature > analyzeSignature() > expected and actual methods are equal 1`] = `
[
  "complexArrayParameter",
  "defaultBooleanParamMethod",
  "functionParamMethod",
  "literalUnionParamMethod",
  "methodWithDeprecated",
  "methodWithExample",
  "methodWithMultipleSeeMarkers",
  "methodWithMultipleSeeMarkersAndBackticks",
  "methodWithSinceMarker",
  "multiParamMethod",
  "noParamMethod",
  "optionalStringParamMethod",
  "optionsInlineParamMethodWithDefaults",
  "optionsInterfaceParamMethodWithDefaults",
  "optionsParamMethod",
  "optionsTypeParamMethodWithDefaults",
  "requiredNumberParamMethod",
  "stringUnionParamMethod",
]
`;

exports[`signature > analyzeSignature() > functionParamMethod 1`] = `
{
  "deprecated": undefined,
  "description": "<p>Test with a function parameters.</p>
",
  "examples": "<div class=\\"language-ts\\"><button title=\\"Copy Code\\" class=\\"copy\\"></button><span class=\\"lang\\">ts</span><pre v-pre class=\\"shiki material-theme-palenight\\"><code><span class=\\"line\\"><span style=\\"color:#82AAFF\\">functionParamMethod</span><span style=\\"color:#A6ACCD\\">(fn: </span><span style=\\"color:#89DDFF\\">(</span><span style=\\"color:#A6ACCD;font-style:italic\\">a</span><span style=\\"color:#89DDFF\\">:</span><span style=\\"color:#A6ACCD\\"> </span><span style=\\"color:#FFCB6B\\">string</span><span style=\\"color:#89DDFF\\">)</span><span style=\\"color:#A6ACCD\\"> </span><span style=\\"color:#C792EA\\">=&gt;</span><span style=\\"color:#A6ACCD\\"> number): number</span></span>
<span class=\\"line\\"></span></code></pre>
</div>",
  "name": "functionParamMethod",
  "parameters": [
    {
      "default": undefined,
      "description": "<p>The function parameter.</p>
",
      "name": "fn",
      "type": "(a: string) => number",
    },
  ],
  "returns": "number",
  "seeAlsos": [],
  "since": "",
  "sourcePath": "test/scripts/apidoc/signature.example.ts#L119",
}
`;

exports[`signature > analyzeSignature() > literalUnionParamMethod 1`] = `
{
  "deprecated": undefined,
  "description": "<p>Test with LiteralUnion.</p>
",
  "examples": "<div class=\\"language-ts\\"><button title=\\"Copy Code\\" class=\\"copy\\"></button><span class=\\"lang\\">ts</span><pre v-pre class=\\"shiki material-theme-palenight\\"><code><span class=\\"line\\"><span style=\\"color:#82AAFF\\">literalUnionParamMethod</span><span style=\\"color:#A6ACCD\\">(value: </span><span style=\\"color:#89DDFF\\">'</span><span style=\\"color:#C3E88D\\">a</span><span style=\\"color:#89DDFF\\">'</span><span style=\\"color:#A6ACCD\\"> </span><span style=\\"color:#89DDFF\\">|</span><span style=\\"color:#A6ACCD\\"> </span><span style=\\"color:#89DDFF\\">'</span><span style=\\"color:#C3E88D\\">b</span><span style=\\"color:#89DDFF\\">'</span><span style=\\"color:#A6ACCD\\"> </span><span style=\\"color:#89DDFF\\">|</span><span style=\\"color:#A6ACCD\\"> string</span><span style=\\"color:#89DDFF\\">,</span><span style=\\"color:#A6ACCD\\"> namedValue: AB </span><span style=\\"color:#89DDFF\\">|</span><span style=\\"color:#A6ACCD\\"> string</span><span style=\\"color:#89DDFF\\">,</span><span style=\\"color:#A6ACCD\\"> array: readonly Array</span><span style=\\"color:#89DDFF\\">&lt;</span><span style=\\"color:#89DDFF\\">'</span><span style=\\"color:#C3E88D\\">a</span><span style=\\"color:#89DDFF\\">'</span><span style=\\"color:#A6ACCD\\"> </span><span style=\\"color:#89DDFF\\">|</span><span style=\\"color:#A6ACCD\\"> </span><span style=\\"color:#89DDFF\\">'</span><span style=\\"color:#C3E88D\\">b</span><span style=\\"color:#89DDFF\\">'</span><span style=\\"color:#A6ACCD\\"> </span><span style=\\"color:#89DDFF\\">|</span><span style=\\"color:#A6ACCD\\"> string</span><span style=\\"color:#89DDFF\\">&gt;,</span><span style=\\"color:#A6ACCD\\"> namedArray: readonly Array</span><span style=\\"color:#89DDFF\\">&lt;</span><span style=\\"color:#A6ACCD\\">AB </span><span style=\\"color:#89DDFF\\">|</span><span style=\\"color:#A6ACCD\\"> string</span><span style=\\"color:#89DDFF\\">&gt;,</span><span style=\\"color:#A6ACCD\\"> mixed: </span><span style=\\"color:#89DDFF\\">'</span><span style=\\"color:#C3E88D\\">a</span><span style=\\"color:#89DDFF\\">'</span><span style=\\"color:#A6ACCD\\"> </span><span style=\\"color:#89DDFF\\">|</span><span style=\\"color:#A6ACCD\\"> </span><span style=\\"color:#89DDFF\\">'</span><span style=\\"color:#C3E88D\\">b</span><span style=\\"color:#89DDFF\\">'</span><span style=\\"color:#A6ACCD\\"> </span><span style=\\"color:#89DDFF\\">|</span><span style=\\"color:#A6ACCD\\"> string </span><span style=\\"color:#89DDFF\\">|</span><span style=\\"color:#A6ACCD\\"> readonly Array</span><span style=\\"color:#89DDFF\\">&lt;</span><span style=\\"color:#89DDFF\\">'</span><span style=\\"color:#C3E88D\\">a</span><span style=\\"color:#89DDFF\\">'</span><span style=\\"color:#A6ACCD\\"> </span><span style=\\"color:#89DDFF\\">|</span><span style=\\"color:#A6ACCD\\"> </span><span style=\\"color:#89DDFF\\">'</span><span style=\\"color:#C3E88D\\">b</span><span style=\\"color:#89DDFF\\">'</span><span style=\\"color:#A6ACCD\\"> </span><span style=\\"color:#89DDFF\\">|</span><span style=\\"color:#A6ACCD\\"> string</span><span style=\\"color:#89DDFF\\">&gt;,</span><span style=\\"color:#A6ACCD\\"> namedMixed: AB </span><span style=\\"color:#89DDFF\\">|</span><span style=\\"color:#A6ACCD\\"> string </span><span style=\\"color:#89DDFF\\">|</span><span style=\\"color:#A6ACCD\\"> readonly Array</span><span style=\\"color:#89DDFF\\">&lt;</span><span style=\\"color:#A6ACCD\\">AB </span><span style=\\"color:#89DDFF\\">|</span><span style=\\"color:#A6ACCD\\"> string</span><span style=\\"color:#89DDFF\\">&gt;</span><span style=\\"color:#A6ACCD\\">): string</span></span>
<span class=\\"line\\"></span></code></pre>
</div>",
  "name": "literalUnionParamMethod",
  "parameters": [
    {
      "default": undefined,
      "description": "<p><code>'a'</code> or <code>'b'</code>.</p>
",
      "name": "value",
      "type": "'a' | 'b' | string",
    },
    {
      "default": undefined,
      "description": "<p><code>'a'</code> or <code>'b'</code>.</p>
",
      "name": "namedValue",
      "type": "AB | string",
    },
    {
      "default": undefined,
      "description": "<p>Array of <code>'a'</code> or <code>'b'</code>.</p>
",
      "name": "array",
      "type": "Array<'a' | 'b' | string>",
    },
    {
      "default": undefined,
      "description": "<p>Array of <code>'a'</code> or <code>'b'</code>.</p>
",
      "name": "namedArray",
      "type": "Array<AB | string>",
    },
    {
      "default": undefined,
      "description": "<p>Value <code>'a'</code> or <code>'b'</code> or an array thereof.</p>
",
      "name": "mixed",
      "type": "'a' | 'b' | string | Array<'a' | 'b' | string>",
    },
    {
      "default": undefined,
      "description": "<p>Value <code>'a'</code> or <code>'b'</code> or an array thereof.</p>
",
      "name": "namedMixed",
      "type": "AB | string | Array<AB | string>",
    },
  ],
  "returns": "string",
  "seeAlsos": [],
  "since": "",
  "sourcePath": "test/scripts/apidoc/signature.example.ts#L142",
}
`;

exports[`signature > analyzeSignature() > methodWithDeprecated 1`] = `
{
  "deprecated": "<p>do something else</p>
",
  "description": "<p>Test with deprecated and see marker.</p>
",
  "examples": "<div class=\\"language-ts\\"><button title=\\"Copy Code\\" class=\\"copy\\"></button><span class=\\"lang\\">ts</span><pre v-pre class=\\"shiki material-theme-palenight\\"><code><span class=\\"line\\"><span style=\\"color:#82AAFF\\">methodWithDeprecated</span><span style=\\"color:#A6ACCD\\">(): number</span></span>
<span class=\\"line\\"></span></code></pre>
</div>",
  "name": "methodWithDeprecated",
  "parameters": [],
  "returns": "number",
  "seeAlsos": [
    "test.apidoc.methodWithExample()",
  ],
  "since": "",
<<<<<<< HEAD
  "sourcePath": "test/scripts/apidoc/signature.example.ts#L254",
=======
  "sourcePath": "test/scripts/apidoc/signature.example.ts#L260",
  "title": "Method With Deprecated",
>>>>>>> f6c8ca36
}
`;

exports[`signature > analyzeSignature() > methodWithExample 1`] = `
{
  "deprecated": undefined,
  "description": "<p>Test with example marker.</p>
",
  "examples": "<div class=\\"language-ts\\"><button title=\\"Copy Code\\" class=\\"copy\\"></button><span class=\\"lang\\">ts</span><pre v-pre class=\\"shiki material-theme-palenight\\"><code><span class=\\"line\\"><span style=\\"color:#82AAFF\\">methodWithExample</span><span style=\\"color:#A6ACCD\\">(): number</span></span>
<span class=\\"line\\"><span style=\\"color:#A6ACCD\\">test</span><span style=\\"color:#89DDFF\\">.</span><span style=\\"color:#A6ACCD\\">apidoc</span><span style=\\"color:#89DDFF\\">.</span><span style=\\"color:#82AAFF\\">methodWithExample</span><span style=\\"color:#A6ACCD\\">() </span><span style=\\"color:#676E95;font-style:italic\\">// 0</span></span>
<span class=\\"line\\"></span></code></pre>
</div>",
  "name": "methodWithExample",
  "parameters": [],
  "returns": "number",
  "seeAlsos": [],
  "since": "",
<<<<<<< HEAD
  "sourcePath": "test/scripts/apidoc/signature.example.ts#L243",
=======
  "sourcePath": "test/scripts/apidoc/signature.example.ts#L249",
  "title": "Method With Example",
>>>>>>> f6c8ca36
}
`;

exports[`signature > analyzeSignature() > methodWithMultipleSeeMarkers 1`] = `
{
  "deprecated": undefined,
  "description": "<p>Test with multiple see markers.</p>
",
  "examples": "<div class=\\"language-ts\\"><button title=\\"Copy Code\\" class=\\"copy\\"></button><span class=\\"lang\\">ts</span><pre v-pre class=\\"shiki material-theme-palenight\\"><code><span class=\\"line\\"><span style=\\"color:#82AAFF\\">methodWithMultipleSeeMarkers</span><span style=\\"color:#A6ACCD\\">(): number</span></span>
<span class=\\"line\\"></span></code></pre>
</div>",
  "name": "methodWithMultipleSeeMarkers",
  "parameters": [],
  "returns": "number",
  "seeAlsos": [
    "test.apidoc.methodWithExample()",
    "test.apidoc.methodWithDeprecated()",
  ],
  "since": "",
<<<<<<< HEAD
  "sourcePath": "test/scripts/apidoc/signature.example.ts#L264",
=======
  "sourcePath": "test/scripts/apidoc/signature.example.ts#L270",
  "title": "Method With Multiple See Markers",
>>>>>>> f6c8ca36
}
`;

exports[`signature > analyzeSignature() > methodWithMultipleSeeMarkersAndBackticks 1`] = `
{
  "deprecated": undefined,
  "description": "<p>Test with multiple see markers and backticks.</p>
",
  "examples": "<div class=\\"language-ts\\"><button title=\\"Copy Code\\" class=\\"copy\\"></button><span class=\\"lang\\">ts</span><pre v-pre class=\\"shiki material-theme-palenight\\"><code><span class=\\"line\\"><span style=\\"color:#82AAFF\\">methodWithMultipleSeeMarkersAndBackticks</span><span style=\\"color:#A6ACCD\\">(): number</span></span>
<span class=\\"line\\"></span></code></pre>
</div>",
  "name": "methodWithMultipleSeeMarkersAndBackticks",
  "parameters": [],
  "returns": "number",
  "seeAlsos": [
    "test.apidoc.methodWithExample() with parameter <code>foo</code>.",
    "test.apidoc.methodWithDeprecated() with parameter <code>bar</code> and <code>baz</code>.",
  ],
  "since": "",
<<<<<<< HEAD
  "sourcePath": "test/scripts/apidoc/signature.example.ts#L274",
=======
  "sourcePath": "test/scripts/apidoc/signature.example.ts#L280",
  "title": "Method With Multiple See Markers And Backticks",
>>>>>>> f6c8ca36
}
`;

exports[`signature > analyzeSignature() > methodWithSinceMarker 1`] = `
{
  "deprecated": undefined,
  "description": "<p>Test with since marker.</p>
",
  "examples": "<div class=\\"language-ts\\"><button title=\\"Copy Code\\" class=\\"copy\\"></button><span class=\\"lang\\">ts</span><pre v-pre class=\\"shiki material-theme-palenight\\"><code><span class=\\"line\\"><span style=\\"color:#82AAFF\\">methodWithSinceMarker</span><span style=\\"color:#A6ACCD\\">(): number</span></span>
<span class=\\"line\\"></span></code></pre>
</div>",
  "name": "methodWithSinceMarker",
  "parameters": [],
  "returns": "number",
  "seeAlsos": [],
  "since": "1.0.0",
<<<<<<< HEAD
  "sourcePath": "test/scripts/apidoc/signature.example.ts#L283",
=======
  "sourcePath": "test/scripts/apidoc/signature.example.ts#L289",
  "title": "Method With Since Marker",
>>>>>>> f6c8ca36
}
`;

exports[`signature > analyzeSignature() > multiParamMethod 1`] = `
{
  "deprecated": undefined,
  "description": "<p>Test with multiple parameters.</p>
",
  "examples": "<div class=\\"language-ts\\"><button title=\\"Copy Code\\" class=\\"copy\\"></button><span class=\\"lang\\">ts</span><pre v-pre class=\\"shiki material-theme-palenight\\"><code><span class=\\"line\\"><span style=\\"color:#82AAFF\\">multiParamMethod</span><span style=\\"color:#A6ACCD\\">(a: number</span><span style=\\"color:#89DDFF\\">,</span><span style=\\"color:#A6ACCD\\"> b</span><span style=\\"color:#89DDFF\\">?:</span><span style=\\"color:#A6ACCD\\"> string</span><span style=\\"color:#89DDFF\\">,</span><span style=\\"color:#A6ACCD\\"> c: boolean </span><span style=\\"color:#89DDFF\\">=</span><span style=\\"color:#A6ACCD\\"> </span><span style=\\"color:#FF9CAC\\">true</span><span style=\\"color:#A6ACCD\\">): number</span></span>
<span class=\\"line\\"></span></code></pre>
</div>",
  "name": "multiParamMethod",
  "parameters": [
    {
      "default": undefined,
      "description": "<p>The number parameter.</p>
",
      "name": "a",
      "type": "number",
    },
    {
      "default": undefined,
      "description": "<p>The string parameter.</p>
",
      "name": "b?",
      "type": "string",
    },
    {
      "default": "true",
      "description": "<p>The boolean parameter.</p>
",
      "name": "c",
      "type": "boolean",
    },
  ],
  "returns": "number",
  "seeAlsos": [],
  "since": "",
  "sourcePath": "test/scripts/apidoc/signature.example.ts#L110",
}
`;

exports[`signature > analyzeSignature() > noParamMethod 1`] = `
{
  "deprecated": undefined,
  "description": "<p>Test with no parameters.</p>
",
  "examples": "<div class=\\"language-ts\\"><button title=\\"Copy Code\\" class=\\"copy\\"></button><span class=\\"lang\\">ts</span><pre v-pre class=\\"shiki material-theme-palenight\\"><code><span class=\\"line\\"><span style=\\"color:#82AAFF\\">noParamMethod</span><span style=\\"color:#A6ACCD\\">(): number</span></span>
<span class=\\"line\\"></span></code></pre>
</div>",
  "name": "noParamMethod",
  "parameters": [],
  "returns": "number",
  "seeAlsos": [],
  "since": "",
  "sourcePath": "test/scripts/apidoc/signature.example.ts#L72",
}
`;

exports[`signature > analyzeSignature() > optionalStringParamMethod 1`] = `
{
  "deprecated": undefined,
  "description": "<p>Test with an optional parameter.</p>
",
  "examples": "<div class=\\"language-ts\\"><button title=\\"Copy Code\\" class=\\"copy\\"></button><span class=\\"lang\\">ts</span><pre v-pre class=\\"shiki material-theme-palenight\\"><code><span class=\\"line\\"><span style=\\"color:#82AAFF\\">optionalStringParamMethod</span><span style=\\"color:#A6ACCD\\">(b</span><span style=\\"color:#89DDFF\\">?:</span><span style=\\"color:#A6ACCD\\"> string): number</span></span>
<span class=\\"line\\"></span></code></pre>
</div>",
  "name": "optionalStringParamMethod",
  "parameters": [
    {
      "default": undefined,
      "description": "<p>The string parameter.</p>
",
      "name": "b?",
      "type": "string",
    },
  ],
  "returns": "number",
  "seeAlsos": [],
  "since": "",
  "sourcePath": "test/scripts/apidoc/signature.example.ts#L90",
}
`;

exports[`signature > analyzeSignature() > optionsInlineParamMethodWithDefaults 1`] = `
{
  "deprecated": undefined,
  "description": "<p>Test with a function parameters (inline types) with defaults.</p>
",
  "examples": "<div class=\\"language-ts\\"><button title=\\"Copy Code\\" class=\\"copy\\"></button><span class=\\"lang\\">ts</span><pre v-pre class=\\"shiki material-theme-palenight\\"><code><span class=\\"line\\"><span style=\\"color:#82AAFF\\">optionsInlineParamMethodWithDefaults</span><span style=\\"color:#A6ACCD\\">(a: </span><span style=\\"color:#89DDFF\\">{</span></span>
<span class=\\"line\\"><span style=\\"color:#A6ACCD\\">  </span><span style=\\"color:#F07178\\">value</span><span style=\\"color:#89DDFF\\">:</span><span style=\\"color:#A6ACCD\\"> number</span></span>
<span class=\\"line\\"><span style=\\"color:#89DDFF\\">}</span><span style=\\"color:#A6ACCD\\"> </span><span style=\\"color:#89DDFF\\">=</span><span style=\\"color:#A6ACCD\\"> </span><span style=\\"color:#89DDFF\\">{</span><span style=\\"color:#A6ACCD\\"> </span><span style=\\"color:#F07178\\">value</span><span style=\\"color:#89DDFF\\">:</span><span style=\\"color:#A6ACCD\\"> </span><span style=\\"color:#F78C6C\\">1</span><span style=\\"color:#A6ACCD\\"> </span><span style=\\"color:#89DDFF\\">},</span><span style=\\"color:#A6ACCD\\"> b: </span><span style=\\"color:#89DDFF\\">{</span></span>
<span class=\\"line\\"><span style=\\"color:#A6ACCD\\">  </span><span style=\\"color:#F07178\\">value</span><span style=\\"color:#89DDFF\\">:</span><span style=\\"color:#A6ACCD\\"> number</span></span>
<span class=\\"line\\"><span style=\\"color:#89DDFF\\">}</span><span style=\\"color:#A6ACCD\\"> </span><span style=\\"color:#89DDFF\\">=</span><span style=\\"color:#A6ACCD\\"> </span><span style=\\"color:#89DDFF\\">{</span><span style=\\"color:#A6ACCD\\"> </span><span style=\\"color:#F07178\\">value</span><span style=\\"color:#89DDFF\\">:</span><span style=\\"color:#A6ACCD\\"> </span><span style=\\"color:#F78C6C\\">1</span><span style=\\"color:#A6ACCD\\"> </span><span style=\\"color:#89DDFF\\">},</span><span style=\\"color:#A6ACCD\\"> c: </span><span style=\\"color:#89DDFF\\">{</span></span>
<span class=\\"line\\"><span style=\\"color:#A6ACCD\\">  </span><span style=\\"color:#F07178\\">value</span><span style=\\"color:#89DDFF\\">:</span><span style=\\"color:#A6ACCD\\"> number</span></span>
<span class=\\"line\\"><span style=\\"color:#89DDFF\\">}</span><span style=\\"color:#A6ACCD\\">): number</span></span>
<span class=\\"line\\"></span></code></pre>
</div>",
  "name": "optionsInlineParamMethodWithDefaults",
  "parameters": [
    {
      "default": "{ value: 1 }",
      "description": "<p>Parameter with signature default.
It also has a more complex description.</p>
",
      "name": "a",
      "type": "{ ... }",
    },
    {
      "default": undefined,
      "description": "<p>The number parameter.</p>
",
      "name": "a.value?",
      "type": "number",
    },
    {
      "default": "{ value: 1 }",
      "description": "<p>Parameter with jsdocs default.</p>
<p>It also has a more complex description.</p>
",
      "name": "b",
      "type": "{ ... }",
    },
    {
      "default": undefined,
      "description": "<p>The number parameter.</p>
",
      "name": "b.value?",
      "type": "number",
    },
    {
      "default": undefined,
      "description": "<p>Parameter with inner jsdocs default.</p>
",
      "name": "c",
      "type": "{ ... }",
    },
    {
      "default": "2",
      "description": "<p>The number parameter. It also has a more complex description.</p>
",
      "name": "c.value?",
      "type": "number",
    },
  ],
  "returns": "number",
  "seeAlsos": [],
  "since": "",
<<<<<<< HEAD
  "sourcePath": "test/scripts/apidoc/signature.example.ts#L193",
=======
  "sourcePath": "test/scripts/apidoc/signature.example.ts#L199",
  "title": "Options Inline Param Method With Defaults",
>>>>>>> f6c8ca36
}
`;

exports[`signature > analyzeSignature() > optionsInterfaceParamMethodWithDefaults 1`] = `
{
  "deprecated": undefined,
  "description": "<p>Test with a function parameters with defaults.</p>
",
  "examples": "<div class=\\"language-ts\\"><button title=\\"Copy Code\\" class=\\"copy\\"></button><span class=\\"lang\\">ts</span><pre v-pre class=\\"shiki material-theme-palenight\\"><code><span class=\\"line\\"><span style=\\"color:#82AAFF\\">optionsInterfaceParamMethodWithDefaults</span><span style=\\"color:#A6ACCD\\">(a: ParameterOptionsInterfaceA </span><span style=\\"color:#89DDFF\\">=</span><span style=\\"color:#A6ACCD\\"> </span><span style=\\"color:#89DDFF\\">{</span><span style=\\"color:#A6ACCD\\"> </span><span style=\\"color:#F07178\\">value</span><span style=\\"color:#89DDFF\\">:</span><span style=\\"color:#A6ACCD\\"> </span><span style=\\"color:#F78C6C\\">1</span><span style=\\"color:#A6ACCD\\"> </span><span style=\\"color:#89DDFF\\">},</span><span style=\\"color:#A6ACCD\\"> b: ParameterOptionsInterfaceB </span><span style=\\"color:#89DDFF\\">=</span><span style=\\"color:#A6ACCD\\"> </span><span style=\\"color:#89DDFF\\">{</span><span style=\\"color:#A6ACCD\\"> </span><span style=\\"color:#F07178\\">value</span><span style=\\"color:#89DDFF\\">:</span><span style=\\"color:#A6ACCD\\"> </span><span style=\\"color:#F78C6C\\">1</span><span style=\\"color:#A6ACCD\\"> </span><span style=\\"color:#89DDFF\\">},</span><span style=\\"color:#A6ACCD\\"> c: ParameterOptionsInterfaceC): number</span></span>
<span class=\\"line\\"></span></code></pre>
</div>",
  "name": "optionsInterfaceParamMethodWithDefaults",
  "parameters": [
    {
      "default": "{ value: 1 }",
      "description": "<p>Parameter with signature default.</p>
",
      "name": "a",
      "type": "ParameterOptionsInterfaceA",
    },
    {
      "default": "{ value: 1 }",
      "description": "<p>Parameter with jsdocs default.</p>
",
      "name": "b",
      "type": "ParameterOptionsInterfaceB",
    },
    {
      "default": undefined,
      "description": "<p>Parameter with inner jsdocs default.</p>
",
      "name": "c",
      "type": "ParameterOptionsInterfaceC",
    },
  ],
  "returns": "number",
  "seeAlsos": [],
  "since": "",
<<<<<<< HEAD
  "sourcePath": "test/scripts/apidoc/signature.example.ts#L229",
=======
  "sourcePath": "test/scripts/apidoc/signature.example.ts#L235",
  "title": "Options Interface Param Method With Defaults",
>>>>>>> f6c8ca36
}
`;

exports[`signature > analyzeSignature() > optionsParamMethod 1`] = `
{
  "deprecated": undefined,
  "description": "<p>Test with a function parameters.</p>
",
  "examples": "<div class=\\"language-ts\\"><button title=\\"Copy Code\\" class=\\"copy\\"></button><span class=\\"lang\\">ts</span><pre v-pre class=\\"shiki material-theme-palenight\\"><code><span class=\\"line\\"><span style=\\"color:#82AAFF\\">optionsParamMethod</span><span style=\\"color:#A6ACCD\\">(options: </span><span style=\\"color:#89DDFF\\">{</span></span>
<span class=\\"line\\"><span style=\\"color:#A6ACCD\\">  </span><span style=\\"color:#F07178\\">a</span><span style=\\"color:#89DDFF\\">:</span><span style=\\"color:#A6ACCD\\"> number</span><span style=\\"color:#89DDFF\\">,</span></span>
<span class=\\"line\\"><span style=\\"color:#A6ACCD\\">  </span><span style=\\"color:#F07178\\">b</span><span style=\\"color:#89DDFF\\">:</span><span style=\\"color:#A6ACCD\\"> string</span><span style=\\"color:#89DDFF\\">,</span></span>
<span class=\\"line\\"><span style=\\"color:#A6ACCD\\">  </span><span style=\\"color:#F07178\\">c</span><span style=\\"color:#89DDFF\\">:</span><span style=\\"color:#A6ACCD\\"> boolean</span><span style=\\"color:#89DDFF\\">,</span></span>
<span class=\\"line\\"><span style=\\"color:#A6ACCD\\">  </span><span style=\\"color:#82AAFF\\">d</span><span style=\\"color:#89DDFF\\">:</span><span style=\\"color:#A6ACCD\\"> </span><span style=\\"color:#89DDFF\\">()</span><span style=\\"color:#A6ACCD\\"> </span><span style=\\"color:#C792EA\\">=&gt;</span><span style=\\"color:#A6ACCD\\"> string</span><span style=\\"color:#89DDFF\\">,</span></span>
<span class=\\"line\\"><span style=\\"color:#A6ACCD\\">  </span><span style=\\"color:#F07178\\">e</span><span style=\\"color:#89DDFF\\">:</span><span style=\\"color:#A6ACCD\\"> </span><span style=\\"color:#89DDFF\\">'</span><span style=\\"color:#C3E88D\\">a</span><span style=\\"color:#89DDFF\\">'</span><span style=\\"color:#A6ACCD\\"> </span><span style=\\"color:#89DDFF\\">|</span><span style=\\"color:#A6ACCD\\"> </span><span style=\\"color:#89DDFF\\">'</span><span style=\\"color:#C3E88D\\">b</span><span style=\\"color:#89DDFF\\">'</span><span style=\\"color:#A6ACCD\\"> </span><span style=\\"color:#89DDFF\\">|</span><span style=\\"color:#A6ACCD\\"> string</span></span>
<span class=\\"line\\"><span style=\\"color:#89DDFF\\">}</span><span style=\\"color:#A6ACCD\\">): number</span></span>
<span class=\\"line\\"></span></code></pre>
</div>",
  "name": "optionsParamMethod",
  "parameters": [
    {
      "default": undefined,
      "description": "<p>The function parameter.</p>
",
      "name": "options",
      "type": "{ ... }",
    },
    {
      "default": undefined,
      "description": "<p>The number parameter.</p>
",
      "name": "options.a",
      "type": "number",
    },
    {
      "default": undefined,
      "description": "<p>The string parameter.</p>
",
      "name": "options.b?",
      "type": "string",
    },
    {
      "default": undefined,
      "description": "<p>The boolean parameter.</p>
",
      "name": "options.c",
      "type": "boolean",
    },
    {
      "default": undefined,
      "description": "<p>The method parameter.</p>
",
      "name": "options.d",
      "type": "() => string",
    },
    {
      "default": "'a'",
      "description": "<p>A parameter with inline documentation.</p>
",
      "name": "options.e",
      "type": "'a' | 'b' | string",
    },
  ],
  "returns": "number",
  "seeAlsos": [],
  "since": "",
  "sourcePath": "test/scripts/apidoc/signature.example.ts#L169",
}
`;

exports[`signature > analyzeSignature() > optionsTypeParamMethodWithDefaults 1`] = `
{
  "deprecated": undefined,
  "description": "<p>Test with a function parameters with defaults.</p>
",
  "examples": "<div class=\\"language-ts\\"><button title=\\"Copy Code\\" class=\\"copy\\"></button><span class=\\"lang\\">ts</span><pre v-pre class=\\"shiki material-theme-palenight\\"><code><span class=\\"line\\"><span style=\\"color:#82AAFF\\">optionsTypeParamMethodWithDefaults</span><span style=\\"color:#A6ACCD\\">(a: ParameterOptionsTypeA </span><span style=\\"color:#89DDFF\\">=</span><span style=\\"color:#A6ACCD\\"> </span><span style=\\"color:#89DDFF\\">{</span><span style=\\"color:#A6ACCD\\"> </span><span style=\\"color:#F07178\\">value</span><span style=\\"color:#89DDFF\\">:</span><span style=\\"color:#A6ACCD\\"> </span><span style=\\"color:#F78C6C\\">1</span><span style=\\"color:#A6ACCD\\"> </span><span style=\\"color:#89DDFF\\">},</span><span style=\\"color:#A6ACCD\\"> b: ParameterOptionsTypeB </span><span style=\\"color:#89DDFF\\">=</span><span style=\\"color:#A6ACCD\\"> </span><span style=\\"color:#89DDFF\\">{</span><span style=\\"color:#A6ACCD\\"> </span><span style=\\"color:#F07178\\">value</span><span style=\\"color:#89DDFF\\">:</span><span style=\\"color:#A6ACCD\\"> </span><span style=\\"color:#F78C6C\\">1</span><span style=\\"color:#A6ACCD\\"> </span><span style=\\"color:#89DDFF\\">},</span><span style=\\"color:#A6ACCD\\"> c: ParameterOptionsTypeC): number</span></span>
<span class=\\"line\\"></span></code></pre>
</div>",
  "name": "optionsTypeParamMethodWithDefaults",
  "parameters": [
    {
      "default": "{ value: 1 }",
      "description": "<p>Parameter with signature default.</p>
",
      "name": "a",
      "type": "ParameterOptionsTypeA",
    },
    {
      "default": "{ value: 1 }",
      "description": "<p>Parameter with jsdocs default.</p>
",
      "name": "b",
      "type": "ParameterOptionsTypeB",
    },
    {
      "default": undefined,
      "description": "<p>Parameter with inner jsdocs default.</p>
",
      "name": "c",
      "type": "ParameterOptionsTypeC",
    },
  ],
  "returns": "number",
  "seeAlsos": [],
  "since": "",
<<<<<<< HEAD
  "sourcePath": "test/scripts/apidoc/signature.example.ts#L211",
=======
  "sourcePath": "test/scripts/apidoc/signature.example.ts#L217",
  "title": "Options Type Param Method With Defaults",
>>>>>>> f6c8ca36
}
`;

exports[`signature > analyzeSignature() > requiredNumberParamMethod 1`] = `
{
  "deprecated": undefined,
  "description": "<p>Test with a required parameter.</p>
",
  "examples": "<div class=\\"language-ts\\"><button title=\\"Copy Code\\" class=\\"copy\\"></button><span class=\\"lang\\">ts</span><pre v-pre class=\\"shiki material-theme-palenight\\"><code><span class=\\"line\\"><span style=\\"color:#82AAFF\\">requiredNumberParamMethod</span><span style=\\"color:#A6ACCD\\">(a: number): number</span></span>
<span class=\\"line\\"></span></code></pre>
</div>",
  "name": "requiredNumberParamMethod",
  "parameters": [
    {
      "default": undefined,
      "description": "<p>The number parameter.</p>
",
      "name": "a",
      "type": "number",
    },
  ],
  "returns": "number",
  "seeAlsos": [],
  "since": "",
  "sourcePath": "test/scripts/apidoc/signature.example.ts#L81",
}
`;

exports[`signature > analyzeSignature() > stringUnionParamMethod 1`] = `
{
  "deprecated": undefined,
  "description": "<p>Test with string union.</p>
",
  "examples": "<div class=\\"language-ts\\"><button title=\\"Copy Code\\" class=\\"copy\\"></button><span class=\\"lang\\">ts</span><pre v-pre class=\\"shiki material-theme-palenight\\"><code><span class=\\"line\\"><span style=\\"color:#82AAFF\\">stringUnionParamMethod</span><span style=\\"color:#A6ACCD\\">(value: </span><span style=\\"color:#89DDFF\\">'</span><span style=\\"color:#C3E88D\\">a</span><span style=\\"color:#89DDFF\\">'</span><span style=\\"color:#A6ACCD\\"> </span><span style=\\"color:#89DDFF\\">|</span><span style=\\"color:#A6ACCD\\"> </span><span style=\\"color:#89DDFF\\">'</span><span style=\\"color:#C3E88D\\">b</span><span style=\\"color:#89DDFF\\">'</span><span style=\\"color:#A6ACCD\\">): string</span></span>
<span class=\\"line\\"></span></code></pre>
</div>",
  "name": "stringUnionParamMethod",
  "parameters": [
    {
      "default": undefined,
      "description": "<p><code>'a'</code> or <code>'b'</code>.</p>
",
      "name": "value",
      "type": "'a' | 'b'",
    },
  ],
  "returns": "string",
  "seeAlsos": [],
  "since": "",
  "sourcePath": "test/scripts/apidoc/signature.example.ts#L128",
}
`;<|MERGE_RESOLUTION|>--- conflicted
+++ resolved
@@ -44,12 +44,7 @@
   "returns": "T",
   "seeAlsos": [],
   "since": "",
-<<<<<<< HEAD
-  "sourcePath": "test/scripts/apidoc/signature.example.ts#L295",
-=======
   "sourcePath": "test/scripts/apidoc/signature.example.ts#L301",
-  "title": "Complex Array Parameter",
->>>>>>> f6c8ca36
 }
 `;
 
@@ -202,12 +197,7 @@
     "test.apidoc.methodWithExample()",
   ],
   "since": "",
-<<<<<<< HEAD
-  "sourcePath": "test/scripts/apidoc/signature.example.ts#L254",
-=======
   "sourcePath": "test/scripts/apidoc/signature.example.ts#L260",
-  "title": "Method With Deprecated",
->>>>>>> f6c8ca36
 }
 `;
 
@@ -225,12 +215,7 @@
   "returns": "number",
   "seeAlsos": [],
   "since": "",
-<<<<<<< HEAD
-  "sourcePath": "test/scripts/apidoc/signature.example.ts#L243",
-=======
   "sourcePath": "test/scripts/apidoc/signature.example.ts#L249",
-  "title": "Method With Example",
->>>>>>> f6c8ca36
 }
 `;
 
@@ -250,12 +235,7 @@
     "test.apidoc.methodWithDeprecated()",
   ],
   "since": "",
-<<<<<<< HEAD
-  "sourcePath": "test/scripts/apidoc/signature.example.ts#L264",
-=======
   "sourcePath": "test/scripts/apidoc/signature.example.ts#L270",
-  "title": "Method With Multiple See Markers",
->>>>>>> f6c8ca36
 }
 `;
 
@@ -275,12 +255,7 @@
     "test.apidoc.methodWithDeprecated() with parameter <code>bar</code> and <code>baz</code>.",
   ],
   "since": "",
-<<<<<<< HEAD
-  "sourcePath": "test/scripts/apidoc/signature.example.ts#L274",
-=======
   "sourcePath": "test/scripts/apidoc/signature.example.ts#L280",
-  "title": "Method With Multiple See Markers And Backticks",
->>>>>>> f6c8ca36
 }
 `;
 
@@ -297,12 +272,7 @@
   "returns": "number",
   "seeAlsos": [],
   "since": "1.0.0",
-<<<<<<< HEAD
-  "sourcePath": "test/scripts/apidoc/signature.example.ts#L283",
-=======
   "sourcePath": "test/scripts/apidoc/signature.example.ts#L289",
-  "title": "Method With Since Marker",
->>>>>>> f6c8ca36
 }
 `;
 
@@ -451,12 +421,7 @@
   "returns": "number",
   "seeAlsos": [],
   "since": "",
-<<<<<<< HEAD
-  "sourcePath": "test/scripts/apidoc/signature.example.ts#L193",
-=======
   "sourcePath": "test/scripts/apidoc/signature.example.ts#L199",
-  "title": "Options Inline Param Method With Defaults",
->>>>>>> f6c8ca36
 }
 `;
 
@@ -495,12 +460,7 @@
   "returns": "number",
   "seeAlsos": [],
   "since": "",
-<<<<<<< HEAD
-  "sourcePath": "test/scripts/apidoc/signature.example.ts#L229",
-=======
   "sourcePath": "test/scripts/apidoc/signature.example.ts#L235",
-  "title": "Options Interface Param Method With Defaults",
->>>>>>> f6c8ca36
 }
 `;
 
@@ -605,12 +565,7 @@
   "returns": "number",
   "seeAlsos": [],
   "since": "",
-<<<<<<< HEAD
-  "sourcePath": "test/scripts/apidoc/signature.example.ts#L211",
-=======
   "sourcePath": "test/scripts/apidoc/signature.example.ts#L217",
-  "title": "Options Type Param Method With Defaults",
->>>>>>> f6c8ca36
 }
 `;
 
