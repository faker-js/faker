--- conflicted
+++ resolved
@@ -15,12 +15,7 @@
       fileType: 'image',
       fileExt: 'chm',
       directoryPath: '/opt/bin',
-<<<<<<< HEAD
       filePath: '/opt/bin/directives_multi_byte_table.p10',
-=======
-      // TODO @prisis 2022-01-25: add a parameter to have the possibility to have one or two ext on file.
-      filePath: '/opt/bin/directives_savings_computer.qwd.jade',
->>>>>>> 1bb0f25d
       semver: '3.7.9',
     },
   },
@@ -106,10 +101,6 @@
             'jpeg',
             'm2a',
             'm2v',
-<<<<<<< HEAD
-=======
-            'm3a',
->>>>>>> 1bb0f25d
             'mp4',
             'mp4v',
             'mpeg',
