--- conflicted
+++ resolved
@@ -1,6 +1,6 @@
 import { afterEach, beforeEach, describe, expect, it } from 'vitest';
 import { faker } from '../src';
-<<<<<<< HEAD
+import { seededRuns } from './support/seededRuns';
 
 const seededRuns = [
   {
@@ -76,9 +76,6 @@
     },
   },
 ];
-=======
-import { seededRuns } from './support/seededRuns';
->>>>>>> 1898f28b
 
 const NON_SEEDED_BASED_RUN = 5;
 
