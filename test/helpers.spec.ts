--- conflicted
+++ resolved
@@ -61,11 +61,6 @@
 
     t.describe('weightedArrayElement', (t) => {
       t.it('with array', [
-<<<<<<< HEAD
-        ['sunny', 5],
-        ['rainy', 4],
-        ['snowy', 1],
-=======
         { weight: 5, value: 'sunny' },
         { weight: 4, value: 'rainy' },
         { weight: 1, value: 'snowy' },
@@ -75,7 +70,6 @@
         { weight: 0.5, value: 'sunny' },
         { weight: 0.4, value: 'rainy' },
         { weight: 0.1, value: 'snowy' },
->>>>>>> 496c40bb
       ]);
     });
 
@@ -167,22 +161,6 @@
 
       describe('weightedArrayElement', () => {
         it('should return a weighted random element in the array', () => {
-<<<<<<< HEAD
-          const testArray: [string, number][] = [
-            ['hello', 10],
-            ['to', 5],
-            ['you', 3],
-            ['my', 2],
-            ['friend', 1],
-          ];
-          const actual = faker.helpers.weightedArrayElement(testArray);
-
-          expect(testArray.map((a) => a[0])).toContain(actual);
-        });
-
-        it('should return the only element in the array when there is only 1', () => {
-          const testArray: [string, number][] = [['hello', 10]];
-=======
           const testArray = [
             { weight: 10, value: 'hello' },
             { weight: 5, value: 'to' },
@@ -210,15 +188,10 @@
 
         it('should return the only element in the array when there is only 1', () => {
           const testArray = [{ weight: 10, value: 'hello' }];
->>>>>>> 496c40bb
           const actual = faker.helpers.weightedArrayElement(testArray);
 
           expect(actual).toBe('hello');
         });
-<<<<<<< HEAD
-        it('should throw if the array is empty', () => {
-          expect(() => faker.helpers.weightedArrayElement([])).to.throw();
-=======
 
         it('should throw if the array is empty', () => {
           expect(() => faker.helpers.weightedArrayElement([])).toThrowError(
@@ -271,7 +244,6 @@
           expect(() =>
             faker.helpers.weightedArrayElement(frozenArray)
           ).to.not.throw();
->>>>>>> 496c40bb
         });
       });
 
