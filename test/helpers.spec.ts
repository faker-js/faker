--- conflicted
+++ resolved
@@ -587,24 +587,14 @@
         });
 
         it('should be able to handle random }} brackets', () => {
-<<<<<<< HEAD
           expect(faker.helpers.fake('}}hello{{string.alpha}}')).toMatch(
-            /^}}hello[a-z]$/i
-=======
-          expect(faker.helpers.fake('}}hello{{random.alpha}}')).toMatch(
             /^}}hello[a-zA-Z]$/
->>>>>>> c977dbc7
           );
         });
 
         it('should be able to handle connected brackets', () => {
-<<<<<<< HEAD
           expect(faker.helpers.fake('{{{string.alpha}}}')).toMatch(
-            /^{[a-z]}$/i
-=======
-          expect(faker.helpers.fake('{{{random.alpha}}}')).toMatch(
             /^{[a-zA-Z]}$/
->>>>>>> c977dbc7
           );
         });
 
