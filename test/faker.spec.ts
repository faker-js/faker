--- conflicted
+++ resolved
@@ -36,10 +36,12 @@
       expect(faker.rawDefinitions.metadata.title).toBeDefined();
       // Standard modules
       expect(faker.rawDefinitions.location?.city_name).toBeDefined();
-      // Custom modules
-      expect(faker.rawDefinitions.business?.credit_card_types).toBeDefined();
+      // Non-existing module
       expect(faker.rawDefinitions.missing).toBeUndefined();
-      expect(faker.rawDefinitions.business?.missing).toBeUndefined();
+      // Non-existing definition in a non-existing module
+      expect(faker.definitions.missing?.missing).toBeUndefined();
+      // Non-existing definition in an existing module
+      expect(faker.rawDefinitions.location?.missing).toBeUndefined();
     });
   });
 
@@ -49,17 +51,12 @@
       expect(faker.definitions.metadata.title).toBeDefined();
       // Standard modules
       expect(faker.definitions.location.city_name).toBeDefined();
-<<<<<<< HEAD
-      // Custom modules
-      expect(faker.definitions.business.credit_card_types).toBeDefined();
+      // Non-existing module
       expect(faker.definitions.missing).toBeDefined();
-      expect(() => faker.definitions.business.missing).toThrow();
-=======
-      // Non-existing module
-      expect(faker.definitions.missing).toBeUndefined();
+      // Non-existing definition in a non-existing module
+      expect(() => faker.definitions.missing.missing).toThrow();
       // Non-existing definition in an existing module
-      expect(faker.definitions.location.missing).toBeUndefined();
->>>>>>> 5b689f9b
+      expect(() => faker.definitions.location.missing).toThrow();
     });
   });
 
