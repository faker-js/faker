import { beforeEach, describe, expect, it } from 'vitest';
import { faker, Faker } from '../src';

describe('faker', () => {
  beforeEach(() => {
    faker.locale = 'en';
  });

<<<<<<< HEAD
  describe('title', () => {
    it.each(Object.keys(faker.locales))('title (%s)', (locale) => {
      faker.locale = locale;
      expect(faker.definitions.title).toBe(faker.locales[locale].title);
    });
  });

  describe('separator', () => {
    it.each(Object.keys(faker.locales))('separator (%s)', (locale) => {
      faker.locale = locale;
      expect(faker.definitions.separator).toBeTypeOf('string');
    });

    it('separator (with fallback)', () => {
      // Use a language that doesn't have a separator specified
      expect(faker.locales['en_US'].separator).toBeUndefined();
      // Check that the fallback works
      expect(faker.definitions.separator).toBe(faker.locales['en'].separator);
    });
=======
  it('should throw error if no options passed', () => {
    expect(
      () =>
        // @ts-expect-error: mission options
        new Faker()
    ).toThrow(
      Error('Options with at least one entry in locales must be provided')
    );
  });

  it('should throw error if no locales passed', () => {
    expect(
      () =>
        // @ts-expect-error: missing locales
        new Faker({})
    ).toThrow(
      Error(
        'At least one entry in locales must be provided in the locales parameter'
      )
    );
>>>>>>> 5ed963f1
  });

  // This is only here for coverage
  // The actual test is in mersenne.spec.ts
  describe('seed()', () => {
    it('seed(number)', () => {
      faker.seed(1);

      const actual = faker.animal.cat();
      expect(actual).toBe('Korat');
    });

    it('seed(number[])', () => {
      faker.seed([1, 2, 3]);

      const actual = faker.animal.cat();
      expect(actual).toBe('Oriental');
    });
  });
});<|MERGE_RESOLUTION|>--- conflicted
+++ resolved
@@ -6,27 +6,6 @@
     faker.locale = 'en';
   });
 
-<<<<<<< HEAD
-  describe('title', () => {
-    it.each(Object.keys(faker.locales))('title (%s)', (locale) => {
-      faker.locale = locale;
-      expect(faker.definitions.title).toBe(faker.locales[locale].title);
-    });
-  });
-
-  describe('separator', () => {
-    it.each(Object.keys(faker.locales))('separator (%s)', (locale) => {
-      faker.locale = locale;
-      expect(faker.definitions.separator).toBeTypeOf('string');
-    });
-
-    it('separator (with fallback)', () => {
-      // Use a language that doesn't have a separator specified
-      expect(faker.locales['en_US'].separator).toBeUndefined();
-      // Check that the fallback works
-      expect(faker.definitions.separator).toBe(faker.locales['en'].separator);
-    });
-=======
   it('should throw error if no options passed', () => {
     expect(
       () =>
@@ -47,7 +26,27 @@
         'At least one entry in locales must be provided in the locales parameter'
       )
     );
->>>>>>> 5ed963f1
+  });
+
+  describe('title', () => {
+    it.each(Object.keys(faker.locales))('title (%s)', (locale) => {
+      faker.locale = locale;
+      expect(faker.definitions.title).toBe(faker.locales[locale].title);
+    });
+  });
+
+  describe('separator', () => {
+    it.each(Object.keys(faker.locales))('separator (%s)', (locale) => {
+      faker.locale = locale;
+      expect(faker.definitions.separator).toBeTypeOf('string');
+    });
+
+    it('separator (with fallback)', () => {
+      // Use a language that doesn't have a separator specified
+      expect(faker.locales['en_US'].separator).toBeUndefined();
+      // Check that the fallback works
+      expect(faker.definitions.separator).toBe(faker.locales['en'].separator);
+    });
   });
 
   // This is only here for coverage
