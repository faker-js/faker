--- conflicted
+++ resolved
@@ -308,7 +308,6 @@
         });
     });
 
-<<<<<<< HEAD
     describe("direction()", function () {
         it("returns random direction", function () {
             sinon.stub(faker.address, 'direction').returns('North');
@@ -362,7 +361,7 @@
             faker.address.cardinalDirection.restore();
         })
     })
-=======
+
     describe("nearbyGPSCoordinate()", function () {
         it("returns random gps coordinate within a distance of another one", function () {
             function haversine(lat1, lon1, lat2, lon2, isMetric) {
@@ -411,5 +410,4 @@
         });
     });
 
->>>>>>> 58936caa
 });