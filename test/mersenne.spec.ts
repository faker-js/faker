import { beforeAll, beforeEach, describe, expect, it } from 'vitest';
import {
  generateMersenne32Randomizer,
  generateMersenne53Randomizer,
} from '../src/internal/mersenne';
import type { Randomizer } from '../src/randomizer';
import { seededRuns } from './support/seededRuns';
import { times } from './support/times';

const NON_SEEDED_BASED_RUN = 25;

<<<<<<< HEAD
describe.each([
  ['generateMersenne32Randomizer()', generateMersenne32Randomizer],
  ['generateMersenne53Randomizer()', generateMersenne53Randomizer],
])('%s', (_, factory) => {
  const randomizer: Randomizer = factory();
=======
describe('generateMersenne32Randomizer()', () => {
  const randomizer: Randomizer = generateMersenne32Randomizer();
>>>>>>> 93bb134a

  it('should return a result matching the interface', () => {
    expect(randomizer).toBeDefined();
    expect(randomizer).toBeTypeOf('object');
    expect(randomizer.next).toBeTypeOf('function');
    expect(randomizer.seed).toBeTypeOf('function');
  });

  describe.each(
    [...seededRuns, ...seededRuns.map((v) => [v, 1, 2])].map((v) => [v])
  )('seed: %j', (seed) => {
    beforeEach(() => {
      randomizer.seed(seed);
    });

    it('should return deterministic value for next()', () => {
      const actual = randomizer.next();

      expect(actual).toMatchSnapshot();
    });
  });

  function randomSeed(): number {
    return Math.ceil(Math.random() * 1_000_000_000);
  }

  // Create and log-back the seed for debug purposes
  describe.each(
    times(NON_SEEDED_BASED_RUN).flatMap(() => [
      [randomSeed()],
      [[randomSeed(), randomSeed()]],
    ])
  )('random seeded tests %j', (seed) => {
    beforeAll(() => {
      randomizer.seed(seed);
    });

    describe('next', () => {
      it('should return random number from interval [0, 1)', () => {
        const actual = randomizer.next();

        expect(actual).toBeGreaterThanOrEqual(0);
        expect(actual).toBeLessThan(1);
      });
    });
  });
});<|MERGE_RESOLUTION|>--- conflicted
+++ resolved
@@ -9,16 +9,11 @@
 
 const NON_SEEDED_BASED_RUN = 25;
 
-<<<<<<< HEAD
 describe.each([
   ['generateMersenne32Randomizer()', generateMersenne32Randomizer],
   ['generateMersenne53Randomizer()', generateMersenne53Randomizer],
 ])('%s', (_, factory) => {
   const randomizer: Randomizer = factory();
-=======
-describe('generateMersenne32Randomizer()', () => {
-  const randomizer: Randomizer = generateMersenne32Randomizer();
->>>>>>> 93bb134a
 
   it('should return a result matching the interface', () => {
     expect(randomizer).toBeDefined();
