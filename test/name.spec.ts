import { afterEach, beforeEach, describe, expect, it } from 'vitest';
import { faker, Sex } from '../src';
import { seededTests } from './support/seededRuns';

const NON_SEEDED_BASED_RUN = 5;

describe('name', () => {
  afterEach(() => {
    faker.locale = 'en';
    faker.localeFallback = 'en';
  });

  seededTests(faker, 'name', (t) => {
    t.itEach('sexType', 'jobTitle', 'jobDescriptor', 'jobArea', 'jobType');

    t.describeEach(
      'firstName',
      'lastName',
      'middleName',
      'gender',
      'prefix',
      'sex',
      'suffix'
    )((t) => t.it('noArgs').it('with gender', 'male'));

    t.describe('findName', (t) => {
      t.it('noArgs')
        .it('with name', 'John', 'Doe')
        .it('with gender', undefined, undefined, 'female')
        .it('with name and gender', 'John', 'Doe', 'female');
    });

    t.describe('fullName', (t) => {
      t.it('noArgs')
        .it('with firstName', { firstName: 'John' })
        .it('with lastName', { lastName: 'Doe' })
        .it('with gender', { gender: 'female' }) // deprecated
        .it('with sex', { sex: 'female' })
        .it('with all (gender)', {
          firstName: 'John',
          lastName: 'Doe',
          // deprecated
          gender: 'female',
        })
        .it('with all (sex)', {
          firstName: 'John',
          lastName: 'Doe',
          sex: 'female',
        });
    });
  });

  describe(`random seeded tests for seed ${faker.seed()}`, () => {
    for (let i = 1; i <= NON_SEEDED_BASED_RUN; i++) {
      describe('firstName()', () => {
        beforeEach(() => {
          faker.locale = 'en';
          faker.localeFallback = 'en';
        });

        it('should return a random first name', () => {
          const first_name = faker.name.firstName();

          expect(first_name).toBeTypeOf('string');
          expect(first_name.length).toBeGreaterThan(0);
        });

        it('should return a sex-specific first name', () => {
          let name = faker.name.firstName('female');
          expect(faker.definitions.name.female_first_name).toContain(name);

          name = faker.name.firstName('male');
          expect(faker.definitions.name.male_first_name).toContain(name);
        });

        it('should return a sex-specific first name when no sex-specific first name was defined', () => {
          faker.locale = 'az';
          faker.localeFallback = 'az';

          const name = faker.name.firstName();
          expect([
            ...faker.definitions.name.female_first_name,
            ...faker.definitions.name.male_first_name,
          ]).toContain(name);
        });
      });

      describe('lastName()', () => {
        beforeEach(() => {
          faker.locale = 'en';
          faker.localeFallback = 'en';
        });

        it('should return a random last name', () => {
          const last_name = faker.name.lastName();

          expect(last_name).toBeTypeOf('string');
          expect(last_name.length).toBeGreaterThan(0);
        });

        it('should return a sex-specific last name', () => {
          faker.locale = 'az';

          let name = faker.name.lastName('female');
          expect(faker.definitions.name.female_last_name).toContain(name);

          name = faker.name.lastName('male');
          expect(faker.definitions.name.male_last_name).toContain(name);
        });
      });

      describe('middleName()', () => {
        beforeEach(() => {
          faker.locale = 'en';
          faker.localeFallback = 'en';
        });

        it('should return a random middle name', () => {
          const middle_name = faker.name.middleName();

          expect(middle_name).toBeTypeOf('string');
          expect(middle_name.length).toBeGreaterThan(0);
        });

        it('should return a middle name when passed en locale', () => {
          faker.locale = 'en';

          let name = faker.name.middleName();
          expect(faker.definitions.name.middle_name).toContain(name);

          name = faker.name.middleName('female');
          expect(faker.definitions.name.female_middle_name).toContain(name);

          name = faker.name.middleName('male');
          expect(faker.definitions.name.male_middle_name).toContain(name);
        });

        it('should return a sex-specific middle name', () => {
          faker.locale = 'uk';

          let name = faker.name.middleName('female');
          expect(faker.definitions.name.female_middle_name).toContain(name);

          name = faker.name.middleName('male');
          expect(faker.definitions.name.male_middle_name).toContain(name);
        });
      });

      describe('findName()', () => {
        beforeEach(() => {
          faker.locale = 'en';
          faker.localeFallback = 'en';
        });

        it('should return a name with firstName and lastName', () => {
          const fullName = faker.name.findName();

          expect(fullName).toBeTypeOf('string');
          expect(fullName).toContain(' ');
        });

        it('should return a female sex-specific name with firstName and lastName', () => {
          faker.locale = 'mk';

          const female_specific = [
            ...faker.definitions.name.female_prefix,
            ...faker.definitions.name.female_first_name,
            ...faker.definitions.name.female_last_name,
            ...faker.definitions.name.suffix,
          ];

          const fullName = faker.name.findName(undefined, undefined, 'female');

          const parts = fullName.split(' ');
          for (const part of parts) {
            expect(female_specific).toContain(part);
          }
        });

        it('should return a male sex-specific name with firstName and lastName', () => {
          faker.locale = 'mk';

          const male_specific = [
            ...faker.definitions.name.male_prefix,
            ...faker.definitions.name.male_first_name,
            ...faker.definitions.name.male_last_name,
            ...faker.definitions.name.suffix,
          ];

          const fullName = faker.name.findName(undefined, undefined, 'male');

          const parts = fullName.split(' ');
          for (const part of parts) {
            expect(male_specific).toContain(part);
          }
        });

        it('should return a female sex-specific name with given firstName and lastName', () => {
          faker.locale = 'mk';

          const male_specific = [
            ...faker.definitions.name.female_prefix,
            'firstName',
            'lastName',
            ...faker.definitions.name.suffix,
          ];

          const fullName = faker.name.findName(
            'firstName',
            'lastName',
            'female'
          );

          const parts = fullName.split(' ');
          for (const part of parts) {
            expect(male_specific).toContain(part);
          }
        });

        it('should return a male sex-specific name with given firstName and lastName', () => {
          faker.locale = 'mk';

          const male_specific = [
            ...faker.definitions.name.male_prefix,
            'firstName',
            'lastName',
            ...faker.definitions.name.suffix,
          ];

          const fullName = faker.name.findName('firstName', 'lastName', 'male');

          const parts = fullName.split(' ');
          for (const part of parts) {
            expect(male_specific).toContain(part);
          }
        });
      });

      describe('fullName()', () => {
        beforeEach(() => {
          faker.locale = 'en';
          faker.localeFallback = 'en';
        });

        it('should return a name with firstName and lastName', () => {
          const fullName = faker.name.fullName();
          expect(fullName).toBeTypeOf('string');
          expect(fullName).toContain(' ');
        });

        it('should return a female gender-specific name without firstName and lastName', () => {
          faker.locale = 'mk';

          const female_specific = [
            ...faker.definitions.name.female_prefix,
            ...faker.definitions.name.female_first_name,
            ...faker.definitions.name.female_last_name,
            ...faker.definitions.name.suffix,
          ];

          const fullName = faker.name.fullName({ gender: 'female' });

          const parts = fullName.split(' ');
          for (const part of parts) {
            expect(female_specific).toContain(part);
          }
        });

        it('should return a male gender-specific name without firstName and lastName', () => {
          faker.locale = 'mk';

          const male_specific = [
            ...faker.definitions.name.male_prefix,
            ...faker.definitions.name.male_first_name,
            ...faker.definitions.name.male_last_name,
            ...faker.definitions.name.suffix,
          ];

          const fullName = faker.name.fullName({ gender: 'male' });

          const parts = fullName.split(' ');
          for (const part of parts) {
            expect(male_specific).toContain(part);
          }
        });

        it('should return a female gender-specific name with given firstName and lastName', () => {
          faker.locale = 'mk';

          const male_specific = [
            ...faker.definitions.name.female_prefix,
            'firstName',
            'lastName',
            ...faker.definitions.name.suffix,
          ];

          const fullName = faker.name.fullName({
            firstName: 'firstName',
            lastName: 'lastName',
            gender: 'female',
          });

          const parts = fullName.split(' ');
          for (const part of parts) {
            expect(male_specific).toContain(part);
          }
        });

        it('should return a male gender-specific name with given firstName and lastName', () => {
          faker.locale = 'mk';

          const male_specific = [
            ...faker.definitions.name.male_prefix,
            'firstName',
            'lastName',
            ...faker.definitions.name.suffix,
          ];

          const fullName = faker.name.fullName({
            firstName: 'firstName',
            lastName: 'lastName',
            gender: 'male',
          });

          const parts = fullName.split(' ');
          for (const part of parts) {
            expect(male_specific).toContain(part);
          }
        });

        it('If fullNamePattern is defined, it should be configured accordingly.', () => {
          faker.locale = 'ja';
<<<<<<< HEAD
          const male_specific = [
            ...faker.definitions.name.prefix,
            'firstName',
            'lastName',
            ...faker.definitions.name.suffix,
          ];
          const fullName = faker.name.fullName({
            firstName: 'firstName',
            lastName: 'lastName',
            gender: 'male',
          });

=======

          const fullName = faker.name.fullName();
          const male_specific = [
            ...faker.definitions.name.female_first_name,
            ...faker.definitions.name.male_first_name,
            ...faker.definitions.name.last_name,
          ];
>>>>>>> e0d58b16
          const parts = fullName.split(' ');
          for (const part of parts) {
            expect(male_specific).toContain(part);
          }
        });
      });

      describe('gender()', () => {
        beforeEach(() => {
          faker.locale = 'en';
          faker.localeFallback = 'en';
        });

        it('should return a default gender', () => {
          const gender = faker.name.gender();

          expect(gender).toBeTypeOf('string');
          expect(faker.definitions.name.gender).toContain(gender);
        });

        it('should return a binary gender', () => {
          const gender = faker.name.gender(true);

          expect(gender).toBeTypeOf('string');
          expect(faker.definitions.name.sex).toContain(gender);
        });
      });

      describe('sex()', () => {
        beforeEach(() => {
          faker.locale = 'en';
          faker.localeFallback = 'en';
        });

        it('should return a sex', () => {
          const sex = faker.name.sex();

          expect(sex).toBeTypeOf('string');
          expect(faker.definitions.name.sex).toContain(sex);
        });
      });

      describe('sexType()', () => {
        it('should return a sex type', () => {
          const sexType = faker.name.sexType();

          expect(sexType).toBeTypeOf('string');
          expect(Object.values(Sex)).toContain(sexType);
        });
      });

      describe('prefix()', () => {
        beforeEach(() => {
          faker.locale = 'en';
          faker.localeFallback = 'en';
        });

        it('should return a prefix', () => {
          const prefix = faker.name.prefix();

          expect(prefix).toBeTypeOf('string');
          expect(faker.definitions.name.prefix).toContain(prefix);
        });

        it('should return a female prefix with given string', () => {
          faker.locale = 'mk';

          const prefix = faker.name.prefix('female');

          expect(prefix).toBeTypeOf('string');
          expect(faker.definitions.name.female_prefix).toContain(prefix);
        });

        it('should return a male prefix with given string', () => {
          faker.locale = 'mk';

          const prefix = faker.name.prefix('male');

          expect(prefix).toBeTypeOf('string');
          expect(faker.definitions.name.male_prefix).toContain(prefix);
        });
      });

      describe('suffix()', () => {
        beforeEach(() => {
          faker.locale = 'en';
          faker.localeFallback = 'en';
        });

        it('should return a suffix', () => {
          const suffix = faker.name.suffix();

          expect(suffix).toBeTypeOf('string');
          expect(faker.definitions.name.suffix).toContain(suffix);
        });
      });

      describe('jobTitle()', () => {
        beforeEach(() => {
          faker.locale = 'en';
          faker.localeFallback = 'en';
        });

        it('should return a job title consisting of a descriptor, area, and type', () => {
          const jobTitle = faker.name.jobTitle();

          expect(jobTitle).toBeTypeOf('string');

          const [descriptor, level, job] = jobTitle.split(' ');

          expect(faker.definitions.name.title.descriptor).toContain(descriptor);
          expect(faker.definitions.name.title.level).toContain(level);
          expect(faker.definitions.name.title.job).toContain(job);
        });
      });

      describe('jobDescriptor()', () => {
        beforeEach(() => {
          faker.locale = 'en';
          faker.localeFallback = 'en';
        });

        it('should return a descriptor', () => {
          const descriptor = faker.name.jobDescriptor();

          expect(descriptor).toBeTypeOf('string');

          expect(faker.definitions.name.title.descriptor).toContain(descriptor);
        });
      });

      describe('jobArea()', () => {
        beforeEach(() => {
          faker.locale = 'en';
          faker.localeFallback = 'en';
        });

        it('should return a level', () => {
          const level = faker.name.jobArea();

          expect(level).toBeTypeOf('string');

          expect(faker.definitions.name.title.level).toContain(level);
        });
      });

      describe('jobType()', () => {
        beforeEach(() => {
          faker.locale = 'en';
          faker.localeFallback = 'en';
        });

        it('should return a job', () => {
          const job = faker.name.jobType();

          expect(job).toBeTypeOf('string');

          expect(faker.definitions.name.title.job).toContain(job);
        });
      });
    }
  });
});<|MERGE_RESOLUTION|>--- conflicted
+++ resolved
@@ -220,6 +220,16 @@
         it('should return a male sex-specific name with given firstName and lastName', () => {
           faker.locale = 'mk';
 
+          /*
+            '{{name.female_prefix}} {{name.female_first_name}} {{name.female_last_name}}',
+            '{{name.male_prefix}} {{name.male_first_name}} {{name.male_last_name}}',
+            '{{name.female_first_name}} {{name.female_last_name}}',
+            '{{name.female_first_name}} {{name.female_last_name}}',
+            '{{name.female_first_name}} {{name.female_last_name}}',
+            '{{name.male_first_name}} {{name.male_last_name}}',
+            '{{name.male_first_name}} {{name.male_last_name}}',
+            '{{name.male_first_name}} {{name.male_last_name}}',
+           */
           const male_specific = [
             ...faker.definitions.name.male_prefix,
             'firstName',
@@ -330,7 +340,6 @@
 
         it('If fullNamePattern is defined, it should be configured accordingly.', () => {
           faker.locale = 'ja';
-<<<<<<< HEAD
           const male_specific = [
             ...faker.definitions.name.prefix,
             'firstName',
@@ -343,15 +352,6 @@
             gender: 'male',
           });
 
-=======
-
-          const fullName = faker.name.fullName();
-          const male_specific = [
-            ...faker.definitions.name.female_first_name,
-            ...faker.definitions.name.male_first_name,
-            ...faker.definitions.name.last_name,
-          ];
->>>>>>> e0d58b16
           const parts = fullName.split(' ');
           for (const part of parts) {
             expect(male_specific).toContain(part);
