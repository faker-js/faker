import { afterEach, describe, expect, it } from 'vitest';
import { faker, FakerError } from '../src';
import { seededTests } from './support/seededRuns';

const converterMap = [
  (d: Date) => d,
  (d: Date) => d.toISOString(),
  (d: Date) => d.valueOf(),
];

const NON_SEEDED_BASED_RUN = 5;
const refDate = '2021-02-21T17:09:15.711Z';

describe('date', () => {
  afterEach(() => {
    faker.locale = 'en';
  });

  seededTests(faker, 'date', (t) => {
    t.describeEach(
      'past',
      'future'
    )((t) => {
      t.it('with only string refDate', { refDate })
        .it('with only Date refDate', { refDate: new Date(refDate) })
        .it('with only number refDate', {
          refDate: new Date(refDate).getTime(),
        })
        .it('with value', { years: 10, refDate });
    });

    t.describeEach(
      'recent',
      'soon'
    )((t) => {
      t.it('with only string refDate', { refDate })
        .it('with only Date refDate', { refDate: new Date(refDate) })
        .it('with only number refDate', {
          refDate: new Date(refDate).getTime(),
        })
        .it('with value', { days: 10, refDate });
    });

    t.describeEach(
      'weekday',
      'month'
    )((t) => {
      t.it('noArgs')
        .it('with abbr = true', { abbr: true })
        .it('with context = true', { context: true })
        .it('with abbr = true and context = true', {
          abbr: true,
          context: true,
        });
    });

    t.describe('between', (t) => {
      t.it('with string dates', {
        from: '2021-02-21T17:09:15.711Z',
        to: '2021-04-21T17:11:17.711Z',
      })
        .it('with Date dates', {
          from: new Date('2021-02-21T17:09:15.711Z'),
          to: new Date('2021-04-21T17:11:17.711Z'),
        })
        .it('with mixed dates', {
          from: '2021-02-21T17:09:15.711Z',
          to: new Date('2021-04-21T17:11:17.711Z'),
        });
    });

    t.describe('betweens', (t) => {
<<<<<<< HEAD
      t.it(
        'with string dates',
        '2021-02-21T17:09:15.711Z',
        '2021-04-21T17:11:17.711Z'
      )
        .it(
          'with Date dates',
          new Date('2021-02-21T17:09:15.711Z'),
          new Date('2021-04-21T17:11:17.711Z')
        )
        .it(
          'with string dates and count',
          '2021-02-21T17:09:15.711Z',
          '2021-04-21T17:11:17.711Z',
          5
        )
        .it(
          'with Date dates and count',
          new Date('2021-02-21T17:09:15.711Z'),
          new Date('2021-04-21T17:11:17.711Z'),
          5
        )
        .it(
          'with Date dates and count range',
          new Date('2021-02-21T17:09:15.711Z'),
          new Date('2021-04-21T17:11:17.711Z'),
          { min: 3, max: 5 }
        );
=======
      t.it('with string dates', {
        from: '2021-02-21T17:09:15.711Z',
        to: '2021-04-21T17:11:17.711Z',
      })
        .it('with Date dates', {
          from: new Date('2021-02-21T17:09:15.711Z'),
          to: new Date('2021-04-21T17:11:17.711Z'),
        })
        .it('with mixed dates', {
          from: '2021-02-21T17:09:15.711Z',
          to: new Date('2021-04-21T17:11:17.711Z'),
        })
        .it('with string dates and count', {
          from: '2021-02-21T17:09:15.711Z',
          to: '2021-04-21T17:11:17.711Z',
          count: 5,
        })
        .it('with Date dates and count', {
          from: new Date('2021-02-21T17:09:15.711Z'),
          to: new Date('2021-04-21T17:11:17.711Z'),
          count: 5,
        });
>>>>>>> 6bac4766
    });

    t.describe('birthdate', (t) => {
      t.it('with only refDate', { refDate })
        .it('with age mode and refDate', {
          mode: 'age',
          refDate,
        })
        .it('with age and refDate', {
          min: 40,
          max: 40,
          mode: 'age',
          refDate,
        })
        .it('with age range and refDate', {
          min: 20,
          max: 80,
          mode: 'age',
          refDate,
        })
        .it('with year mode and refDate', {
          mode: 'year',
          refDate,
        })
        .it('with year and refDate', {
          min: 2000,
          max: 2000,
          mode: 'age',
          refDate,
        })
        .it('with year range and refDate', {
          min: 1900,
          max: 2000,
          mode: 'age',
          refDate,
        });
    });
  });

  describe('deprecated', () => {
    seededTests(faker, 'date', (t) => {
      t.describeEach(
        'past',
        'recent',
        'soon',
        'future'
      )((t) => {
        t.it('with only string refDate', undefined, refDate)
          .it('with only Date refDate', undefined, new Date(refDate))
          .it(
            'with only number refDate',
            undefined,
            new Date(refDate).getTime()
          )
          .it('with value', 10, refDate);
      });

      t.describe('between', (t) => {
        t.it(
          'with string dates',
          '2021-02-21T17:09:15.711Z',
          '2021-04-21T17:11:17.711Z'
        ).it(
          'with Date dates',
          new Date('2021-02-21T17:09:15.711Z'),
          new Date('2021-04-21T17:11:17.711Z')
        );
      });

      t.describe('betweens', (t) => {
        t.it(
          'with string dates',
          '2021-02-21T17:09:15.711Z',
          '2021-04-21T17:11:17.711Z'
        )
          .it(
            'with Date dates',
            new Date('2021-02-21T17:09:15.711Z'),
            new Date('2021-04-21T17:11:17.711Z')
          )
          .it(
            'with string dates and count',
            '2021-02-21T17:09:15.711Z',
            '2021-04-21T17:11:17.711Z',
            5
          )
          .it(
            'with Date dates and count',
            new Date('2021-02-21T17:09:15.711Z'),
            new Date('2021-04-21T17:11:17.711Z'),
            5
          );
      });

      // No changes to these methods
      t.skip('birthdate').skip('month').skip('weekday');
    });
  });

  describe(`random seeded tests for seed ${faker.seed()}`, () => {
    for (let i = 1; i <= NON_SEEDED_BASED_RUN; i++) {
      describe('past()', () => {
        it('should return a date 5 years in the past', () => {
          const today = new Date();
          const yearsAgo = new Date(today);
          yearsAgo.setFullYear(yearsAgo.getFullYear() - 5);

          const date = faker.date.past({ years: 5 });

          expect(date).lessThan(today);
          expect(date).greaterThanOrEqual(yearsAgo);
        });

        it('should throw an error when years = 0', () => {
          const refDate = new Date();
          expect(() =>
            faker.date.past({ years: 0, refDate: refDate.toISOString() })
          ).toThrow(new FakerError('Years must be greater than 0.'));
        });

        it.each(converterMap)(
          'should return a past date relative to given refDate',
          (converter) => {
            const refDate = new Date();
            refDate.setFullYear(refDate.getFullYear() + 5);

            const date = faker.date.past({
              years: 5,
              refDate: converter(refDate),
            });

            expect(date).lessThan(refDate);
            expect(date).greaterThan(new Date());
          }
        );
      });

      describe('future()', () => {
        it('should return a date 75 years into the future', () => {
          const date = faker.date.future({ years: 75 });

          expect(date).greaterThan(new Date());
        });

        it('should throw an error when years = 0', () => {
          const refDate = new Date();
          expect(() =>
            faker.date.future({ years: 0, refDate: refDate.toISOString() })
          ).toThrow(new FakerError('Years must be greater than 0.'));
        });

        it.each(converterMap)(
          'should return a date 75 years after the date given',
          (converter) => {
            const refDate = new Date(1880, 11, 9, 10, 0, 0, 0); // set the date beyond the usual calculation (to make sure this is working correctly)

            const date = faker.date.future({
              years: 75,
              refDate: converter(refDate),
            });

            // date should be after the date given, but before the current time
            expect(date).greaterThan(refDate);
            expect(date).lessThan(new Date());
          }
        );
      });

      describe('between()', () => {
        it.each(converterMap)(
          'should return a random date between the dates given',
          (converter) => {
            const from = new Date(1990, 5, 7, 9, 11, 0, 0);
            const to = new Date(2000, 6, 8, 10, 12, 0, 0);

            const date = faker.date.between({
              from: converter(from),
              to: converter(to),
            });

            expect(date).greaterThan(from);
            expect(date).lessThan(to);
          }
        );
      });

      describe('betweens()', () => {
        it.each(converterMap)(
          'should return an array of 3 ( by default ) sorted random dates between the dates given',
          (converter) => {
            const from = new Date(1990, 5, 7, 9, 11, 0, 0);
            const to = new Date(2000, 6, 8, 10, 12, 0, 0);

            const dates = faker.date.betweens({
              from: converter(from),
              to: converter(to),
            });

            expect(dates).toHaveLength(3);

            expect(dates[0]).greaterThan(from);
            expect(dates[0]).lessThan(dates[1]);
            expect(dates[1]).lessThan(dates[2]);
            expect(dates[2]).lessThan(to);
          }
        );

        it.each(converterMap)(
          'should return an array of 2 sorted random dates between the dates given',
          (converter) => {
            const from = new Date(1990, 5, 7, 9, 11, 0, 0);
            const to = new Date(2000, 6, 8, 10, 12, 0, 0);

            const dates = faker.date.betweens(
              converter(from),
              converter(to),
              2
            );

            expect(dates).toHaveLength(2);

            expect(dates[0]).greaterThan(from);
            expect(dates[0]).lessThan(dates[1]);
            expect(dates[1]).lessThan(to);
          }
        );

        it.each(converterMap)(
          'should return an array of 3-5 sorted random dates between the dates given',
          (converter) => {
            const from = new Date(1990, 5, 7, 9, 11, 0, 0);
            const to = new Date(2000, 6, 8, 10, 12, 0, 0);

            const dates = faker.date.betweens(converter(from), converter(to), {
              min: 3,
              max: 5,
            });

            expect(dates.length).greaterThanOrEqual(3);
            expect(dates.length).lessThanOrEqual(5);

            expect(dates[0]).greaterThan(from);
            for (let i = 1; i < dates.length; i++) {
              expect(dates[i]).greaterThan(dates[i - 1]);
            }
            expect(dates[dates.length - 1]).lessThan(to);
          }
        );
      });

      describe('recent()', () => {
        it('should return a date N days from the recent past', () => {
          const date = faker.date.recent({ days: 30 });

          expect(date).lessThanOrEqual(new Date());
        });

        it('should throw an error when days = 0', () => {
          const refDate = new Date();
          expect(() =>
            faker.date.recent({ days: 0, refDate: refDate.toISOString() })
          ).toThrow(new FakerError('Days must be greater than 0.'));
        });

        it.each(converterMap)(
          'should return a date N days from the recent past, starting from refDate',
          (converter) => {
            const days = 30;
            const refDate = new Date(2120, 11, 9, 10, 0, 0, 0); // set the date beyond the usual calculation (to make sure this is working correctly)

            const lowerBound = new Date(
              refDate.getTime() - days * 24 * 60 * 60 * 1000
            );

            const date = faker.date.recent({
              days,
              refDate: converter(refDate),
            });

            expect(
              lowerBound,
              '`recent()` date should not be further back than `n` days ago'
            ).lessThanOrEqual(date);
            expect(
              date,
              '`recent()` date should not be ahead of the starting date reference'
            ).lessThanOrEqual(refDate);
          }
        );
      });

      describe('soon()', () => {
        it('should return a date N days into the future', () => {
          const date = faker.date.soon({ days: 30 });

          expect(date).greaterThanOrEqual(new Date());
        });

        it('should throw an error when days = 0', () => {
          const refDate = new Date();
          expect(() =>
            faker.date.soon({ days: 0, refDate: refDate.toISOString() })
          ).toThrow(new FakerError('Days must be greater than 0.'));
        });

        it.each(converterMap)(
          'should return a date N days from the recent future, starting from refDate',
          (converter) => {
            const days = 30;
            const refDate = new Date(1880, 11, 9, 10, 0, 0, 0); // set the date beyond the usual calculation (to make sure this is working correctly)

            const upperBound = new Date(
              refDate.getTime() + days * 24 * 60 * 60 * 1000
            );

            const date = faker.date.soon({ days, refDate: converter(refDate) });

            expect(
              date,
              '`soon()` date should not be further ahead than `n` days ago'
            ).lessThanOrEqual(upperBound);
            expect(
              refDate,
              '`soon()` date should not be behind the starting date reference'
            ).lessThanOrEqual(date);
          }
        );
      });

      describe('month()', () => {
        it('should return random value from date.month.wide array by default', () => {
          const month = faker.date.month();
          expect(faker.definitions.date.month.wide).toContain(month);
        });

        it('should return random value from date.month.wide_context array for context option', () => {
          const month = faker.date.month({ context: true });
          expect(faker.definitions.date.month.wide_context).toContain(month);
        });

        it('should return random value from date.month.abbr array for abbr option', () => {
          const month = faker.date.month({ abbr: true });
          expect(faker.definitions.date.month.abbr).toContain(month);
        });

        it('should return random value from date.month.abbr_context array for abbr and context option', () => {
          const month = faker.date.month({ abbr: true, context: true });
          expect(faker.definitions.date.month.abbr_context).toContain(month);
        });

        it('should return random value from date.month.wide array for context option when date.month.wide_context array is missing', () => {
          const backup_wide_context = faker.definitions.date.month.wide_context;
          faker.definitions.date.month.wide_context = undefined;

          const month = faker.date.month({ context: true });
          expect(faker.definitions.date.month.wide).toContain(month);

          faker.definitions.date.month.wide_context = backup_wide_context;
        });

        it('should return random value from date.month.abbr array for abbr and context option when date.month.abbr_context array is missing', () => {
          const backup_abbr_context = faker.definitions.date.month.abbr_context;
          faker.definitions.date.month.abbr_context = undefined;

          const month = faker.date.month({ abbr: true, context: true });
          expect(faker.definitions.date.month.abbr).toContain(month);

          faker.definitions.date.month.abbr_context = backup_abbr_context;
        });
      });

      describe('weekday()', () => {
        it('should return random value from date.weekday.wide array by default', () => {
          const weekday = faker.date.weekday();
          expect(faker.definitions.date.weekday.wide).toContain(weekday);
        });

        it('should return random value from date.weekday.wide_context array for context option', () => {
          const weekday = faker.date.weekday({ context: true });
          expect(faker.definitions.date.weekday.wide_context).toContain(
            weekday
          );
        });

        it('should return random value from date.weekday.abbr array for abbr option', () => {
          const weekday = faker.date.weekday({ abbr: true });
          expect(faker.definitions.date.weekday.abbr).toContain(weekday);
        });

        it('should return random value from date.weekday.abbr_context array for abbr and context option', () => {
          const weekday = faker.date.weekday({ abbr: true, context: true });
          expect(faker.definitions.date.weekday.abbr_context).toContain(
            weekday
          );
        });

        it('should return random value from date.weekday.wide array for context option when date.weekday.wide_context array is missing', () => {
          const backup_wide_context =
            faker.definitions.date.weekday.wide_context;
          faker.definitions.date.weekday.wide_context = undefined;

          const weekday = faker.date.weekday({ context: true });
          expect(faker.definitions.date.weekday.wide).toContain(weekday);

          faker.definitions.date.weekday.wide_context = backup_wide_context;
        });

        it('should return random value from date.weekday.abbr array for abbr and context option when date.weekday.abbr_context array is missing', () => {
          const backup_abbr_context =
            faker.definitions.date.weekday.abbr_context;
          faker.definitions.date.weekday.abbr_context = undefined;

          const weekday = faker.date.weekday({ abbr: true, context: true });
          expect(faker.definitions.date.weekday.abbr).toContain(weekday);

          faker.definitions.date.weekday.abbr_context = backup_abbr_context;
        });
      });

      describe('birthdate', () => {
        it('returns a random birthdate', () => {
          const birthdate = faker.date.birthdate();
          expect(birthdate).toBeInstanceOf(Date);
        });

        it('returns a random birthdate between two years', () => {
          const min = 1990;
          const max = 2000;

          const birthdate = faker.date.birthdate({ min, max, mode: 'year' });

          // birthdate is a date object
          expect(birthdate).toBeInstanceOf(Date);

          // Generated date is between min and max
          expect(birthdate.getUTCFullYear()).toBeGreaterThanOrEqual(min);
          expect(birthdate.getUTCFullYear()).toBeLessThanOrEqual(max);
        });

        it('returns a random birthdate between two ages', () => {
          const min = 4;
          const max = 5;

          const birthdate = faker.date.birthdate({ min, max, mode: 'age' });

          // birthdate is a date object
          expect(birthdate).toBeInstanceOf(Date);

          // Generated date is between min and max
          expect(birthdate.getUTCFullYear()).toBeGreaterThanOrEqual(
            new Date().getUTCFullYear() - max - 1
          );
          expect(birthdate.getUTCFullYear()).toBeLessThanOrEqual(
            new Date().getUTCFullYear() - min
          );
        });
      });

      describe('deprecated', () => {
        describe('past()', () => {
          it('should return a date 5 years in the past', () => {
            const today = new Date();
            const yearsAgo = new Date(today);
            yearsAgo.setFullYear(yearsAgo.getFullYear() - 5);

            const date = faker.date.past(5);

            expect(date).lessThan(today);
            expect(date).greaterThanOrEqual(yearsAgo);
          });

          it('should throw an error when years = 0', () => {
            const refDate = new Date();
            expect(() => faker.date.past(0, refDate.toISOString())).toThrow(
              new FakerError('Years must be greater than 0.')
            );
          });

          it.each(converterMap)(
            'should return a past date relative to given refDate',
            (converter) => {
              const refDate = new Date();
              refDate.setFullYear(refDate.getFullYear() + 5);

              const date = faker.date.past(5, converter(refDate));

              expect(date).lessThan(refDate);
              expect(date).greaterThan(new Date());
            }
          );
        });

        describe('future()', () => {
          it('should return a date 75 years into the future', () => {
            const date = faker.date.future(75);

            expect(date).greaterThan(new Date());
          });

          it('should throw an error when years = 0', () => {
            const refDate = new Date();
            expect(() => faker.date.future(0, refDate.toISOString())).toThrow(
              new FakerError('Years must be greater than 0.')
            );
          });

          it.each(converterMap)(
            'should return a date 75 years after the date given',
            (converter) => {
              const refDate = new Date(1880, 11, 9, 10, 0, 0, 0); // set the date beyond the usual calculation (to make sure this is working correctly)

              const date = faker.date.future(75, converter(refDate));

              // date should be after the date given, but before the current time
              expect(date).greaterThan(refDate);
              expect(date).lessThan(new Date());
            }
          );
        });

        describe('between()', () => {
          it.each(converterMap)(
            'should return a random date between the dates given',
            (converter) => {
              const from = new Date(1990, 5, 7, 9, 11, 0, 0);
              const to = new Date(2000, 6, 8, 10, 12, 0, 0);

              const date = faker.date.between(converter(from), converter(to));

              expect(date).greaterThan(from);
              expect(date).lessThan(to);
            }
          );
        });

        describe('betweens()', () => {
          it.each(converterMap)(
            'should return an array of 3 dates ( by default ) of sorted randoms dates between the dates given',
            (converter) => {
              const from = new Date(1990, 5, 7, 9, 11, 0, 0);
              const to = new Date(2000, 6, 8, 10, 12, 0, 0);

              const dates = faker.date.betweens(converter(from), converter(to));

              expect(dates[0]).greaterThan(from);
              expect(dates[0]).lessThan(to);
              expect(dates[1]).greaterThan(dates[0]);
              expect(dates[2]).greaterThan(dates[1]);
            }
          );
        });

        describe('recent()', () => {
          it('should return a date N days from the recent past', () => {
            const date = faker.date.recent(30);

            expect(date).lessThanOrEqual(new Date());
          });

          it('should throw an error when days = 0', () => {
            const refDate = new Date();
            expect(() => faker.date.recent(0, refDate.toISOString())).toThrow(
              new FakerError('Days must be greater than 0.')
            );
          });

          it.each(converterMap)(
            'should return a date N days from the recent past, starting from refDate',
            (converter) => {
              const days = 30;
              const refDate = new Date(2120, 11, 9, 10, 0, 0, 0); // set the date beyond the usual calculation (to make sure this is working correctly)

              const lowerBound = new Date(
                refDate.getTime() - days * 24 * 60 * 60 * 1000
              );

              const date = faker.date.recent(days, converter(refDate));

              expect(
                lowerBound,
                '`recent()` date should not be further back than `n` days ago'
              ).lessThanOrEqual(date);
              expect(
                date,
                '`recent()` date should not be ahead of the starting date reference'
              ).lessThanOrEqual(refDate);
            }
          );
        });

        describe('soon()', () => {
          it('should return a date N days into the future', () => {
            const date = faker.date.soon(30);

            expect(date).greaterThanOrEqual(new Date());
          });

          it('should throw an error when days = 0', () => {
            const refDate = new Date();
            expect(() => faker.date.soon(0, refDate.toISOString())).toThrow(
              new FakerError('Days must be greater than 0.')
            );
          });

          it.each(converterMap)(
            'should return a date N days from the recent future, starting from refDate',
            (converter) => {
              const days = 30;
              const refDate = new Date(1880, 11, 9, 10, 0, 0, 0); // set the date beyond the usual calculation (to make sure this is working correctly)

              const upperBound = new Date(
                refDate.getTime() + days * 24 * 60 * 60 * 1000
              );

              const date = faker.date.soon(days, converter(refDate));

              expect(
                date,
                '`soon()` date should not be further ahead than `n` days ago'
              ).lessThanOrEqual(upperBound);
              expect(
                refDate,
                '`soon()` date should not be behind the starting date reference'
              ).lessThanOrEqual(date);
            }
          );
        });
      });
    }
  });
});<|MERGE_RESOLUTION|>--- conflicted
+++ resolved
@@ -70,36 +70,6 @@
     });
 
     t.describe('betweens', (t) => {
-<<<<<<< HEAD
-      t.it(
-        'with string dates',
-        '2021-02-21T17:09:15.711Z',
-        '2021-04-21T17:11:17.711Z'
-      )
-        .it(
-          'with Date dates',
-          new Date('2021-02-21T17:09:15.711Z'),
-          new Date('2021-04-21T17:11:17.711Z')
-        )
-        .it(
-          'with string dates and count',
-          '2021-02-21T17:09:15.711Z',
-          '2021-04-21T17:11:17.711Z',
-          5
-        )
-        .it(
-          'with Date dates and count',
-          new Date('2021-02-21T17:09:15.711Z'),
-          new Date('2021-04-21T17:11:17.711Z'),
-          5
-        )
-        .it(
-          'with Date dates and count range',
-          new Date('2021-02-21T17:09:15.711Z'),
-          new Date('2021-04-21T17:11:17.711Z'),
-          { min: 3, max: 5 }
-        );
-=======
       t.it('with string dates', {
         from: '2021-02-21T17:09:15.711Z',
         to: '2021-04-21T17:11:17.711Z',
@@ -121,8 +91,12 @@
           from: new Date('2021-02-21T17:09:15.711Z'),
           to: new Date('2021-04-21T17:11:17.711Z'),
           count: 5,
-        });
->>>>>>> 6bac4766
+        })
+        .it('with Date dates and count range', {
+          from: new Date('2021-02-21T17:09:15.711Z'),
+          to: new Date('2021-04-21T17:11:17.711Z'),
+          count: { min: 3, max: 5 },
+        });
     });
 
     t.describe('birthdate', (t) => {
@@ -356,9 +330,13 @@
             const from = new Date(1990, 5, 7, 9, 11, 0, 0);
             const to = new Date(2000, 6, 8, 10, 12, 0, 0);
 
-            const dates = faker.date.betweens(converter(from), converter(to), {
-              min: 3,
-              max: 5,
+            const dates = faker.date.betweens({
+              from: converter(from),
+              to: converter(to),
+              count: {
+                min: 3,
+                max: 5,
+              },
             });
 
             expect(dates.length).greaterThanOrEqual(3);
