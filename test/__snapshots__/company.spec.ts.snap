--- conflicted
+++ resolved
@@ -20,15 +20,13 @@
 
 exports[`company > 42 > companyName > with index 1`] = `"Schinner - Wiegand"`;
 
-<<<<<<< HEAD
 exports[`company > 42 > companySuffix 1`] = `"and Sons"`;
 
+exports[`company > 42 > name > noArgs 1`] = `"Schinner - Wiegand"`;
+
+exports[`company > 42 > name > with index 1`] = `"Schinner - Wiegand"`;
+
 exports[`company > 42 > suffixes 1`] = `
-=======
-exports[`company > seed: 42 > name() 1`] = `"Schinner - Wiegand"`;
-
-exports[`company > seed: 42 > suffixes() 1`] = `
->>>>>>> 3afc793f
 [
   "Inc",
   "and Sons",
@@ -59,13 +57,11 @@
 
 exports[`company > 1211 > companySuffix 1`] = `"Group"`;
 
-<<<<<<< HEAD
+exports[`company > 1211 > name > noArgs 1`] = `"Koch, Trantow and Sanford"`;
+
+exports[`company > 1211 > name > with index 1`] = `"Koch, Trantow and Sanford"`;
+
 exports[`company > 1211 > suffixes 1`] = `
-=======
-exports[`company > seed: 1211 > name() 1`] = `"Koch, Trantow and Sanford"`;
-
-exports[`company > seed: 1211 > suffixes() 1`] = `
->>>>>>> 3afc793f
 [
   "Inc",
   "and Sons",
@@ -96,13 +92,11 @@
 
 exports[`company > 1337 > companySuffix 1`] = `"and Sons"`;
 
-<<<<<<< HEAD
+exports[`company > 1337 > name > noArgs 1`] = `"Macejkovic Inc"`;
+
+exports[`company > 1337 > name > with index 1`] = `"Macejkovic Inc"`;
+
 exports[`company > 1337 > suffixes 1`] = `
-=======
-exports[`company > seed: 1337 > name() 1`] = `"Macejkovic Inc"`;
-
-exports[`company > seed: 1337 > suffixes() 1`] = `
->>>>>>> 3afc793f
 [
   "Inc",
   "and Sons",
