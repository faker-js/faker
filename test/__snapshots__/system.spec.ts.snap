--- conflicted
+++ resolved
@@ -238,80 +238,4 @@
 
 exports[`system > 1337 > networkInterface > with {} 1`] = `"enx234870538945"`;
 
-<<<<<<< HEAD
-exports[`system > 1337 > semver 1`] = `"2.5.1"`;
-
-exports[`system > seed: 42 > commonFileExt() 1`] = `"png"`;
-
-exports[`system > seed: 42 > commonFileName() 1`] = `"noon_stump.png"`;
-
-exports[`system > seed: 42 > commonFileType() 1`] = `"audio"`;
-
-exports[`system > seed: 42 > cron() 1`] = `"* 19 * 3 5"`;
-
-exports[`system > seed: 42 > directoryPath() 1`] = `"/opt/bin"`;
-
-exports[`system > seed: 42 > fileExt() 1`] = `"lrm"`;
-
-exports[`system > seed: 42 > fileName() 1`] = `"noon_stump.skt"`;
-
-exports[`system > seed: 42 > filePath() 1`] = `"/opt/bin/crooked_fantasise_woefully.dra"`;
-
-exports[`system > seed: 42 > fileType() 1`] = `"image"`;
-
-exports[`system > seed: 42 > mimeType() 1`] = `"application/vnd.ibm.rights-management"`;
-
-exports[`system > seed: 42 > networkInterface() 1`] = `"wlp1s7"`;
-
-exports[`system > seed: 42 > semver() 1`] = `"3.7.9"`;
-
-exports[`system > seed: 1211 > commonFileExt() 1`] = `"htm"`;
-
-exports[`system > seed: 1211 > commonFileName() 1`] = `"although_instantly_though.gif"`;
-
-exports[`system > seed: 1211 > commonFileType() 1`] = `"application"`;
-
-exports[`system > seed: 1211 > cron() 1`] = `"55 * 28 * 1"`;
-
-exports[`system > seed: 1211 > directoryPath() 1`] = `"/var/log"`;
-
-exports[`system > seed: 1211 > fileExt() 1`] = `"dic"`;
-
-exports[`system > seed: 1211 > fileName() 1`] = `"although_instantly_though.ustar"`;
-
-exports[`system > seed: 1211 > filePath() 1`] = `"/var/log/outside_even.xhvml"`;
-
-exports[`system > seed: 1211 > fileType() 1`] = `"x-shader"`;
-
-exports[`system > seed: 1211 > mimeType() 1`] = `"text/vnd.dmclientscript"`;
-
-exports[`system > seed: 1211 > networkInterface() 1`] = `"wws8d1"`;
-
-exports[`system > seed: 1211 > semver() 1`] = `"9.4.8"`;
-
-exports[`system > seed: 1337 > commonFileExt() 1`] = `"wav"`;
-
-exports[`system > seed: 1337 > commonFileName() 1`] = `"although.wav"`;
-
-exports[`system > seed: 1337 > commonFileType() 1`] = `"audio"`;
-
-exports[`system > seed: 1337 > cron() 1`] = `"15 13 5 * *"`;
-
-exports[`system > seed: 1337 > directoryPath() 1`] = `"/Library"`;
-
-exports[`system > seed: 1337 > fileExt() 1`] = `"oa3"`;
-
-exports[`system > seed: 1337 > fileName() 1`] = `"although.chrt"`;
-
-exports[`system > seed: 1337 > filePath() 1`] = `"/Library/yum_fat.aiff"`;
-
-exports[`system > seed: 1337 > fileType() 1`] = `"font"`;
-
-exports[`system > seed: 1337 > mimeType() 1`] = `"application/vnd.chipnuts.karaoke-mmd"`;
-
-exports[`system > seed: 1337 > networkInterface() 1`] = `"enx234870538945"`;
-
-exports[`system > seed: 1337 > semver() 1`] = `"2.5.1"`;
-=======
-exports[`system > 1337 > semver 1`] = `"2.5.1"`;
->>>>>>> dd81fe1b
+exports[`system > 1337 > semver 1`] = `"2.5.1"`;