// Vitest Snapshot v1

exports[`string > 42 > alpha > noArgs 1`] = `"t"`;

exports[`string > 42 > alpha > with casing = lower 1`] = `"j"`;

exports[`string > 42 > alpha > with casing = mixed 1`] = `"t"`;

exports[`string > 42 > alpha > with casing = upper 1`] = `"J"`;

exports[`string > 42 > alpha > with exclude 1`] = `"A"`;

exports[`string > 42 > alpha > with length 1`] = `"tPXjMO"`;

exports[`string > 42 > alpha > with length parameter 1`] = `"tPXjM"`;

exports[`string > 42 > alpha > with length parameter 2`] = `"OFFix"`;

exports[`string > 42 > alpha > with length parameter 3`] = `"ifdxT"`;

exports[`string > 42 > alpha > with length parameter 4`] = `"rFhKH"`;

exports[`string > 42 > alpha > with length parameter 5`] = `"bcYLR"`;

<<<<<<< HEAD
exports[`string > 42 > alpha > with length range 1`] = `"PXjMOFFixifdxT"`;

exports[`string > 42 > alpha > with length, casing and bannedChars 1`] = `"fwzcvwj"`;
=======
exports[`string > 42 > alpha > with length, casing and exclude 1`] = `"fwzcvwj"`;
>>>>>>> 73690e4d

exports[`string > 42 > alphanumeric > noArgs 1`] = `"n"`;

exports[`string > 42 > alphanumeric > with casing = lower 1`] = `"d"`;

exports[`string > 42 > alphanumeric > with casing = mixed 1`] = `"n"`;

exports[`string > 42 > alphanumeric > with casing = upper 1`] = `"D"`;

exports[`string > 42 > alphanumeric > with exclude 1`] = `"x"`;

exports[`string > 42 > alphanumeric > with length 1`] = `"nNWbJM"`;

exports[`string > 42 > alphanumeric > with length parameter 1`] = `"nNWbJ"`;

exports[`string > 42 > alphanumeric > with length parameter 2`] = `"MBB9r"`;

exports[`string > 42 > alphanumeric > with length parameter 3`] = `"963sR"`;

exports[`string > 42 > alphanumeric > with length parameter 4`] = `"kB8HE"`;

exports[`string > 42 > alphanumeric > with length parameter 5`] = `"13YIP"`;

<<<<<<< HEAD
exports[`string > 42 > alphanumeric > with length range 1`] = `"NWbJMBB9r963sR"`;

exports[`string > 42 > alphanumeric > with length, casing and bannedChars 1`] = `"cvy4kvh"`;
=======
exports[`string > 42 > alphanumeric > with length, casing and exclude 1`] = `"cvy4kvh"`;
>>>>>>> 73690e4d

exports[`string > 42 > hexadecimal > noArgs 1`] = `"0x8"`;

exports[`string > 42 > hexadecimal > with casing = lower 1`] = `"0x8"`;

exports[`string > 42 > hexadecimal > with casing = mixed 1`] = `"0x8"`;

exports[`string > 42 > hexadecimal > with casing = upper 1`] = `"0x8"`;

exports[`string > 42 > hexadecimal > with custom prefix 1`] = `"hex_8"`;

exports[`string > 42 > hexadecimal > with length 1`] = `"0x8BE4AB"`;

exports[`string > 42 > hexadecimal > with length range 1`] = `"0xBE4ABdd39321aD"`;

exports[`string > 42 > hexadecimal > with length, casing and empty prefix 1`] = `"8be4abd"`;

exports[`string > 42 > numeric > noArgs 1`] = `"4"`;

exports[`string > 42 > numeric > with allowLeadingZeros 1`] = `"3"`;

exports[`string > 42 > numeric > with exclude 1`] = `"7"`;

exports[`string > 42 > numeric > with length 1`] = `"479177"`;

exports[`string > 42 > numeric > with length parameter 1`] = `"47917"`;

exports[`string > 42 > numeric > with length parameter 2`] = `"85514"`;

exports[`string > 42 > numeric > with length parameter 3`] = `"20048"`;

exports[`string > 42 > numeric > with length parameter 4`] = `"46176"`;

exports[`string > 42 > numeric > with length parameter 5`] = `"10978"`;

<<<<<<< HEAD
exports[`string > 42 > numeric > with length range 1`] = `"89177551410048"`;

exports[`string > 42 > numeric > with length, allowLeadingZeros and bannedDigits 1`] = `"6890887"`;
=======
exports[`string > 42 > numeric > with length, allowLeadingZeros and exclude 1`] = `"6890887"`;
>>>>>>> 73690e4d

exports[`string > 42 > sample > noArgs 1`] = `"Cky2eiXX/J"`;

exports[`string > 42 > sample > with length parameter 1`] = `"Cky2e"`;

exports[`string > 42 > sample > with length parameter 2`] = `"iXX/J"`;

exports[`string > 42 > sample > with length parameter 3`] = `"/*&Kq"`;

exports[`string > 42 > sample > with length parameter 4`] = `"@X.b]"`;

exports[`string > 42 > sample > with length parameter 5`] = `"\\"&{dn"`;

exports[`string > 42 > sample > with length range 1`] = `"ky2eiXX/J/*&Kq"`;

exports[`string > 42 > uuid 1`] = `"5cf2bc99-2721-407d-992b-a00fbdf302f2"`;

exports[`string > 42 > uuid 2`] = `"94980604-8962-404f-9371-c9368f970d9a"`;

exports[`string > 42 > uuid 3`] = `"2710fff9-c640-413a-b7a1-97d02e642ac4"`;

exports[`string > 42 > uuid 4`] = `"6838920f-dc7f-46ee-9be5-19380f5d6b48"`;

exports[`string > 42 > uuid 5`] = `"d95f4984-24c2-410f-ac63-400d3bbbcc91"`;

exports[`string > 1211 > alpha > noArgs 1`] = `"W"`;

exports[`string > 1211 > alpha > with casing = lower 1`] = `"y"`;

exports[`string > 1211 > alpha > with casing = mixed 1`] = `"W"`;

exports[`string > 1211 > alpha > with casing = upper 1`] = `"Y"`;

exports[`string > 1211 > alpha > with exclude 1`] = `"X"`;

exports[`string > 1211 > alpha > with length 1`] = `"WxUOlg"`;

exports[`string > 1211 > alpha > with length parameter 1`] = `"WxUOl"`;

exports[`string > 1211 > alpha > with length parameter 2`] = `"gZbIi"`;

exports[`string > 1211 > alpha > with length parameter 3`] = `"JkNvs"`;

exports[`string > 1211 > alpha > with length parameter 4`] = `"iKMQa"`;

exports[`string > 1211 > alpha > with length parameter 5`] = `"NIILR"`;

<<<<<<< HEAD
exports[`string > 1211 > alpha > with length range 1`] = `"xUOlgZbIiJkNvsiKMQaN"`;

exports[`string > 1211 > alpha > with length, casing and bannedChars 1`] = `"yhywdcz"`;
=======
exports[`string > 1211 > alpha > with length, casing and exclude 1`] = `"yhywdcz"`;
>>>>>>> 73690e4d

exports[`string > 1211 > alphanumeric > noArgs 1`] = `"V"`;

exports[`string > 1211 > alphanumeric > with casing = lower 1`] = `"x"`;

exports[`string > 1211 > alphanumeric > with casing = mixed 1`] = `"V"`;

exports[`string > 1211 > alphanumeric > with casing = upper 1`] = `"X"`;

exports[`string > 1211 > alphanumeric > with exclude 1`] = `"W"`;

exports[`string > 1211 > alphanumeric > with length 1`] = `"VsTMd8"`;

exports[`string > 1211 > alphanumeric > with length parameter 1`] = `"VsTMd"`;

exports[`string > 1211 > alphanumeric > with length parameter 2`] = `"8Z2F9"`;

exports[`string > 1211 > alphanumeric > with length parameter 3`] = `"GdLql"`;

exports[`string > 1211 > alphanumeric > with length parameter 4`] = `"aHKO0"`;

exports[`string > 1211 > alphanumeric > with length parameter 5`] = `"LFEJP"`;

<<<<<<< HEAD
exports[`string > 1211 > alphanumeric > with length range 1`] = `"sTMd8Z2F9GdLqlaHKO0L"`;

exports[`string > 1211 > alphanumeric > with length, casing and bannedChars 1`] = `"yexv53z"`;
=======
exports[`string > 1211 > alphanumeric > with length, casing and exclude 1`] = `"yexv53z"`;
>>>>>>> 73690e4d

exports[`string > 1211 > hexadecimal > noArgs 1`] = `"0xE"`;

exports[`string > 1211 > hexadecimal > with casing = lower 1`] = `"0xe"`;

exports[`string > 1211 > hexadecimal > with casing = mixed 1`] = `"0xE"`;

exports[`string > 1211 > hexadecimal > with casing = upper 1`] = `"0xE"`;

exports[`string > 1211 > hexadecimal > with custom prefix 1`] = `"hex_E"`;

exports[`string > 1211 > hexadecimal > with length 1`] = `"0xEaDB42"`;

exports[`string > 1211 > hexadecimal > with length range 1`] = `"0xaDB42F0e3f4A973fAB0A"`;

exports[`string > 1211 > hexadecimal > with length, casing and empty prefix 1`] = `"eadb42f"`;

exports[`string > 1211 > numeric > noArgs 1`] = `"9"`;

exports[`string > 1211 > numeric > with allowLeadingZeros 1`] = `"9"`;

exports[`string > 1211 > numeric > with exclude 1`] = `"9"`;

exports[`string > 1211 > numeric > with length 1`] = `"948721"`;

exports[`string > 1211 > numeric > with length parameter 1`] = `"94872"`;

exports[`string > 1211 > numeric > with length parameter 2`] = `"29061"`;

exports[`string > 1211 > numeric > with length parameter 3`] = `"72743"`;

exports[`string > 1211 > numeric > with length parameter 4`] = `"26780"`;

exports[`string > 1211 > numeric > with length parameter 5`] = `"76678"`;

<<<<<<< HEAD
exports[`string > 1211 > numeric > with length range 1`] = `"58721906162743167807"`;

exports[`string > 1211 > numeric > with length, allowLeadingZeros and bannedDigits 1`] = `"9798609"`;
=======
exports[`string > 1211 > numeric > with length, allowLeadingZeros and exclude 1`] = `"9798609"`;
>>>>>>> 73690e4d

exports[`string > 1211 > sample > noArgs 1`] = `"wKti5-}$_/"`;

exports[`string > 1211 > sample > with length parameter 1`] = `"wKti5"`;

exports[`string > 1211 > sample > with length parameter 2`] = `"-}$_/"`;

exports[`string > 1211 > sample > with length parameter 3`] = `"\`4hHA"`;

exports[`string > 1211 > sample > with length parameter 4`] = `"0afl\\""`;

exports[`string > 1211 > sample > with length parameter 5`] = `"h^]dn"`;

exports[`string > 1211 > sample > with length range 1`] = `"Kti5-}$_/\`4hHA0afl\\"h"`;

exports[`string > 1211 > uuid 1`] = `"e7ec32f0-a2a3-4c65-abbd-0caabde64dfd"`;

exports[`string > 1211 > uuid 2`] = `"f379e325-9f7c-4064-a086-f23942b68e5f"`;

exports[`string > 1211 > uuid 3`] = `"d4694649-2183-4b32-8bd7-a336639d6997"`;

exports[`string > 1211 > uuid 4`] = `"10ab829b-742c-4a8b-b732-98d718d77069"`;

exports[`string > 1211 > uuid 5`] = `"7b91ce88-effb-4d1d-93bb-ad759e00b86c"`;

exports[`string > 1337 > alpha > noArgs 1`] = `"n"`;

exports[`string > 1337 > alpha > with casing = lower 1`] = `"g"`;

exports[`string > 1337 > alpha > with casing = mixed 1`] = `"n"`;

exports[`string > 1337 > alpha > with casing = upper 1`] = `"G"`;

exports[`string > 1337 > alpha > with exclude 1`] = `"v"`;

exports[`string > 1337 > alpha > with length 1`] = `"nDiloC"`;

exports[`string > 1337 > alpha > with length parameter 1`] = `"nDilo"`;

exports[`string > 1337 > alpha > with length parameter 2`] = `"Cxbqm"`;

exports[`string > 1337 > alpha > with length parameter 3`] = `"AEnrY"`;

exports[`string > 1337 > alpha > with length parameter 4`] = `"oMpfP"`;

exports[`string > 1337 > alpha > with length parameter 5`] = `"ueGsg"`;

<<<<<<< HEAD
exports[`string > 1337 > alpha > with length range 1`] = `"DiloCxbqmAEn"`;

exports[`string > 1337 > alpha > with length, casing and bannedChars 1`] = `"eicdeih"`;
=======
exports[`string > 1337 > alpha > with length, casing and exclude 1`] = `"eicdeih"`;
>>>>>>> 73690e4d

exports[`string > 1337 > alphanumeric > noArgs 1`] = `"g"`;

exports[`string > 1337 > alphanumeric > with casing = lower 1`] = `"9"`;

exports[`string > 1337 > alphanumeric > with casing = mixed 1`] = `"g"`;

exports[`string > 1337 > alphanumeric > with casing = upper 1`] = `"9"`;

exports[`string > 1337 > alphanumeric > with exclude 1`] = `"s"`;

exports[`string > 1337 > alphanumeric > with length 1`] = `"gy9dhx"`;

exports[`string > 1337 > alphanumeric > with length parameter 1`] = `"gy9dh"`;

exports[`string > 1337 > alphanumeric > with length parameter 2`] = `"xs2je"`;

exports[`string > 1337 > alphanumeric > with length parameter 3`] = `"wAgkY"`;

exports[`string > 1337 > alphanumeric > with length parameter 4`] = `"gJj7N"`;

exports[`string > 1337 > alphanumeric > with length parameter 5`] = `"n5Cm7"`;

<<<<<<< HEAD
exports[`string > 1337 > alphanumeric > with length range 1`] = `"y9dhxs2jewAg"`;

exports[`string > 1337 > alphanumeric > with length, casing and bannedChars 1`] = `"ag45age"`;
=======
exports[`string > 1337 > alphanumeric > with length, casing and exclude 1`] = `"ag45age"`;
>>>>>>> 73690e4d

exports[`string > 1337 > hexadecimal > noArgs 1`] = `"0x5"`;

exports[`string > 1337 > hexadecimal > with casing = lower 1`] = `"0x5"`;

exports[`string > 1337 > hexadecimal > with casing = mixed 1`] = `"0x5"`;

exports[`string > 1337 > hexadecimal > with casing = upper 1`] = `"0x5"`;

exports[`string > 1337 > hexadecimal > with custom prefix 1`] = `"hex_5"`;

exports[`string > 1337 > hexadecimal > with length 1`] = `"0x5c346b"`;

exports[`string > 1337 > hexadecimal > with length range 1`] = `"0xc346ba075bd5"`;

exports[`string > 1337 > hexadecimal > with length, casing and empty prefix 1`] = `"5c346ba"`;

exports[`string > 1337 > numeric > noArgs 1`] = `"3"`;

exports[`string > 1337 > numeric > with allowLeadingZeros 1`] = `"2"`;

exports[`string > 1337 > numeric > with exclude 1`] = `"7"`;

exports[`string > 1337 > numeric > with length 1`] = `"351225"`;

exports[`string > 1337 > numeric > with length parameter 1`] = `"35122"`;

exports[`string > 1337 > numeric > with length parameter 2`] = `"54032"`;

exports[`string > 1337 > numeric > with length parameter 3`] = `"55239"`;

exports[`string > 1337 > numeric > with length parameter 4`] = `"37318"`;

exports[`string > 1337 > numeric > with length parameter 5`] = `"40631"`;

<<<<<<< HEAD
exports[`string > 1337 > numeric > with length range 1`] = `"612254032552"`;

exports[`string > 1337 > numeric > with length, allowLeadingZeros and bannedDigits 1`] = `"6706677"`;
=======
exports[`string > 1337 > numeric > with length, allowLeadingZeros and exclude 1`] = `"6706677"`;
>>>>>>> 73690e4d

exports[`string > 1337 > sample > noArgs 1`] = `"9U/4:SK$>6"`;

exports[`string > 1337 > sample > with length parameter 1`] = `"9U/4:"`;

exports[`string > 1337 > sample > with length parameter 2`] = `"SK$>6"`;

exports[`string > 1337 > sample > with length parameter 3`] = `"QX9@{"`;

exports[`string > 1337 > sample > with length parameter 4`] = `":e=+k"`;

exports[`string > 1337 > sample > with length parameter 5`] = `"D)[B,"`;

exports[`string > 1337 > sample > with length range 1`] = `"U/4:SK$>6QX9"`;

exports[`string > 1337 > uuid 1`] = `"48234870-5389-445f-8b41-c61a52bf27dc"`;

exports[`string > 1337 > uuid 2`] = `"cc057669-8c53-474d-a677-226d3e8ed92f"`;

exports[`string > 1337 > uuid 3`] = `"fe6d8b8b-0db9-4fa2-b265-abc0a5d0ccf5"`;

exports[`string > 1337 > uuid 4`] = `"0b87afbd-8949-4dfb-8d04-19f4fe7458b2"`;

exports[`string > 1337 > uuid 5`] = `"0bcea83c-a7ea-428e-85db-d448f2b777a6"`;<|MERGE_RESOLUTION|>--- conflicted
+++ resolved
@@ -22,13 +22,9 @@
 
 exports[`string > 42 > alpha > with length parameter 5`] = `"bcYLR"`;
 
-<<<<<<< HEAD
 exports[`string > 42 > alpha > with length range 1`] = `"PXjMOFFixifdxT"`;
 
-exports[`string > 42 > alpha > with length, casing and bannedChars 1`] = `"fwzcvwj"`;
-=======
 exports[`string > 42 > alpha > with length, casing and exclude 1`] = `"fwzcvwj"`;
->>>>>>> 73690e4d
 
 exports[`string > 42 > alphanumeric > noArgs 1`] = `"n"`;
 
@@ -52,13 +48,9 @@
 
 exports[`string > 42 > alphanumeric > with length parameter 5`] = `"13YIP"`;
 
-<<<<<<< HEAD
 exports[`string > 42 > alphanumeric > with length range 1`] = `"NWbJMBB9r963sR"`;
 
-exports[`string > 42 > alphanumeric > with length, casing and bannedChars 1`] = `"cvy4kvh"`;
-=======
 exports[`string > 42 > alphanumeric > with length, casing and exclude 1`] = `"cvy4kvh"`;
->>>>>>> 73690e4d
 
 exports[`string > 42 > hexadecimal > noArgs 1`] = `"0x8"`;
 
@@ -94,13 +86,9 @@
 
 exports[`string > 42 > numeric > with length parameter 5`] = `"10978"`;
 
-<<<<<<< HEAD
 exports[`string > 42 > numeric > with length range 1`] = `"89177551410048"`;
 
-exports[`string > 42 > numeric > with length, allowLeadingZeros and bannedDigits 1`] = `"6890887"`;
-=======
 exports[`string > 42 > numeric > with length, allowLeadingZeros and exclude 1`] = `"6890887"`;
->>>>>>> 73690e4d
 
 exports[`string > 42 > sample > noArgs 1`] = `"Cky2eiXX/J"`;
 
@@ -148,13 +136,9 @@
 
 exports[`string > 1211 > alpha > with length parameter 5`] = `"NIILR"`;
 
-<<<<<<< HEAD
 exports[`string > 1211 > alpha > with length range 1`] = `"xUOlgZbIiJkNvsiKMQaN"`;
 
-exports[`string > 1211 > alpha > with length, casing and bannedChars 1`] = `"yhywdcz"`;
-=======
 exports[`string > 1211 > alpha > with length, casing and exclude 1`] = `"yhywdcz"`;
->>>>>>> 73690e4d
 
 exports[`string > 1211 > alphanumeric > noArgs 1`] = `"V"`;
 
@@ -178,13 +162,9 @@
 
 exports[`string > 1211 > alphanumeric > with length parameter 5`] = `"LFEJP"`;
 
-<<<<<<< HEAD
 exports[`string > 1211 > alphanumeric > with length range 1`] = `"sTMd8Z2F9GdLqlaHKO0L"`;
 
-exports[`string > 1211 > alphanumeric > with length, casing and bannedChars 1`] = `"yexv53z"`;
-=======
 exports[`string > 1211 > alphanumeric > with length, casing and exclude 1`] = `"yexv53z"`;
->>>>>>> 73690e4d
 
 exports[`string > 1211 > hexadecimal > noArgs 1`] = `"0xE"`;
 
@@ -220,13 +200,9 @@
 
 exports[`string > 1211 > numeric > with length parameter 5`] = `"76678"`;
 
-<<<<<<< HEAD
 exports[`string > 1211 > numeric > with length range 1`] = `"58721906162743167807"`;
 
-exports[`string > 1211 > numeric > with length, allowLeadingZeros and bannedDigits 1`] = `"9798609"`;
-=======
 exports[`string > 1211 > numeric > with length, allowLeadingZeros and exclude 1`] = `"9798609"`;
->>>>>>> 73690e4d
 
 exports[`string > 1211 > sample > noArgs 1`] = `"wKti5-}$_/"`;
 
@@ -274,13 +250,9 @@
 
 exports[`string > 1337 > alpha > with length parameter 5`] = `"ueGsg"`;
 
-<<<<<<< HEAD
 exports[`string > 1337 > alpha > with length range 1`] = `"DiloCxbqmAEn"`;
 
-exports[`string > 1337 > alpha > with length, casing and bannedChars 1`] = `"eicdeih"`;
-=======
 exports[`string > 1337 > alpha > with length, casing and exclude 1`] = `"eicdeih"`;
->>>>>>> 73690e4d
 
 exports[`string > 1337 > alphanumeric > noArgs 1`] = `"g"`;
 
@@ -304,13 +276,9 @@
 
 exports[`string > 1337 > alphanumeric > with length parameter 5`] = `"n5Cm7"`;
 
-<<<<<<< HEAD
 exports[`string > 1337 > alphanumeric > with length range 1`] = `"y9dhxs2jewAg"`;
 
-exports[`string > 1337 > alphanumeric > with length, casing and bannedChars 1`] = `"ag45age"`;
-=======
 exports[`string > 1337 > alphanumeric > with length, casing and exclude 1`] = `"ag45age"`;
->>>>>>> 73690e4d
 
 exports[`string > 1337 > hexadecimal > noArgs 1`] = `"0x5"`;
 
@@ -346,13 +314,9 @@
 
 exports[`string > 1337 > numeric > with length parameter 5`] = `"40631"`;
 
-<<<<<<< HEAD
 exports[`string > 1337 > numeric > with length range 1`] = `"612254032552"`;
 
-exports[`string > 1337 > numeric > with length, allowLeadingZeros and bannedDigits 1`] = `"6706677"`;
-=======
 exports[`string > 1337 > numeric > with length, allowLeadingZeros and exclude 1`] = `"6706677"`;
->>>>>>> 73690e4d
 
 exports[`string > 1337 > sample > noArgs 1`] = `"9U/4:SK$>6"`;
 
