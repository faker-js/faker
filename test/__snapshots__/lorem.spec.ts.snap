--- conflicted
+++ resolved
@@ -97,15 +97,9 @@
 
 exports[`lorem > 42 > text > noArgs 1`] = `"Auctus synagoga tergum patruus patria armarium decumbo armarium alveus adsum. Usitas concido paulatim aranea suggero soleo. Adstringo volubilis suppono. Vigilo benevolentia a attonbitus vulgivagus auctus provident cognomen perspiciatis. Absens custodia acervus clamo esse perspiciatis cubo."`;
 
-<<<<<<< HEAD
-exports[`lorem > 42 > text > with length 1`] = `"Qui tempo."`;
-
-exports[`lorem > 42 > text > with length range 1`] = `""`;
-=======
 exports[`lorem > 42 > text > with length 1`] = `"Auctus synagoga tergum patruus patria armarium decumbo armarium alveus adsum. Usitas concido paulatim aranea suggero soleo. Adstringo volubilis suppono. Vigilo benevolentia a attonbitus vulgivagus auctus provident cognomen perspiciatis. Absens custodia acervus clamo esse perspiciatis cubo."`;
 
 exports[`lorem > 42 > text > with length range 1`] = `"Auctus synagoga tergum patruus patria armarium decumbo armarium alveus adsum. Usitas concido paulatim aranea suggero soleo. Adstringo volubilis suppono. Vigilo benevolentia a attonbitus vulgivagus auctus provident cognomen perspiciatis. Absens custodia acervus clamo esse perspiciatis cubo."`;
->>>>>>> 8530a3e8
 
 exports[`lorem > 42 > word > noArgs 1`] = `"corrupti"`;
 
@@ -239,11 +233,6 @@
 Sophismata sollers sursum tripudio vester dapifer coaegresco usque vorax."
 `;
 
-<<<<<<< HEAD
-exports[`lorem > 1211 > text > with length 1`] = `"Quo amet ."`;
-
-exports[`lorem > 1211 > text > with length range 1`] = `""`;
-=======
 exports[`lorem > 1211 > text > with length 1`] = `
 "Tergo caelum aperio vulpes adficio spectaculum articulus stillicidium bene tendo.
 Considero ascit suasoria tamisium tonsor accendo.
@@ -255,7 +244,6 @@
 Considero ascit suasoria tamisium tonsor accendo.
 Sophismata sollers sursum tripudio vester dapifer coaegresco usque vorax."
 `;
->>>>>>> 8530a3e8
 
 exports[`lorem > 1211 > word > noArgs 1`] = `"vestrum"`;
 
@@ -366,15 +354,9 @@
 
 exports[`lorem > 1337 > text > noArgs 1`] = `"Benevolentia chirographum illo degenero. Commemoro canto eaque. Cedo conculco voluptatibus cerno tabella cohors ancilla. Creptio allatus quisquam conventus ante talio vorago artificiose decipio."`;
 
-<<<<<<< HEAD
-exports[`lorem > 1337 > text > with length 1`] = `"Dolorem i."`;
-
-exports[`lorem > 1337 > text > with length range 1`] = `""`;
-=======
 exports[`lorem > 1337 > text > with length 1`] = `"Benevolentia chirographum illo degenero. Commemoro canto eaque. Cedo conculco voluptatibus cerno tabella cohors ancilla. Creptio allatus quisquam conventus ante talio vorago artificiose decipio."`;
 
 exports[`lorem > 1337 > text > with length range 1`] = `"Benevolentia chirographum illo degenero. Commemoro canto eaque. Cedo conculco voluptatibus cerno tabella cohors ancilla. Creptio allatus quisquam conventus ante talio vorago artificiose decipio."`;
->>>>>>> 8530a3e8
 
 exports[`lorem > 1337 > word > noArgs 1`] = `"cedo"`;
 
