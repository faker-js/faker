--- conflicted
+++ resolved
@@ -22,13 +22,7 @@
 
 exports[`name > 42 > fullName > with lastName 1`] = `"Sadie Doe"`;
 
-<<<<<<< HEAD
-exports[`name > seed: 42 > sex() 1`] = `"male"`;
-
-exports[`name > seed: 42 > suffix() 1`] = `"III"`;
-=======
 exports[`name > 42 > gender > noArgs 1`] = `"Gender nonconforming"`;
->>>>>>> ca7cde59
 
 exports[`name > 42 > gender > with gender 1`] = `"Female"`;
 
@@ -52,13 +46,7 @@
 
 exports[`name > 42 > prefix > with gender 1`] = `"Mrs."`;
 
-<<<<<<< HEAD
-exports[`name > seed: 1211 > sex() 1`] = `"non-binary"`;
-
-exports[`name > seed: 1211 > suffix() 1`] = `"DVM"`;
-=======
 exports[`name > 42 > suffix > noArgs 1`] = `"III"`;
->>>>>>> ca7cde59
 
 exports[`name > 42 > suffix > with gender 1`] = `"III"`;
 
@@ -82,11 +70,6 @@
 
 exports[`name > 1211 > fullName > with gender 1`] = `"Patti Koch"`;
 
-<<<<<<< HEAD
-exports[`name > seed: 1337 > sex() 1`] = `"female"`;
-
-exports[`name > seed: 1337 > suffix() 1`] = `"I"`;
-=======
 exports[`name > 1211 > fullName > with lastName 1`] = `"Claude Doe"`;
 
 exports[`name > 1211 > gender > noArgs 1`] = `"Trigender"`;
@@ -165,5 +148,4 @@
 
 exports[`name > 1337 > suffix > noArgs 1`] = `"I"`;
 
-exports[`name > 1337 > suffix > with gender 1`] = `"I"`;
->>>>>>> ca7cde59
+exports[`name > 1337 > suffix > with gender 1`] = `"I"`;