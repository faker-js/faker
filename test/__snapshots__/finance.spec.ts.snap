// Vitest Snapshot v1

exports[`finance > 42 > account > noArgs 1`] = `"37917755"`;

exports[`finance > 42 > account > with length 1`] = `"3791775514"`;

exports[`finance > 42 > accountName 1`] = `"Money Market Account"`;

<<<<<<< HEAD
exports[`finance > seed: 42 > bic() 1`] = `"JUYEPSSL5G5"`;
=======
exports[`finance > 42 > amount > noArgs 1`] = `"374.54"`;
>>>>>>> ca7cde59

exports[`finance > 42 > amount > with dec 1`] = `"374.54011"`;

exports[`finance > 42 > amount > with max 1`] = `"18.73"`;

exports[`finance > 42 > amount > with min 1`] = `"380.79"`;

exports[`finance > 42 > amount > with min and max and dec and symbol 1`] = `"$24.98160"`;

exports[`finance > 42 > bic 1`] = `"UYEOSCP1514"`;

exports[`finance > 42 > bitcoinAddress 1`] = `"3XbJMAAara64sSkA9HD24YHQWd1b"`;

exports[`finance > 42 > creditCardCVV 1`] = `"379"`;

exports[`finance > 42 > creditCardIssuer 1`] = `"jcb"`;

exports[`finance > 42 > creditCardNumber > noArgs 1`] = `"3581-7755-1410-0484"`;

exports[`finance > 42 > creditCardNumber > with issuer 1`] = `"4791775514102"`;

exports[`finance > 42 > currencyCode 1`] = `"IQD"`;

exports[`finance > 42 > currencyName 1`] = `"Iraqi Dinar"`;

exports[`finance > 42 > currencySymbol 1`] = `"₱"`;

exports[`finance > 42 > ethereumAddress 1`] = `"0x8be4abdd39321ad7d3fe01ffce404f4d6db0906b"`;

exports[`finance > 42 > iban > noArgs 1`] = `"GT30Y75110867098F1E3542612J4"`;

exports[`finance > 42 > iban > with formatted 1`] = `"GT30 Y751 1086 7098 F1E3 5426 12J4"`;

exports[`finance > 42 > iban > with formatted and countryCode 1`] = `"DE05 7175 0200 8600 6098 92"`;

<<<<<<< HEAD
exports[`finance > seed: 1211 > bic() 1`] = `"YLXUDE4Z"`;
=======
exports[`finance > 42 > litecoinAddress 1`] = `"3XbJMAAara64sSkA9HD24YHQWd1b"`;
>>>>>>> ca7cde59

exports[`finance > 42 > mask > noArgs 1`] = `"(...3791)"`;

exports[`finance > 42 > mask > with ellipsis 1`] = `"(...3791)"`;

exports[`finance > 42 > mask > with length 1`] = `"(...37917)"`;

exports[`finance > 42 > mask > with length, parenthesis, and ellipsis 1`] = `"(...37917)"`;

exports[`finance > 42 > mask > with parenthesis 1`] = `"(...3791)"`;

exports[`finance > 42 > pin > noArgs 1`] = `"3791"`;

exports[`finance > 42 > pin > with length 1`] = `"3791775514"`;

exports[`finance > 42 > routingNumber 1`] = `"379177554"`;

exports[`finance > 42 > transactionDescription 1`] = `"invoice transaction at Wiegand, Deckow and Renner using card ending with ***(...8361) for SDG 374.54 in account ***55141004"`;

exports[`finance > 42 > transactionType 1`] = `"withdrawal"`;

exports[`finance > 1211 > account > noArgs 1`] = `"94872190"`;

exports[`finance > 1211 > account > with length 1`] = `"9487219061"`;

exports[`finance > 1211 > accountName 1`] = `"Personal Loan Account"`;

exports[`finance > 1211 > amount > noArgs 1`] = `"928.52"`;

exports[`finance > 1211 > amount > with dec 1`] = `"928.52016"`;

exports[`finance > 1211 > amount > with max 1`] = `"46.43"`;

exports[`finance > 1211 > amount > with min 1`] = `"929.24"`;

<<<<<<< HEAD
exports[`finance > seed: 1337 > bic() 1`] = `"GOEFFIJG"`;
=======
exports[`finance > 1211 > amount > with min and max and dec and symbol 1`] = `"$47.14081"`;
>>>>>>> ca7cde59

exports[`finance > 1211 > bic 1`] = `"LXUEBTZ1"`;

exports[`finance > 1211 > bitcoinAddress 1`] = `"1TMe8Z3EaFdLqmaGKP1LEEJQVriSZRZdsA"`;

exports[`finance > 1211 > creditCardCVV 1`] = `"948"`;

exports[`finance > 1211 > creditCardIssuer 1`] = `"visa"`;

exports[`finance > 1211 > creditCardNumber > noArgs 1`] = `"4872190616274"`;

exports[`finance > 1211 > creditCardNumber > with issuer 1`] = `"4487-2190-6162-7436"`;

exports[`finance > 1211 > currencyCode 1`] = `"XDR"`;

exports[`finance > 1211 > currencyName 1`] = `"SDR"`;

exports[`finance > 1211 > currencySymbol 1`] = `"₭"`;

exports[`finance > 1211 > ethereumAddress 1`] = `"0xeadb42f0e3f4a973fab0aeefce96dfcf49cd438d"`;

exports[`finance > 1211 > iban > noArgs 1`] = `"TN0382001124170679299069"`;

exports[`finance > 1211 > iban > with formatted 1`] = `"TN03 8200 1124 1706 7929 9069"`;

exports[`finance > 1211 > iban > with formatted and countryCode 1`] = `"DE63 4709 0026 0041 7067 89"`;

exports[`finance > 1211 > litecoinAddress 1`] = `"MTMe8Z3EaFdLqmaGKP1LEEJQVriSZRZds"`;

exports[`finance > 1211 > mask > noArgs 1`] = `"(...9487)"`;

exports[`finance > 1211 > mask > with ellipsis 1`] = `"(...9487)"`;

exports[`finance > 1211 > mask > with length 1`] = `"(...94872)"`;

exports[`finance > 1211 > mask > with length, parenthesis, and ellipsis 1`] = `"(...94872)"`;

exports[`finance > 1211 > mask > with parenthesis 1`] = `"(...9487)"`;

exports[`finance > 1211 > pin > noArgs 1`] = `"9487"`;

exports[`finance > 1211 > pin > with length 1`] = `"9487219061"`;

exports[`finance > 1211 > routingNumber 1`] = `"948721904"`;

exports[`finance > 1211 > transactionDescription 1`] = `"deposit transaction at Trantow - Sanford using card ending with ***(...4316) for STN 928.52 in account ***19061627"`;

exports[`finance > 1211 > transactionType 1`] = `"invoice"`;

exports[`finance > 1337 > account > noArgs 1`] = `"25122540"`;

exports[`finance > 1337 > account > with length 1`] = `"2512254032"`;

exports[`finance > 1337 > accountName 1`] = `"Money Market Account"`;

exports[`finance > 1337 > amount > noArgs 1`] = `"262.02"`;

exports[`finance > 1337 > amount > with dec 1`] = `"262.02467"`;

exports[`finance > 1337 > amount > with max 1`] = `"13.10"`;

exports[`finance > 1337 > amount > with min 1`] = `"269.40"`;

exports[`finance > 1337 > amount > with min and max and dec and symbol 1`] = `"$20.48098"`;

exports[`finance > 1337 > bic 1`] = `"OEFELYL1032"`;

exports[`finance > 1337 > bitcoinAddress 1`] = `"3adhxs2jewAgkYgJi7No6Cn8JZa"`;

exports[`finance > 1337 > creditCardCVV 1`] = `"251"`;

exports[`finance > 1337 > creditCardIssuer 1`] = `"discover"`;

exports[`finance > 1337 > creditCardNumber > noArgs 1`] = `"6011-6212-2540-3255-2398"`;

exports[`finance > 1337 > creditCardNumber > with issuer 1`] = `"4512254032550"`;

exports[`finance > 1337 > currencyCode 1`] = `"FJD"`;

exports[`finance > 1337 > currencyName 1`] = `"Fiji Dollar"`;

exports[`finance > 1337 > currencySymbol 1`] = `"$"`;

exports[`finance > 1337 > ethereumAddress 1`] = `"0x5c346ba075bd57f5a62b82d72af39cbbb07a98cb"`;

exports[`finance > 1337 > iban > noArgs 1`] = `"FO7710540350900318"`;

exports[`finance > 1337 > iban > with formatted 1`] = `"FO77 1054 0350 9003 18"`;

exports[`finance > 1337 > iban > with formatted and countryCode 1`] = `"DE61 0020 5032 5090 0300 40"`;

exports[`finance > 1337 > litecoinAddress 1`] = `"Madhxs2jewAgkYgJi7No6Cn8JZar"`;

exports[`finance > 1337 > mask > noArgs 1`] = `"(...2512)"`;

exports[`finance > 1337 > mask > with ellipsis 1`] = `"(...2512)"`;

exports[`finance > 1337 > mask > with length 1`] = `"(...25122)"`;

exports[`finance > 1337 > mask > with length, parenthesis, and ellipsis 1`] = `"(...25122)"`;

exports[`finance > 1337 > mask > with parenthesis 1`] = `"(...2512)"`;

exports[`finance > 1337 > pin > noArgs 1`] = `"2512"`;

exports[`finance > 1337 > pin > with length 1`] = `"2512254032"`;

exports[`finance > 1337 > routingNumber 1`] = `"251225401"`;

exports[`finance > 1337 > transactionDescription 1`] = `"withdrawal transaction at Cronin - Effertz using card ending with ***(...3927) for GTQ 262.02 in account ***54032552"`;

exports[`finance > 1337 > transactionType 1`] = `"withdrawal"`;<|MERGE_RESOLUTION|>--- conflicted
+++ resolved
@@ -6,11 +6,7 @@
 
 exports[`finance > 42 > accountName 1`] = `"Money Market Account"`;
 
-<<<<<<< HEAD
-exports[`finance > seed: 42 > bic() 1`] = `"JUYEPSSL5G5"`;
-=======
 exports[`finance > 42 > amount > noArgs 1`] = `"374.54"`;
->>>>>>> ca7cde59
 
 exports[`finance > 42 > amount > with dec 1`] = `"374.54011"`;
 
@@ -46,11 +42,7 @@
 
 exports[`finance > 42 > iban > with formatted and countryCode 1`] = `"DE05 7175 0200 8600 6098 92"`;
 
-<<<<<<< HEAD
-exports[`finance > seed: 1211 > bic() 1`] = `"YLXUDE4Z"`;
-=======
 exports[`finance > 42 > litecoinAddress 1`] = `"3XbJMAAara64sSkA9HD24YHQWd1b"`;
->>>>>>> ca7cde59
 
 exports[`finance > 42 > mask > noArgs 1`] = `"(...3791)"`;
 
@@ -86,11 +78,7 @@
 
 exports[`finance > 1211 > amount > with min 1`] = `"929.24"`;
 
-<<<<<<< HEAD
-exports[`finance > seed: 1337 > bic() 1`] = `"GOEFFIJG"`;
-=======
 exports[`finance > 1211 > amount > with min and max and dec and symbol 1`] = `"$47.14081"`;
->>>>>>> ca7cde59
 
 exports[`finance > 1211 > bic 1`] = `"LXUEBTZ1"`;
 
