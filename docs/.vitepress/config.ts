--- conflicted
+++ resolved
@@ -131,13 +131,12 @@
               link: '/guide/',
             },
             {
-<<<<<<< HEAD
               text: 'Localization',
               link: '/guide/localization',
-=======
+            },
+            {
               text: 'Upgrading to v7',
               link: '/guide/upgrading',
->>>>>>> 8db9d6e8
             },
           ],
         },
