--- conflicted
+++ resolved
@@ -194,15 +194,11 @@
             link: '/guide/localization',
           },
           {
-<<<<<<< HEAD
             text: 'Frameworks',
             link: '/guide/frameworks',
           },
           {
-            text: 'Upgrading to v7',
-=======
             text: 'Upgrading to v8',
->>>>>>> 0cec5715
             link: '/guide/upgrading',
           },
         ],
