--- conflicted
+++ resolved
@@ -251,114 +251,10 @@
     ],
 
     sidebar: {
-<<<<<<< HEAD
-      '/guide/': extendSideNav({
-        text: 'Guide',
-        items: [
-          {
-            text: 'Getting Started',
-            link: '/guide/',
-          },
-          {
-            text: 'Usage',
-            link: '/guide/usage',
-          },
-          {
-            text: 'Localization',
-            link: '/guide/localization',
-          },
-          {
-            text: 'Frameworks',
-            link: '/guide/frameworks',
-          },
-          {
-            text: 'Randomizer',
-            link: '/guide/randomizer',
-          },
-          {
-            text: 'Unique Values',
-            link: '/guide/unique',
-          },
-          {
-            text: 'Upgrading to v9',
-            link: '/guide/upgrading',
-          },
-        ],
-      }),
-
-      '/api/': extendSideNav({
-        text: 'API',
-        items: apiPages,
-      }),
-
-      '/contributing/': extendSideNav({
-        text: 'Contributing',
-        items: [
-          {
-            text: 'Code of Conduct',
-            link: '/contributing/code-of-conduct',
-          },
-          {
-            text: 'Report Bugs',
-            link: '/contributing/report-bugs',
-          },
-          {
-            text: 'Propose a Feature',
-            link: '/contributing/propose-a-feature',
-          },
-          {
-            text: 'Set up a Development Environment',
-            link: '/contributing/set-up-a-development-environment',
-          },
-          {
-            text: 'Submit a Pull Request',
-            link: '/contributing/submit-a-pull-request',
-          },
-        ],
-      }),
-
-      '/about/': extendSideNav({
-        text: 'About',
-        items: [
-          {
-            text: 'Announcements',
-            link: '/about/announcements',
-            items: [
-              { text: '2022-09-08', link: '/about/announcements/2022-09-08' },
-              { text: '2022-01-14', link: '/about/announcements/2022-01-14' },
-            ],
-          },
-          {
-            text: 'Roadmap',
-            link: '/about/roadmap/',
-            items: [
-              {
-                text: 'v9 - Tree-Shakeable Module-Functions',
-                link: '/about/roadmap/v9',
-              },
-              { text: 'v8 - Make Faker Handier', link: '/about/roadmap/v8' },
-              {
-                text: 'v7 - Cleanup & Improvements',
-                link: '/about/roadmap/v7',
-              },
-              { text: 'v6 - Continue Faker', link: '/about/roadmap/v6' },
-            ],
-          },
-          {
-            text: 'Team',
-            link: '/about/team',
-          },
-          {
-            text: 'Contributing',
-            link: '/about/contributing',
-          },
-        ],
-      }),
-=======
       '/guide/': getSideBarWithExpandedEntry('Guide'),
       '/api/': getSideBarWithExpandedEntry('API'),
+      '/contributing/': getSideBarWithExpandedEntry('Contributing'),
       '/about/': getSideBarWithExpandedEntry('About'),
->>>>>>> 36363cbc
     },
   },
 
