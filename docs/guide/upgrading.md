# Upgrading to v8

This is the migration guide for upgrading from v7 to v8.

Since v8 has not yet been released, this is a work in progress list of any major and breaking changes in v8.

::: info Not the version you are looking for?

- [Upgrading to v7](https://v7.fakerjs.dev/guide/upgrading.html)
- [Upgrading to v6](https://v6.fakerjs.dev/migration-guide-v5/)

:::

## Breaking changes

### Removed ability to change the locale on existing `Faker` instances

::: tip Note
If you are using only the default (`en`) locale, then you don't have to change anything.
:::

In order to facilitate better and easier locale fallback mechanics, we removed the methods to change the locales on existing `Faker` instances.
Now, we expose specific faker instances for each locale that you can use:

**Old**

```ts
import { faker } from '@faker-js/faker';

faker.setLocale('de_CH');
// or
faker.locale = 'de_CH';
faker.fallbackLocale = 'en';
```

**New**

```ts
import { fakerDE_CH as faker } from '@faker-js/faker';
```

This also fixes issues where more than two locales are required:

**Old**

```ts
import { faker } from '@faker-js/faker';

const customFaker = new Faker({
  locale: 'de_CH', // the expected locale
  fallbackLocale: 'de', // ensure we have a German fallbacks for addresses
  locales: { de_CH, de, en },
});
const a = customFaker.internet.email();
customFaker.locale = 'en'; // neither 'de_CH' nor 'de' have emojis
const b = customFaker.internet.emoji();
```

**New**

```ts
import { Faker, de_CH, de, en, base } from '@faker-js/faker';

// same as fakerDE_CH
export const customFaker = new Faker({
  // Now multiple fallbacks are supported
  locale: [de_CH, de, en, base],
});
const a = customFaker.internet.email();
const b = customFaker.internet.emoji();
```

If you wish to create entries for multiple locales, you can still do so:

**Old**

```ts
import { faker } from '@faker-js/faker';

for (let user of users) {
  const lang = faker.helpers.arrayElement(['de', 'en', 'fr']);
  faker.locale = lang;
  user.email = faker.internet.email();
}
```

**New**

```ts
import { faker, fakerDE, fakerEN, fakerFR } from '@faker-js/faker';

for (let user of users) {
  const currentFaker = faker.helpers.arrayElement([fakerDE, fakerEN, fakerFR]);
  user.email = currentFaker.internet.email();
}
```

For more information refer to our [Localization Guide](localization).

### `faker.mersenne` and `faker.helpers.repeatString` removed

`faker.mersenne` and `faker.helpers.repeatString` were only ever intended for internal use, and are no longer available.

### Other deprecated methods removed/replaced

| Old method                      | New method                                                        |
| ------------------------------- | ----------------------------------------------------------------- |
| `faker.unique`                  | `faker.helpers.unique`                                            |
| `faker.fake`                    | `faker.helpers.fake`                                              |
| `faker.commerce.color`          | `faker.color.human`                                               |
| `faker.company.companyName`     | `faker.company.name`                                              |
| `faker.phone.phoneNumber`       | `faker.phone.number`                                              |
| `faker.phone.phoneNumberFormat` | No direct replacement, see documentation for `faker.phone.number` |
| `faker.phone.phoneFormats`      | No direct replacement, see documentation for `faker.phone.number` |
| `faker.name.findName`           | _Removed, replace with `faker.person.fullName`_                   |
| `faker.address.cityPrefix`      | _Removed_                                                         |
| `faker.address.citySuffix`      | _Removed_                                                         |
| `faker.address.streetPrefix`    | _Removed_                                                         |
| `faker.address.streetSuffix`    | _Removed_                                                         |
| `faker.image.lorempixel`        | _Removed, as the LoremPixel service is no longer available_       |

## Deprecations and other changes

### `faker.name` changed to `faker.person`

The whole `faker.name` module is now located at `faker.person`, as it contains more information than just names.
The `faker.name.*` methods will continue to work as an alias in v8 and v9, but it is recommended to change to `faker.person.*`

| Old method                 | New method                                      |
| -------------------------- | ----------------------------------------------- |
| `faker.name.firstName`     | `faker.person.firstName`                        |
| `faker.name.lastName`      | `faker.person.lastName`                         |
| `faker.name.middleName`    | `faker.person.middleName`                       |
| `faker.name.fullName`      | `faker.person.fullName`                         |
| `faker.name.gender`        | `faker.person.gender`                           |
| `faker.name.sex`           | `faker.person.sex`                              |
| `faker.name.sexType`       | `faker.person.sexType`                          |
| `faker.name.prefix`        | `faker.person.prefix`                           |
| `faker.name.suffix`        | `faker.person.suffix`                           |
| `faker.name.jobTitle`      | `faker.person.jobTitle`                         |
| `faker.name.jobDescriptor` | `faker.person.jobDescriptor`                    |
| `faker.name.jobArea`       | `faker.person.jobArea`                          |
| `faker.name.jobType`       | `faker.person.jobType`                          |
| `faker.name.findName`      | _Removed, replace with `faker.person.fullName`_ |

### `faker.address` changed to `faker.location`

The whole `faker.address` module is now located at `faker.location`, as it contains more information than just addresses.
The `faker.address.*` methods will continue to work as an alias in v8 and v9, but it is recommended to change to `faker.location.*`

| Old method                          | New method                           |
| ----------------------------------- | ------------------------------------ |
| `faker.address.buildingNumber`      | `faker.location.buildingNumber`      |
| `faker.address.cardinalDirection`   | `faker.location.cardinalDirection`   |
| `faker.address.city`                | `faker.location.city`                |
| `faker.address.cityName`            | `faker.location.cityName`            |
| `faker.address.country`             | `faker.location.country`             |
| `faker.address.countryCode`         | `faker.location.countryCode`         |
| `faker.address.county`              | `faker.location.county`              |
| `faker.address.direction`           | `faker.location.direction`           |
| `faker.address.faker`               | `faker.location.faker`               |
| `faker.address.latitude`            | `faker.location.latitude`            |
| `faker.address.longitude`           | `faker.location.longitude`           |
| `faker.address.nearbyGPSCoordinate` | `faker.location.nearbyGPSCoordinate` |
| `faker.address.ordinalDirection`    | `faker.location.ordinalDirection`    |
| `faker.address.secondaryAddress`    | `faker.location.secondaryAddress`    |
| `faker.address.state`               | `faker.location.state`               |
| `faker.address.stateAbbr`           | `faker.location.stateAbbr`           |
| `faker.address.street`              | `faker.location.street`              |
| `faker.address.streetAddress`       | `faker.location.streetAddress`       |
| `faker.address.streetName`          | `faker.location.streetName`          |
| `faker.address.timeZone`            | `faker.location.timeZone`            |
| `faker.address.zipCode`             | `faker.location.zipCode`             |
| `faker.address.zipCodeByState`      | `faker.location.zipCodeByState`      |
| `faker.address.cityPrefix`          | _Removed_                            |
| `faker.address.citySuffix`          | _Removed_                            |
| `faker.address.streetPrefix`        | _Removed_                            |
| `faker.address.streetSuffix`        | _Removed_                            |

### Number methods of `faker.datatype` moved to new `faker.number` module

The number-related methods previously found in `faker.datatype` have been moved to a new `faker.number` module.
For the old `faker.datatype.number` method you should replace with `faker.number.int` or `faker.number.float` depending on the precision required.

By default, `faker.number.float` no longer defaults to a precision of 0.01

```js
// OLD
faker.datatype.number({ max: 100 }); // 35
faker.datatype.number({ max: 100, precision: 0.01 }); // 35.21
faker.datatype.float({ max: 100 }); // 35.21
faker.datatype.float({ max: 100, precision: 0.001 }); // 35.211

// NEW
faker.number.int({ max: 100 }); // 35
faker.number.float({ max: 100 }); // 35.21092065742612
faker.number.float({ max: 100, precision: 0.01 }); // 35.21
```

| Old method              | New method                                 |
| ----------------------- | ------------------------------------------ |
| `faker.datatype.number` | `faker.number.int` or `faker.number.float` |
| `faker.datatype.float`  | `faker.number.float`                       |
| `faker.datatype.bigInt` | `faker.number.bigInt`                      |

### Deprecation of `faker.datatype.array`

The method `faker.datatype.array` has been deprecated and will be removed in v9.
If you need an array of useful values, you are better off creating your own one using `faker.helpers.multiple`.

### `allowLeadingZeros` behavior change in `faker.string.numeric`

The `allowLeadingZeros` boolean parameter in `faker.string.numeric` (in the new `string` module) now defaults to `true`. `faker.string.numeric` will now generate numeric strings that could have leading zeros by default.

### Simplified MIME type data

The functions `faker.system.mimeType`, `faker.system.fileType` and `faker.system.fileExt` now return data from a smaller set of more common MIME types, filetypes and extensions.

### Locales renamed

The `en_IND` (English, India) locale was renamed to `en_IN` for consistency with other locales.

<<<<<<< HEAD
The `cz` (Czech) locale was renamed to `cs_CZ` to use the standard ISO codes for language and country.
=======
The `ge` (Georgian) locale was renamed to `ka_GE` to use the standard ISO codes for language and country.
>>>>>>> cddbb959
<|MERGE_RESOLUTION|>--- conflicted
+++ resolved
@@ -220,8 +220,6 @@
 
 The `en_IND` (English, India) locale was renamed to `en_IN` for consistency with other locales.
 
-<<<<<<< HEAD
 The `cz` (Czech) locale was renamed to `cs_CZ` to use the standard ISO codes for language and country.
-=======
-The `ge` (Georgian) locale was renamed to `ka_GE` to use the standard ISO codes for language and country.
->>>>>>> cddbb959
+
+The `ge` (Georgian) locale was renamed to `ka_GE` to use the standard ISO codes for language and country.