--- conflicted
+++ resolved
@@ -64,71 +64,6 @@
 
 <!-- Run 'pnpm run generate:locales' to update. -->
 
-<<<<<<< HEAD
-| Locale      | Name                      |
-| :---------- | :------------------------ |
-| af_ZA       | Afrikaans                 |
-| ar          | Arabic                    |
-| az          | Azerbaijani               |
-| cz          | Czech                     |
-| de          | German                    |
-| de_AT       | German (Austria)          |
-| de_CH       | German (Switzerland)      |
-| dv          | Dhivehi                   |
-| el          | Greek                     |
-| en          | English                   |
-| en_AU       | English (Australia)       |
-| en_AU_ocker | English (Australia Ocker) |
-| en_BORK     | English (Bork)            |
-| en_CA       | English (Canada)          |
-| en_GB       | English (Great Britain)   |
-| en_GH       | English (Ghana)           |
-| en_IE       | English (Ireland)         |
-| en_IN       | English (India)           |
-| en_NG       | English (Nigeria)         |
-| en_US       | English (United States)   |
-| en_ZA       | English (South Africa)    |
-| es          | Spanish                   |
-| es_MX       | Spanish (Mexico)          |
-| fa          | Farsi                     |
-| fi          | Finnish                   |
-| fr          | French                    |
-| fr_BE       | French (Belgium)          |
-| fr_CA       | French (Canada)           |
-| fr_CH       | French (Switzerland)      |
-| fr_LU       | French (Luxembourg)       |
-| ge          | Georgian                  |
-| he          | Hebrew                    |
-| hr          | Hrvatski                  |
-| hu          | Hungarian                 |
-| hy          | Armenian                  |
-| id_ID       | Indonesian                |
-| it          | Italian                   |
-| ja          | Japanese                  |
-| ko          | Korean                    |
-| lv          | Latvian                   |
-| mk          | Macedonian                |
-| nb_NO       | Norwegian                 |
-| ne          | Nepalese                  |
-| nl          | Dutch                     |
-| nl_BE       | Dutch (Belgium)           |
-| pl          | Polish                    |
-| pt_BR       | Portuguese (Brazil)       |
-| pt_PT       | Portuguese (Portugal)     |
-| ro          | Romanian                  |
-| ru          | Russian                   |
-| sk          | Slovakian                 |
-| sv          | Swedish                   |
-| tr          | Turkish                   |
-| uk          | Ukrainian                 |
-| ur          | Urdu                      |
-| vi          | Vietnamese                |
-| zh_CN       | Chinese                   |
-| zh_TW       | Chinese (Taiwan)          |
-| zu_ZA       | Zulu (South Africa)       |
-
-<!-- LOCALES-AUTO-GENERATED-END -->
-=======
 | Locale        | Name                      | Faker              |
 | :------------ | :------------------------ | :----------------- |
 | `af_ZA`       | Afrikaans                 | `fakerAF_ZA`       |
@@ -149,7 +84,7 @@
 | `en_GH`       | English (Ghana)           | `fakerEN_GH`       |
 | `en_IE`       | English (Ireland)         | `fakerEN_IE`       |
 | `en_IN`       | English (India)           | `fakerEN_IN`       |
-| `en_NG`       | Nigeria (English)         | `fakerEN_NG`       |
+| `en_NG`       | English (Nigeria)         | `fakerEN_NG`       |
 | `en_US`       | English (United States)   | `fakerEN_US`       |
 | `en_ZA`       | English (South Africa)    | `fakerEN_ZA`       |
 | `es`          | Spanish                   | `fakerES`          |
@@ -157,7 +92,7 @@
 | `fa`          | Farsi                     | `fakerFA`          |
 | `fi`          | Finnish                   | `fakerFI`          |
 | `fr`          | French                    | `fakerFR`          |
-| `fr_BE`       | Français (Belgique)       | `fakerFR_BE`       |
+| `fr_BE`       | French (Belgium)          | `fakerFR_BE`       |
 | `fr_CA`       | French (Canada)           | `fakerFR_CA`       |
 | `fr_CH`       | French (Switzerland)      | `fakerFR_CH`       |
 | `fr_LU`       | French (Luxembourg)       | `fakerFR_LU`       |
@@ -197,5 +132,4 @@
 
 ```ts
 import { de, fakerDE } from '@faker-js/faker';
-```
->>>>>>> d3cea0e0
+```