# Usage

## Node.js

Using Faker is as easy as importing it from `@faker-js/faker`.

::: code-group

```js [esm]
import { faker } from '@faker-js/faker';
// or, if desiring a different locale
// import { fakerDE as faker } from '@faker-js/faker';

const randomName = faker.person.fullName(); // Rowan Nikolaus
const randomEmail = faker.internet.email(); // Kassandra.Haley@erich.biz
```

```js [cjs]
const { faker } = require('@faker-js/faker');
// or, if desiring a different locale
// const { fakerDE: faker } = require('@faker-js/faker');

const randomName = faker.person.fullName(); // Rowan Nikolaus
const randomEmail = faker.internet.email(); // Kassandra.Haley@erich.biz
```

:::

For more information on selecting and customizing a locale, please refer to our [Localization Guide](localization).

## Browser

If you want to try it yourself, you can open your browser console via `Ctrl + Shift + J` / `F12`.

On our website, you can load faker into the browser console

- by using `await enableFaker()`
- or using the following code:

```js
const { faker } = await import('https://esm.sh/@faker-js/faker');

const randomName = faker.person.fullName(); // Amber Keebler
const randomEmail = faker.internet.email(); // Norma13@hotmail.com
```

Some websites may have protections against downloading external code, dev servers usually work fine.
As an alternative, you can create a simple html file and open it with your browser:

```html
<script type="module">
  import { faker } from 'https://esm.sh/@faker-js/faker';

  // Caitlyn Kerluke
  const randomName = faker.person.fullName();

  // Rusty@arne.info
  const randomEmail = faker.internet.email();

  document.getElementById('name').value = randomName;
  document.getElementById('email').value = randomEmail;
</script>

<input id="name" />
<input id="email" />
```

::: info Note
Using the browser is great for experimenting 👍. However, due to all of the strings Faker uses to generate fake data, **Faker is a large package**. It's `> 5 MiB` minified. **Please avoid deploying the full Faker package in your web app.**
:::

## CDN/Deno

```js
import { faker } from 'https://esm.sh/@faker-js/faker';

const randomName = faker.person.fullName(); // Willie Bahringer
const randomEmail = faker.internet.email(); // Tomasa_Ferry14@hotmail.com
```

::: info Note
It is highly recommended to use version tags when importing libraries in Deno, e.g: `import { faker } from "https://esm.sh/@faker-js/faker@v9.0.3"`.
:::

### Alternative CDN links

**esm:**

- https://cdn.jsdelivr.net/npm/@faker-js/faker/+esm

**cjs:**

- https://cdn.jsdelivr.net/npm/@faker-js/faker

## TypeScript Support

We assume that you use TypeScript (strict mode).
You can use Faker without it, but we don't have dedicated error messages for wrong parameter types.

In order to have Faker working properly, you need to check if these `compilerOptions` are set correctly in your `tsconfig` file:

```json
{
  "compilerOptions": {
<<<<<<< HEAD
    "moduleResolution": "Bundler" // "Node10", "Node16" or "NodeNext"
=======
    "esModuleInterop": true,
    "moduleResolution": "Bundler", // "Node10", "Node16" or "NodeNext"
    "strict": true // Optional, but recommended
>>>>>>> 3f3d628c
  }
}
```

## Reproducible results

Normally Faker will give you different random values each time it is used.

```ts
faker.music.genre(); // "Soul"
faker.music.genre(); // "Reggae"
```

If you want consistent results, you can set your own seed:

```ts
faker.seed(123);

const firstRandom = faker.number.int();

// Setting the seed again resets the sequence.
faker.seed(123);

const secondRandom = faker.number.int();

console.log(firstRandom === secondRandom);
```

::: info Note
When upgrading to a new version of Faker, you may get different values for the same seed, as the underlying data (lists of names, words etc) may have changed.
:::

There are a few methods which use relative dates for which setting a random seed is not sufficient to have reproducible results, for example: `faker.date.past`, `faker.date.future`, `faker.date.birthdate`, `faker.date.recent`, `faker.date.soon` and `faker.git.commitEntry`. This is because these methods default to creating a date before or after "today", and "today" depends on when the code is run. To fix this, you can specify a fixed reference date as a Date or string, for example:

```ts
// creates a date soon after 2023-01-01
faker.date.soon({ refDate: '2023-01-01T00:00:00.000Z' });
```

or alternatively you can set a default reference date for all these methods:

```ts
// affects all future faker.date.* calls
faker.setDefaultRefDate('2023-01-01T00:00:00.000Z');
```

## Simple data generation

Faker provides a `simpleFaker` that can be used to generate data that are not based on any locales like numbers and strings.  
Also **helpers** like `arrayElement` or `multiple` are available.

This is useful if you just want to generate e.g. `uuid`s for your test environment, but don't want/need to initiate/load a full Faker instance, which would include at least 500KB of locale data.

```ts
import { simpleFaker } from '@faker-js/faker';

const uuid = simpleFaker.string.uuid();
```

See more about `SimpleFaker` in the [API docs](/api/simpleFaker).

## Create complex objects

Faker mostly generates values for primitives.
This is because in the real world, most object schemas simply look very different.
So, if you want to create an object, you most likely need to write a factory function for it.

For our example, we use TypeScript to strongly type our model.
The models we will use are described below:

```ts
import type { SexType } from '@faker-js/faker';

type SubscriptionTier = 'free' | 'basic' | 'business';

interface User {
  _id: string;
  avatar: string;
  birthday: Date;
  email: string;
  firstName: string;
  lastName: string;
  sex: SexType;
  subscriptionTier: SubscriptionTier;
}
```

As you can see, our `User` model probably looks completely different from the one you have in your codebase.
One thing to keep an eye on is the `subscriptionTier` property, as it is not simply a string, but only one of the strings defined in the `SubscriptionTier` type (`'free'` or `'basic'` or `'business'`).
Also, in a real scenario, your model should not depend on a type of a third party library (`SexType` in this case).

Let's create our first user factory function:

```ts
import { faker } from '@faker-js/faker';

interface User { ... }

function createRandomUser(): User {
  return {
    _id: faker.string.uuid(),
    avatar: faker.image.avatar(),
    birthday: faker.date.birthdate(),
    email: faker.internet.email(),
    firstName: faker.person.firstName(),
    lastName: faker.person.lastName(),
    sex: faker.person.sexType(),
    subscriptionTier: faker.helpers.arrayElement(['free', 'basic', 'business']),
  };
}

const user = createRandomUser();
```

At this point, we have a perfectly working function that will work for most purposes.
But we can take this a step further.
Currently, all properties are just randomly generated.
This can lead to some undesirable values being produced.
For example: The `sex` property having value `'female'` while `firstName` is `'Bob'`.

Let's refactor our current code:

```ts {4-7,13-16}
import { faker } from '@faker-js/faker';

function createRandomUser(): User {
  const sex = faker.person.sexType();
  const firstName = faker.person.firstName(sex);
  const lastName = faker.person.lastName();
  const email = faker.internet.email({ firstName, lastName });

  return {
    _id: faker.string.uuid(),
    avatar: faker.image.avatar(),
    birthday: faker.date.birthdate(),
    email,
    firstName,
    lastName,
    sex,
    subscriptionTier: faker.helpers.arrayElement(['free', 'basic', 'business']),
  };
}

const user = createRandomUser();
```

As you can see, we changed the order in which we generate our values.
First, we generate a `sex` value to use it as input for the generation of `firstName`.
Then we generate the `lastName`.
Here, we could also pass in the `sex` value as argument, but in our use-case there are no special cases in where a female last name would differ from a male one.
By doing this first, we are able to pass both names into the `email` generation function.
This allows the value to be more reasonable based on the provided arguments.

Unlike the `_id` property that uses an `uuid` implementation, which has a low chance of duplicates, the `email` function is more likely to produce duplicates, especially if the call arguments are similar. We have a dedicated guide page on generating [unique values](unique).

Congratulations, you should now be able to create any complex object you desire. Happy faking 🥳.<|MERGE_RESOLUTION|>--- conflicted
+++ resolved
@@ -102,13 +102,8 @@
 ```json
 {
   "compilerOptions": {
-<<<<<<< HEAD
-    "moduleResolution": "Bundler" // "Node10", "Node16" or "NodeNext"
-=======
-    "esModuleInterop": true,
     "moduleResolution": "Bundler", // "Node10", "Node16" or "NodeNext"
     "strict": true // Optional, but recommended
->>>>>>> 3f3d628c
   }
 }
 ```
