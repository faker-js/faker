--- conflicted
+++ resolved
@@ -114,7 +114,7 @@
     specifier: 9.5.0
     version: 9.5.0
   ts-morph:
-    specifier: ^22.0.0
+    specifier: 22.0.0
     version: 22.0.0
   tsup:
     specifier: 8.0.2
@@ -122,12 +122,6 @@
   tsx:
     specifier: 4.7.1
     version: 4.7.1
-<<<<<<< HEAD
-=======
-  typedoc:
-    specifier: 0.25.12
-    version: 0.25.12(typescript@5.4.2)
->>>>>>> 5ef8ef1d
   typescript:
     specifier: 5.4.2
     version: 5.4.2
