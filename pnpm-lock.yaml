--- conflicted
+++ resolved
@@ -5441,22 +5441,8 @@
     resolution: {integrity: sha512-6j1W9l1iAs/4xYBI1SYOVZyFcCis9b4KCLQ8fgAGG07QvzaRLVVRQvAy85yNmmZSjYjg4MWh4gNvlPujU/5LpA==}
     dev: true
 
-<<<<<<< HEAD
-  /shiki@1.1.7:
-    resolution: {integrity: sha512-9kUTMjZtcPH3i7vHunA6EraTPpPOITYTdA5uMrvsJRexktqP0s7P3s9HVK80b4pP42FRVe03D7fT3NmJv2yYhw==}
-=======
-  /shiki@0.14.7:
-    resolution: {integrity: sha512-dNPAPrxSc87ua2sKJ3H5dQ/6ZaY8RNnaAqK+t0eG7p0Soi2ydiqbGOTaZCqaYvA/uZYfS1LJnemt3Q+mSfcPCg==}
-    dependencies:
-      ansi-sequence-parser: 1.1.1
-      jsonc-parser: 3.2.1
-      vscode-oniguruma: 1.7.0
-      vscode-textmate: 8.0.0
-    dev: true
-
   /shiki@1.2.0:
     resolution: {integrity: sha512-xLhiTMOIUXCv5DqJ4I70GgQCtdlzsTqFLZWcMHHG3TAieBUbvEGthdrlPDlX4mL/Wszx9C6rEcxU6kMlg4YlxA==}
->>>>>>> a27aafeb
     dependencies:
       '@shikijs/core': 1.2.0
     dev: true
