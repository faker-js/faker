--- conflicted
+++ resolved
@@ -90,11 +90,7 @@
     specifier: ~51.0.1
     version: 51.0.1(eslint@8.56.0)
   eslint-plugin-vitest:
-<<<<<<< HEAD
-    specifier: ~0.3.21
-=======
     specifier: ~0.3.22
->>>>>>> bc3ebb79
     version: 0.3.22(@typescript-eslint/eslint-plugin@6.21.0)(eslint@8.56.0)(typescript@5.3.3)(vitest@1.2.2)
   glob:
     specifier: ~10.3.10
@@ -126,12 +122,6 @@
   tsx:
     specifier: ~4.7.0
     version: 4.7.0
-<<<<<<< HEAD
-=======
-  typedoc:
-    specifier: ~0.25.7
-    version: 0.25.7(typescript@5.3.3)
->>>>>>> bc3ebb79
   typescript:
     specifier: ~5.3.3
     version: 5.3.3
@@ -148,11 +138,7 @@
     specifier: ~1.2.2
     version: 1.2.2(@types/node@20.11.17)(@vitest/ui@1.2.2)
   vue:
-<<<<<<< HEAD
-    specifier: ~3.4.15
-=======
     specifier: ~3.4.18
->>>>>>> bc3ebb79
     version: 3.4.18(typescript@5.3.3)
 
 packages:
@@ -1476,11 +1462,7 @@
       vite: ^5.0.0
       vue: ^3.2.25
     dependencies:
-<<<<<<< HEAD
-      vite: 5.1.0(@types/node@20.11.17)
-=======
       vite: 5.1.1(@types/node@20.11.17)
->>>>>>> bc3ebb79
       vue: 3.4.18(typescript@5.3.3)
     dev: true
 
@@ -5757,7 +5739,6 @@
       typescript: '>=4.2.0'
     dependencies:
       typescript: 5.3.3
-<<<<<<< HEAD
     dev: true
 
   /ts-morph@21.0.1:
@@ -5765,8 +5746,6 @@
     dependencies:
       '@ts-morph/common': 0.22.0
       code-block-writer: 12.0.0
-=======
->>>>>>> bc3ebb79
     dev: true
 
   /tslib@1.14.1:
@@ -5902,23 +5881,6 @@
     resolution: {integrity: sha512-/aCDEGatGvZ2BIk+HmLf4ifCJFwvKFNb9/JeZPMulfgFracn9QFcAf5GO8B/mweUjSoblS5In0cWhqpfs/5PQA==}
     dev: true
 
-<<<<<<< HEAD
-=======
-  /typedoc@0.25.7(typescript@5.3.3):
-    resolution: {integrity: sha512-m6A6JjQRg39p2ZVRIN3NKXgrN8vzlHhOS+r9ymUYtcUP/TIQPvWSq7YgE5ZjASfv5Vd5BW5xrir6Gm2XNNcOow==}
-    engines: {node: '>= 16'}
-    hasBin: true
-    peerDependencies:
-      typescript: 4.6.x || 4.7.x || 4.8.x || 4.9.x || 5.0.x || 5.1.x || 5.2.x || 5.3.x
-    dependencies:
-      lunr: 2.3.9
-      marked: 4.3.0
-      minimatch: 9.0.3
-      shiki: 0.14.7
-      typescript: 5.3.3
-    dev: true
-
->>>>>>> bc3ebb79
   /typescript@5.3.3:
     resolution: {integrity: sha512-pXWcraxM0uxAS+tN0AG/BF2TyqmHO014Z070UsJ+pFvYuRSq8KH8DmWpnbXe0pEPDHXZV3FcAbJkijJ5oNEnWw==}
     engines: {node: '>=14.17'}
@@ -6121,11 +6083,7 @@
       shikiji: 0.9.19
       shikiji-core: 0.9.19
       shikiji-transformers: 0.9.19
-<<<<<<< HEAD
-      vite: 5.1.0(@types/node@20.11.17)
-=======
       vite: 5.1.1(@types/node@20.11.17)
->>>>>>> bc3ebb79
       vue: 3.4.18(typescript@5.3.3)
     transitivePeerDependencies:
       - '@algolia/client-search'
