--- conflicted
+++ resolved
@@ -122,12 +122,6 @@
   tsx:
     specifier: ~4.7.1
     version: 4.7.1
-<<<<<<< HEAD
-=======
-  typedoc:
-    specifier: ~0.25.10
-    version: 0.25.10(typescript@5.3.3)
->>>>>>> 489bbc24
   typescript:
     specifier: ~5.3.3
     version: 5.3.3
@@ -4304,17 +4298,8 @@
       yallist: 4.0.0
     dev: true
 
-<<<<<<< HEAD
-  /magic-string@0.30.7:
-    resolution: {integrity: sha512-8vBuFF/I/+OSLRmdf2wwFCJCz+nSn0m6DPvGH1fS/KiQoSaR+sETbov0eIk9KhEKy8CYqIkIAnbohxT/4H0kuA==}
-=======
-  /lunr@2.3.9:
-    resolution: {integrity: sha512-zTU3DaZaF3Rt9rhN3uBMGQD3dD2/vFQqnvZCDv4dl5iOzq2IZQqTxu90r4E5J+nP70J3ilqVCrbho2eWaeW8Ow==}
-    dev: true
-
   /magic-string@0.30.8:
     resolution: {integrity: sha512-ISQTe55T2ao7XtlAStud6qwYPZjE4GK1S/BeVPus4jrq6JuOnQ00YKQC581RWhR122W7msZV263KzVeLoqidyQ==}
->>>>>>> 489bbc24
     engines: {node: '>=12'}
     dependencies:
       '@jridgewell/sourcemap-codec': 1.4.15
@@ -6024,23 +6009,6 @@
     resolution: {integrity: sha512-/aCDEGatGvZ2BIk+HmLf4ifCJFwvKFNb9/JeZPMulfgFracn9QFcAf5GO8B/mweUjSoblS5In0cWhqpfs/5PQA==}
     dev: true
 
-<<<<<<< HEAD
-=======
-  /typedoc@0.25.10(typescript@5.3.3):
-    resolution: {integrity: sha512-v10rtOFojrjW9og3T+6wAKeJaGMuojU87DXGZ33sfs+554wgPTRG+s07Ag1BjPZI85Y5QPVouPI63JQ6fcQM5w==}
-    engines: {node: '>= 16'}
-    hasBin: true
-    peerDependencies:
-      typescript: 4.6.x || 4.7.x || 4.8.x || 4.9.x || 5.0.x || 5.1.x || 5.2.x || 5.3.x
-    dependencies:
-      lunr: 2.3.9
-      marked: 4.3.0
-      minimatch: 9.0.3
-      shiki: 0.14.7
-      typescript: 5.3.3
-    dev: true
-
->>>>>>> 489bbc24
   /typescript@5.3.3:
     resolution: {integrity: sha512-pXWcraxM0uxAS+tN0AG/BF2TyqmHO014Z070UsJ+pFvYuRSq8KH8DmWpnbXe0pEPDHXZV3FcAbJkijJ5oNEnWw==}
     engines: {node: '>=14.17'}
@@ -6330,19 +6298,7 @@
       - terser
     dev: true
 
-<<<<<<< HEAD
-  /vue-demi@0.14.7(vue@3.4.20):
-=======
-  /vscode-oniguruma@1.7.0:
-    resolution: {integrity: sha512-L9WMGRfrjOhgHSdOYgCt/yRMsXzLDJSL7BPrOZt73gU0iWO4mpqzqQzOz5srxqTvMBaR0XZTSrVWo4j55Rc6cA==}
-    dev: true
-
-  /vscode-textmate@8.0.0:
-    resolution: {integrity: sha512-AFbieoL7a5LMqcnOF04ji+rpXadgOXnZsxQr//r83kLPr7biP7am3g9zbaZIaBGwBRWeSvoMD4mgPdX3e4NWBg==}
-    dev: true
-
   /vue-demi@0.14.7(vue@3.4.21):
->>>>>>> 489bbc24
     resolution: {integrity: sha512-EOG8KXDQNwkJILkx/gPcoL/7vH+hORoBaKgGe+6W7VFMvCYJfmF2dGbvgDroVnI8LU7/kTu8mbjRZGBU1z9NTA==}
     engines: {node: '>=12'}
     hasBin: true
