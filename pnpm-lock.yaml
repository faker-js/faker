--- conflicted
+++ resolved
@@ -1255,23 +1255,6 @@
       - supports-color
     dev: true
 
-<<<<<<< HEAD
-  /@typescript-eslint/scope-manager@6.14.0:
-    resolution: {integrity: sha512-VT7CFWHbZipPncAZtuALr9y3EuzY1b1t1AEkIq2bTXUPKw+pHoXflGNG5L+Gv6nKul1cz1VH8fz16IThIU0tdg==}
-    engines: {node: ^16.0.0 || >=18.0.0}
-    dependencies:
-      '@typescript-eslint/types': 6.14.0
-      '@typescript-eslint/visitor-keys': 6.14.0
-=======
-  /@typescript-eslint/scope-manager@6.11.0:
-    resolution: {integrity: sha512-0A8KoVvIURG4uhxAdjSaxy8RdRE//HztaZdG8KiHLP8WOXSk0vlF7Pvogv+vlJA5Rnjj/wDcFENvDaHb+gKd1A==}
-    engines: {node: ^16.0.0 || >=18.0.0}
-    dependencies:
-      '@typescript-eslint/types': 6.11.0
-      '@typescript-eslint/visitor-keys': 6.11.0
->>>>>>> 945acc15
-    dev: true
-
   /@typescript-eslint/scope-manager@6.16.0:
     resolution: {integrity: sha512-0N7Y9DSPdaBQ3sqSCwlrm9zJwkpOuc6HYm7LpzLAPqBL7dmzAUimr4M29dMkOP/tEwvOCC/Cxo//yOfJD3HUiw==}
     engines: {node: ^16.0.0 || >=18.0.0}
@@ -1300,50 +1283,9 @@
       - supports-color
     dev: true
 
-<<<<<<< HEAD
-  /@typescript-eslint/types@6.14.0:
-    resolution: {integrity: sha512-uty9H2K4Xs8E47z3SnXEPRNDfsis8JO27amp2GNCnzGETEW3yTqEIVg5+AI7U276oGF/tw6ZA+UesxeQ104ceA==}
-=======
-  /@typescript-eslint/types@6.11.0:
-    resolution: {integrity: sha512-ZbEzuD4DwEJxwPqhv3QULlRj8KYTAnNsXxmfuUXFCxZmO6CF2gM/y+ugBSAQhrqaJL3M+oe4owdWunaHM6beqA==}
->>>>>>> 945acc15
-    engines: {node: ^16.0.0 || >=18.0.0}
-    dev: true
-
   /@typescript-eslint/types@6.16.0:
     resolution: {integrity: sha512-hvDFpLEvTJoHutVl87+MG/c5C8I6LOgEx05zExTSJDEVU7hhR3jhV8M5zuggbdFCw98+HhZWPHZeKS97kS3JoQ==}
     engines: {node: ^16.0.0 || >=18.0.0}
-    dev: true
-
-<<<<<<< HEAD
-  /@typescript-eslint/typescript-estree@6.14.0(typescript@4.9.5):
-    resolution: {integrity: sha512-yPkaLwK0yH2mZKFE/bXkPAkkFgOv15GJAUzgUVonAbv0Hr4PK/N2yaA/4XQbTZQdygiDkpt5DkxPELqHguNvyw==}
-=======
-  /@typescript-eslint/typescript-estree@6.11.0(typescript@4.9.5):
-    resolution: {integrity: sha512-Aezzv1o2tWJwvZhedzvD5Yv7+Lpu1by/U1LZ5gLc4tCx8jUmuSCMioPFRjliN/6SJIvY6HpTtJIWubKuYYYesQ==}
->>>>>>> 945acc15
-    engines: {node: ^16.0.0 || >=18.0.0}
-    peerDependencies:
-      typescript: '*'
-    peerDependenciesMeta:
-      typescript:
-        optional: true
-    dependencies:
-<<<<<<< HEAD
-      '@typescript-eslint/types': 6.14.0
-      '@typescript-eslint/visitor-keys': 6.14.0
-=======
-      '@typescript-eslint/types': 6.11.0
-      '@typescript-eslint/visitor-keys': 6.11.0
->>>>>>> 945acc15
-      debug: 4.3.4(supports-color@8.1.1)
-      globby: 11.1.0
-      is-glob: 4.0.3
-      semver: 7.5.4
-      ts-api-utils: 1.0.3(typescript@4.9.5)
-      typescript: 4.9.5
-    transitivePeerDependencies:
-      - supports-color
     dev: true
 
   /@typescript-eslint/typescript-estree@6.16.0(typescript@4.9.5):
@@ -1368,36 +1310,6 @@
       - supports-color
     dev: true
 
-<<<<<<< HEAD
-  /@typescript-eslint/utils@6.14.0(eslint@8.56.0)(typescript@4.9.5):
-    resolution: {integrity: sha512-XwRTnbvRr7Ey9a1NT6jqdKX8y/atWG+8fAIu3z73HSP8h06i3r/ClMhmaF/RGWGW1tHJEwij1uEg2GbEmPYvYg==}
-=======
-  /@typescript-eslint/utils@6.11.0(eslint@8.56.0)(typescript@4.9.5):
-    resolution: {integrity: sha512-p23ibf68fxoZy605dc0dQAEoUsoiNoP3MD9WQGiHLDuTSOuqoTsa4oAy+h3KDkTcxbbfOtUjb9h3Ta0gT4ug2g==}
->>>>>>> 945acc15
-    engines: {node: ^16.0.0 || >=18.0.0}
-    peerDependencies:
-      eslint: ^7.0.0 || ^8.0.0
-    dependencies:
-      '@eslint-community/eslint-utils': 4.4.0(eslint@8.56.0)
-      '@types/json-schema': 7.0.15
-      '@types/semver': 7.5.6
-<<<<<<< HEAD
-      '@typescript-eslint/scope-manager': 6.14.0
-      '@typescript-eslint/types': 6.14.0
-      '@typescript-eslint/typescript-estree': 6.14.0(typescript@4.9.5)
-=======
-      '@typescript-eslint/scope-manager': 6.11.0
-      '@typescript-eslint/types': 6.11.0
-      '@typescript-eslint/typescript-estree': 6.11.0(typescript@4.9.5)
->>>>>>> 945acc15
-      eslint: 8.56.0
-      semver: 7.5.4
-    transitivePeerDependencies:
-      - supports-color
-      - typescript
-    dev: true
-
   /@typescript-eslint/utils@6.16.0(eslint@8.56.0)(typescript@4.9.5):
     resolution: {integrity: sha512-T83QPKrBm6n//q9mv7oiSvy/Xq/7Hyw9SzSEhMHJwznEmQayfBM87+oAlkNAMEO7/MjIwKyOHgBJbxB0s7gx2A==}
     engines: {node: ^16.0.0 || >=18.0.0}
@@ -1415,22 +1327,6 @@
     transitivePeerDependencies:
       - supports-color
       - typescript
-    dev: true
-
-<<<<<<< HEAD
-  /@typescript-eslint/visitor-keys@6.14.0:
-    resolution: {integrity: sha512-fB5cw6GRhJUz03MrROVuj5Zm/Q+XWlVdIsFj+Zb1Hvqouc8t+XP2H5y53QYU/MGtd2dPg6/vJJlhoX3xc2ehfw==}
-    engines: {node: ^16.0.0 || >=18.0.0}
-    dependencies:
-      '@typescript-eslint/types': 6.14.0
-=======
-  /@typescript-eslint/visitor-keys@6.11.0:
-    resolution: {integrity: sha512-+SUN/W7WjBr05uRxPggJPSzyB8zUpaYo2hByKasWbqr3PM8AXfZt8UHdNpBS1v9SA62qnSSMF3380SwDqqprgQ==}
-    engines: {node: ^16.0.0 || >=18.0.0}
-    dependencies:
-      '@typescript-eslint/types': 6.11.0
->>>>>>> 945acc15
-      eslint-visitor-keys: 3.4.3
     dev: true
 
   /@typescript-eslint/visitor-keys@6.16.0:
