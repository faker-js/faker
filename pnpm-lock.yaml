lockfileVersion: 5.3

specifiers:
  '@types/node': ~16.11.21
  '@types/prettier': ~2.4.3
  '@types/validator': ~13.7.1
  '@typescript-eslint/eslint-plugin': ~5.10.2
  '@typescript-eslint/parser': ~5.10.2
  '@vitest/ui': ~0.2.5
  c8: ~7.11.0
  conventional-changelog-cli: ~2.2.2
  cypress: ~9.4.1
  esbuild: ~0.14.18
  eslint: ~8.8.0
  eslint-define-config: ~1.2.3
  eslint-gitignore: ~0.1.0
<<<<<<< HEAD
  eslint-plugin-jsdoc: ^37.7.0
  eslint-plugin-prettier: ~4.0.0
=======
>>>>>>> 1c8747d0
  esno: ~0.14.0
  lint-staged: ~12.3.3
  npm-run-all: ~4.1.5
  picocolors: ~1.0.0
  prettier: 2.5.1
  rimraf: ~3.0.2
  simple-git-hooks: ~2.7.0
  typedoc: ~0.22.11
  typedoc-plugin-missing-exports: ~0.22.6
  typescript: ~4.5.5
  validator: ~13.7.0
  vite: ~2.7.13
  vitepress: ~0.21.6
  vitest: ~0.2.5

devDependencies:
  '@types/node': 16.11.21
  '@types/prettier': 2.4.3
  '@types/validator': 13.7.1
  '@typescript-eslint/eslint-plugin': 5.10.2_2595c2126aec4d4b6e944b931dabb4c2
  '@typescript-eslint/parser': 5.10.2_eslint@8.8.0+typescript@4.5.5
  '@vitest/ui': 0.2.5
  c8: 7.11.0
  conventional-changelog-cli: 2.2.2
  cypress: 9.4.1
  esbuild: 0.14.18
  eslint: 8.8.0
  eslint-define-config: 1.2.3
  eslint-gitignore: 0.1.0_eslint@8.8.0
<<<<<<< HEAD
  eslint-plugin-jsdoc: 37.7.0_eslint@8.8.0
  eslint-plugin-prettier: 4.0.0_43197c8d12d1d439034cfcf65e1c48c2
=======
>>>>>>> 1c8747d0
  esno: 0.14.0_typescript@4.5.5
  lint-staged: 12.3.3
  npm-run-all: 4.1.5
  picocolors: 1.0.0
  prettier: 2.5.1
  rimraf: 3.0.2
  simple-git-hooks: 2.7.0
  typedoc: 0.22.11_typescript@4.5.5
  typedoc-plugin-missing-exports: 0.22.6_typedoc@0.22.11
  typescript: 4.5.5
  validator: 13.7.0
  vite: 2.7.13
  vitepress: 0.21.6
  vitest: 0.2.5_@vitest+ui@0.2.5+c8@7.11.0

packages:

  /@algolia/autocomplete-core/1.5.0:
    resolution: {integrity: sha512-E7+VJwcvwMM8vPeaVn7fNUgix8WHV8A1WUeHDi2KHemCaaGc8lvUnP3QnvhMxiDhTe7OpMEv4o2TBUMyDgThaw==}
    dependencies:
      '@algolia/autocomplete-shared': 1.5.0
    dev: true

  /@algolia/autocomplete-preset-algolia/1.5.0_algoliasearch@4.12.1:
    resolution: {integrity: sha512-iiFxKERGHkvkiupmrFJbvESpP/zv5jSgH714XRiP5LDvUHaYOo4GLAwZCFf2ef/L5tdtPBARvekn6k1Xf33gjA==}
    peerDependencies:
      '@algolia/client-search': ^4.9.1
      algoliasearch: ^4.9.1
    dependencies:
      '@algolia/autocomplete-shared': 1.5.0
      algoliasearch: 4.12.1
    dev: true

  /@algolia/autocomplete-shared/1.5.0:
    resolution: {integrity: sha512-bRSkqHHHSwZYbFY3w9hgMyQRm86Wz27bRaGCbNldLfbk0zUjApmE4ajx+ZCVSLqxvcUEjMqZFJzDsder12eKsg==}
    dev: true

  /@algolia/cache-browser-local-storage/4.12.1:
    resolution: {integrity: sha512-ERFFOnC9740xAkuO0iZTQqm2AzU7Dpz/s+g7o48GlZgx5p9GgNcsuK5eS0GoW/tAK+fnKlizCtlFHNuIWuvfsg==}
    dependencies:
      '@algolia/cache-common': 4.12.1
    dev: true

  /@algolia/cache-common/4.12.1:
    resolution: {integrity: sha512-UugTER3V40jT+e19Dmph5PKMeliYKxycNPwrPNADin0RcWNfT2QksK9Ff2N2W7UKraqMOzoeDb4LAJtxcK1a8Q==}
    dev: true

  /@algolia/cache-in-memory/4.12.1:
    resolution: {integrity: sha512-U6iaunaxK1lHsAf02UWF58foKFEcrVLsHwN56UkCtwn32nlP9rz52WOcHsgk6TJrL8NDcO5swMjtOQ5XHESFLw==}
    dependencies:
      '@algolia/cache-common': 4.12.1
    dev: true

  /@algolia/client-account/4.12.1:
    resolution: {integrity: sha512-jGo4ConJNoMdTCR2zouO0jO/JcJmzOK6crFxMMLvdnB1JhmMbuIKluOTJVlBWeivnmcsqb7r0v7qTCPW5PAyxQ==}
    dependencies:
      '@algolia/client-common': 4.12.1
      '@algolia/client-search': 4.12.1
      '@algolia/transporter': 4.12.1
    dev: true

  /@algolia/client-analytics/4.12.1:
    resolution: {integrity: sha512-h1It7KXzIthlhuhfBk7LteYq72tym9maQDUsyRW0Gft8b6ZQahnRak9gcCvKwhcJ1vJoP7T7JrNYGiYSicTD9g==}
    dependencies:
      '@algolia/client-common': 4.12.1
      '@algolia/client-search': 4.12.1
      '@algolia/requester-common': 4.12.1
      '@algolia/transporter': 4.12.1
    dev: true

  /@algolia/client-common/4.12.1:
    resolution: {integrity: sha512-obnJ8eSbv+h94Grk83DTGQ3bqhViSWureV6oK1s21/KMGWbb3DkduHm+lcwFrMFkjSUSzosLBHV9EQUIBvueTw==}
    dependencies:
      '@algolia/requester-common': 4.12.1
      '@algolia/transporter': 4.12.1
    dev: true

  /@algolia/client-personalization/4.12.1:
    resolution: {integrity: sha512-sMSnjjPjRgByGHYygV+5L/E8a6RgU7l2GbpJukSzJ9GRY37tHmBHuvahv8JjdCGJ2p7QDYLnQy5bN5Z02qjc7Q==}
    dependencies:
      '@algolia/client-common': 4.12.1
      '@algolia/requester-common': 4.12.1
      '@algolia/transporter': 4.12.1
    dev: true

  /@algolia/client-search/4.12.1:
    resolution: {integrity: sha512-MwwKKprfY6X2nJ5Ki/ccXM2GDEePvVjZnnoOB2io3dLKW4fTqeSRlC5DRXeFD7UM0vOPPHr4ItV2aj19APKNVQ==}
    dependencies:
      '@algolia/client-common': 4.12.1
      '@algolia/requester-common': 4.12.1
      '@algolia/transporter': 4.12.1
    dev: true

  /@algolia/logger-common/4.12.1:
    resolution: {integrity: sha512-fCgrzlXGATNqdFTxwx0GsyPXK+Uqrx1SZ3iuY2VGPPqdt1a20clAG2n2OcLHJpvaa6vMFPlJyWvbqAgzxdxBlQ==}
    dev: true

  /@algolia/logger-console/4.12.1:
    resolution: {integrity: sha512-0owaEnq/davngQMYqxLA4KrhWHiXujQ1CU3FFnyUcMyBR7rGHI48zSOUpqnsAXrMBdSH6rH5BDkSUUFwsh8RkQ==}
    dependencies:
      '@algolia/logger-common': 4.12.1
    dev: true

  /@algolia/requester-browser-xhr/4.12.1:
    resolution: {integrity: sha512-OaMxDyG0TZG0oqz1lQh9e3woantAG1bLnuwq3fmypsrQxra4IQZiyn1x+kEb69D2TcXApI5gOgrD4oWhtEVMtw==}
    dependencies:
      '@algolia/requester-common': 4.12.1
    dev: true

  /@algolia/requester-common/4.12.1:
    resolution: {integrity: sha512-XWIrWQNJ1vIrSuL/bUk3ZwNMNxl+aWz6dNboRW6+lGTcMIwc3NBFE90ogbZKhNrFRff8zI4qCF15tjW+Fyhpow==}
    dev: true

  /@algolia/requester-node-http/4.12.1:
    resolution: {integrity: sha512-awBtwaD+s0hxkA1aehYn8F0t9wqGoBVWgY4JPHBmp1ChO3pK7RKnnvnv7QQa9vTlllX29oPt/BBVgMo1Z3n1Qg==}
    dependencies:
      '@algolia/requester-common': 4.12.1
    dev: true

  /@algolia/transporter/4.12.1:
    resolution: {integrity: sha512-BGeNgdEHc6dXIk2g8kdlOoQ6fQ6OIaKQcplEj7HPoi+XZUeAvRi3Pff3QWd7YmybWkjzd9AnTzieTASDWhL+sQ==}
    dependencies:
      '@algolia/cache-common': 4.12.1
      '@algolia/logger-common': 4.12.1
      '@algolia/requester-common': 4.12.1
    dev: true

  /@babel/code-frame/7.16.7:
    resolution: {integrity: sha512-iAXqUn8IIeBTNd72xsFlgaXHkMBMt6y4HJp1tIaK465CWLT/fG1aqB7ykr95gHHmlBdGbFeWWfyB4NJJ0nmeIg==}
    engines: {node: '>=6.9.0'}
    dependencies:
      '@babel/highlight': 7.16.10
    dev: true

  /@babel/helper-validator-identifier/7.16.7:
    resolution: {integrity: sha512-hsEnFemeiW4D08A5gUAZxLBTXpZ39P+a+DGDsHw1yxqyQ/jzFEnxf5uTEGp+3bzAbNOxU1paTgYS4ECU/IgfDw==}
    engines: {node: '>=6.9.0'}
    dev: true

  /@babel/highlight/7.16.10:
    resolution: {integrity: sha512-5FnTQLSLswEj6IkgVw5KusNUUFY9ZGqe/TRFnP/BKYHYgfh7tc+C7mwiy95/yNP7Dh9x580Vv8r7u7ZfTBFxdw==}
    engines: {node: '>=6.9.0'}
    dependencies:
      '@babel/helper-validator-identifier': 7.16.7
      chalk: 2.4.2
      js-tokens: 4.0.0
    dev: true

  /@babel/parser/7.16.12:
    resolution: {integrity: sha512-VfaV15po8RiZssrkPweyvbGVSe4x2y+aciFCgn0n0/SJMR22cwofRV1mtnJQYcSB1wUTaA/X1LnA3es66MCO5A==}
    engines: {node: '>=6.0.0'}
    hasBin: true
    dev: true

  /@bcoe/v8-coverage/0.2.3:
    resolution: {integrity: sha512-0hYQ8SB4Db5zvZB4axdMHGwEaQjkZzFjQiN9LVYvIFB2nSUHW9tYpxWriPrWDASIxiaXax83REcLxuSdnGPZtw==}
    dev: true

  /@cypress/request/2.88.10:
    resolution: {integrity: sha512-Zp7F+R93N0yZyG34GutyTNr+okam7s/Fzc1+i3kcqOP8vk6OuajuE9qZJ6Rs+10/1JFtXFYMdyarnU1rZuJesg==}
    engines: {node: '>= 6'}
    dependencies:
      aws-sign2: 0.7.0
      aws4: 1.11.0
      caseless: 0.12.0
      combined-stream: 1.0.8
      extend: 3.0.2
      forever-agent: 0.6.1
      form-data: 2.3.3
      http-signature: 1.3.6
      is-typedarray: 1.0.0
      isstream: 0.1.2
      json-stringify-safe: 5.0.1
      mime-types: 2.1.34
      performance-now: 2.1.0
      qs: 6.5.3
      safe-buffer: 5.2.1
      tough-cookie: 2.5.0
      tunnel-agent: 0.6.0
      uuid: 8.3.2
    dev: true

  /@cypress/xvfb/1.2.4:
    resolution: {integrity: sha512-skbBzPggOVYCbnGgV+0dmBdW/s77ZkAOXIC1knS8NagwDjBrNC1LuXtQJeiN6l+m7lzmHtaoUw/ctJKdqkG57Q==}
    dependencies:
      debug: 3.2.7
      lodash.once: 4.1.1
    dev: true

  /@docsearch/css/3.0.0-alpha.42:
    resolution: {integrity: sha512-AGwI2AXUacYhVOHmYnsXoYDJKO6Ued2W+QO80GERbMLhC7GH5tfvtW5REs/s7jSdcU3vzFoxT8iPDBCh/PkrlQ==}
    dev: true

  /@docsearch/js/3.0.0-alpha.42:
    resolution: {integrity: sha512-8rxxsvFKS5GzDX2MYMETeib4EOwAkoxVUHFP5R4tSENXojhuCEy3np+k3Q0c9WPT+MUmWLxKJab5jyl0jmaeBQ==}
    dependencies:
      '@docsearch/react': 3.0.0-alpha.42
      preact: 10.6.5
    transitivePeerDependencies:
      - '@algolia/client-search'
      - '@types/react'
      - react
      - react-dom
    dev: true

  /@docsearch/react/3.0.0-alpha.42:
    resolution: {integrity: sha512-1aOslZJDxwUUcm2QRNmlEePUgL8P5fOAeFdOLDMctHQkV2iTja9/rKVbkP8FZbIUnZxuuCCn8ErLrjD/oXWOag==}
    peerDependencies:
      '@types/react': '>= 16.8.0 < 18.0.0'
      react: '>= 16.8.0 < 18.0.0'
      react-dom: '>= 16.8.0 < 18.0.0'
    dependencies:
      '@algolia/autocomplete-core': 1.5.0
      '@algolia/autocomplete-preset-algolia': 1.5.0_algoliasearch@4.12.1
      '@docsearch/css': 3.0.0-alpha.42
      algoliasearch: 4.12.1
    transitivePeerDependencies:
      - '@algolia/client-search'
    dev: true

  /@es-joy/jsdoccomment/0.18.0:
    resolution: {integrity: sha512-TjT8KJULV4I6ZiwIoKr6eMs+XpRejqwJ/VA+QPDeFGe9j6bZFKmMJ81EeFsGm6JNZhnzm37aoxVROmTh2PZoyA==}
    engines: {node: ^12 || ^14 || ^16 || ^17}
    dependencies:
      comment-parser: 1.3.0
      esquery: 1.4.0
      jsdoc-type-pratt-parser: 2.2.2
    dev: true

  /@eslint/eslintrc/1.0.5:
    resolution: {integrity: sha512-BLxsnmK3KyPunz5wmCCpqy0YelEoxxGmH73Is+Z74oOTMtExcjkr3dDR6quwrjh1YspA8DH9gnX1o069KiS9AQ==}
    engines: {node: ^12.22.0 || ^14.17.0 || >=16.0.0}
    dependencies:
      ajv: 6.12.6
      debug: 4.3.3
      espree: 9.3.0
      globals: 13.12.0
      ignore: 4.0.6
      import-fresh: 3.3.0
      js-yaml: 4.1.0
      minimatch: 3.0.4
      strip-json-comments: 3.1.1
    transitivePeerDependencies:
      - supports-color
    dev: true

  /@humanwhocodes/config-array/0.9.3:
    resolution: {integrity: sha512-3xSMlXHh03hCcCmFc0rbKp3Ivt2PFEJnQUJDDMTJQ2wkECZWdq4GePs2ctc5H8zV+cHPaq8k2vU8mrQjA6iHdQ==}
    engines: {node: '>=10.10.0'}
    dependencies:
      '@humanwhocodes/object-schema': 1.2.1
      debug: 4.3.3
      minimatch: 3.0.4
    transitivePeerDependencies:
      - supports-color
    dev: true

  /@humanwhocodes/object-schema/1.2.1:
    resolution: {integrity: sha512-ZnQMnLV4e7hDlUvw8H+U8ASL02SS2Gn6+9Ac3wGGLIe7+je2AeAOxPY+izIPJDfFDb7eDjev0Us8MO1iFRN8hA==}
    dev: true

  /@hutson/parse-repository-url/3.0.2:
    resolution: {integrity: sha512-H9XAx3hc0BQHY6l+IFSWHDySypcXsvsuLhgYLUGywmJ5pswRVQJUHpOsobnLYp2ZUaUlKiKDrgWWhosOwAEM8Q==}
    engines: {node: '>=6.9.0'}
    dev: true

  /@istanbuljs/schema/0.1.3:
    resolution: {integrity: sha512-ZXRY4jNvVgSVQ8DL3LTcakaAtXwTVUxE81hslsyD2AtoXW/wVob10HkOJ1X/pAlcI7D+2YoZKg5do8G/w6RYgA==}
    engines: {node: '>=8'}
    dev: true

  /@nodelib/fs.scandir/2.1.5:
    resolution: {integrity: sha512-vq24Bq3ym5HEQm2NKCr3yXDwjc7vTsEThRDnkp2DK9p1uqLR+DHurm/NOTo0KG7HYHU7eppKZj3MyqYuMBf62g==}
    engines: {node: '>= 8'}
    dependencies:
      '@nodelib/fs.stat': 2.0.5
      run-parallel: 1.2.0
    dev: true

  /@nodelib/fs.stat/2.0.5:
    resolution: {integrity: sha512-RkhPPp2zrqDAQA/2jNhnztcPAlv64XdhIp7a7454A5ovI7Bukxgt7MX7udwAu3zg1DcpPU0rz3VV1SeaqvY4+A==}
    engines: {node: '>= 8'}
    dev: true

  /@nodelib/fs.walk/1.2.8:
    resolution: {integrity: sha512-oGB+UxlgWcgQkgwo8GcEGwemoTFt3FIO9ababBmaGwXIoBKZ+GTy0pP185beGg7Llih/NSHSV2XAs1lnznocSg==}
    engines: {node: '>= 8'}
    dependencies:
      '@nodelib/fs.scandir': 2.1.5
      fastq: 1.13.0
    dev: true

  /@polka/url/1.0.0-next.21:
    resolution: {integrity: sha512-a5Sab1C4/icpTZVzZc5Ghpz88yQtGOyNqYXcZgOssB2uuAr+wF/MvN6bgtW32q7HHrvBki+BsZ0OuNv6EV3K9g==}
    dev: true

  /@types/chai-subset/1.3.3:
    resolution: {integrity: sha512-frBecisrNGz+F4T6bcc+NLeolfiojh5FxW2klu669+8BARtyQv2C/GkNW6FUodVe4BroGMP/wER/YDGc7rEllw==}
    dependencies:
      '@types/chai': 4.3.0
    dev: true

  /@types/chai/4.3.0:
    resolution: {integrity: sha512-/ceqdqeRraGolFTcfoXNiqjyQhZzbINDngeoAq9GoHa8PPK1yNzTaxWjA6BFWp5Ua9JpXEMSS4s5i9tS0hOJtw==}
    dev: true

  /@types/istanbul-lib-coverage/2.0.4:
    resolution: {integrity: sha512-z/QT1XN4K4KYuslS23k62yDIDLwLFkzxOuMplDtObz0+y7VqJCaO2o+SPwHCvLFZh7xazvvoor2tA/hPz9ee7g==}
    dev: true

  /@types/json-schema/7.0.9:
    resolution: {integrity: sha512-qcUXuemtEu+E5wZSJHNxUXeCZhAfXKQ41D+duX+VYPde7xyEVZci+/oXKJL13tnRs9lR2pr4fod59GT6/X1/yQ==}
    dev: true

  /@types/minimist/1.2.2:
    resolution: {integrity: sha512-jhuKLIRrhvCPLqwPcx6INqmKeiA5EWrsCOPhrlFSrbrmU4ZMPjj5Ul/oLCMDO98XRUIwVm78xICz4EPCektzeQ==}
    dev: true

  /@types/node/14.18.9:
    resolution: {integrity: sha512-j11XSuRuAlft6vLDEX4RvhqC0KxNxx6QIyMXNb0vHHSNPXTPeiy3algESWmOOIzEtiEL0qiowPU3ewW9hHVa7Q==}
    dev: true

  /@types/node/16.11.21:
    resolution: {integrity: sha512-Pf8M1XD9i1ksZEcCP8vuSNwooJ/bZapNmIzpmsMaL+jMI+8mEYU3PKvs+xDNuQcJWF/x24WzY4qxLtB0zNow9A==}
    dev: true

  /@types/normalize-package-data/2.4.1:
    resolution: {integrity: sha512-Gj7cI7z+98M282Tqmp2K5EIsoouUEzbBJhQQzDE3jSIRk6r9gsz0oUokqIUR4u1R3dMHo0pDHM7sNOHyhulypw==}
    dev: true

  /@types/prettier/2.4.3:
    resolution: {integrity: sha512-QzSuZMBuG5u8HqYz01qtMdg/Jfctlnvj1z/lYnIDXs/golxw0fxtRAHd9KrzjR7Yxz1qVeI00o0kiO3PmVdJ9w==}
    dev: true

  /@types/sinonjs__fake-timers/8.1.1:
    resolution: {integrity: sha512-0kSuKjAS0TrGLJ0M/+8MaFkGsQhZpB6pxOmvS3K8FYI72K//YmdfoW9X2qPsAKh1mkwxGD5zib9s1FIFed6E8g==}
    dev: true

  /@types/sizzle/2.3.3:
    resolution: {integrity: sha512-JYM8x9EGF163bEyhdJBpR2QX1R5naCJHC8ucJylJ3w9/CVBaskdQ8WqBf8MmQrd1kRvp/a4TS8HJ+bxzR7ZJYQ==}
    dev: true

  /@types/validator/13.7.1:
    resolution: {integrity: sha512-I6OUIZ5cYRk5lp14xSOAiXjWrfVoMZVjDuevBYgQDYzZIjsf2CAISpEcXOkFAtpAHbmWIDLcZObejqny/9xq5Q==}
    dev: true

  /@types/yauzl/2.9.2:
    resolution: {integrity: sha512-8uALY5LTvSuHgloDVUvWP3pIauILm+8/0pDMokuDYIoNsOkSwd5AiHBTSEJjKTDcZr5z8UpgOWZkxBF4iJftoA==}
    requiresBuild: true
    dependencies:
      '@types/node': 16.11.21
    dev: true
    optional: true

  /@typescript-eslint/eslint-plugin/5.10.2_2595c2126aec4d4b6e944b931dabb4c2:
    resolution: {integrity: sha512-4W/9lLuE+v27O/oe7hXJKjNtBLnZE8tQAFpapdxwSVHqtmIoPB1gph3+ahNwVuNL37BX7YQHyGF9Xv6XCnIX2Q==}
    engines: {node: ^12.22.0 || ^14.17.0 || >=16.0.0}
    peerDependencies:
      '@typescript-eslint/parser': ^5.0.0
      eslint: ^6.0.0 || ^7.0.0 || ^8.0.0
      typescript: '*'
    peerDependenciesMeta:
      typescript:
        optional: true
    dependencies:
      '@typescript-eslint/parser': 5.10.2_eslint@8.8.0+typescript@4.5.5
      '@typescript-eslint/scope-manager': 5.10.2
      '@typescript-eslint/type-utils': 5.10.2_eslint@8.8.0+typescript@4.5.5
      '@typescript-eslint/utils': 5.10.2_eslint@8.8.0+typescript@4.5.5
      debug: 4.3.3
      eslint: 8.8.0
      functional-red-black-tree: 1.0.1
      ignore: 5.2.0
      regexpp: 3.2.0
      semver: 7.3.5
      tsutils: 3.21.0_typescript@4.5.5
      typescript: 4.5.5
    transitivePeerDependencies:
      - supports-color
    dev: true

  /@typescript-eslint/parser/5.10.2_eslint@8.8.0+typescript@4.5.5:
    resolution: {integrity: sha512-JaNYGkaQVhP6HNF+lkdOr2cAs2wdSZBoalE22uYWq8IEv/OVH0RksSGydk+sW8cLoSeYmC+OHvRyv2i4AQ7Czg==}
    engines: {node: ^12.22.0 || ^14.17.0 || >=16.0.0}
    peerDependencies:
      eslint: ^6.0.0 || ^7.0.0 || ^8.0.0
      typescript: '*'
    peerDependenciesMeta:
      typescript:
        optional: true
    dependencies:
      '@typescript-eslint/scope-manager': 5.10.2
      '@typescript-eslint/types': 5.10.2
      '@typescript-eslint/typescript-estree': 5.10.2_typescript@4.5.5
      debug: 4.3.3
      eslint: 8.8.0
      typescript: 4.5.5
    transitivePeerDependencies:
      - supports-color
    dev: true

  /@typescript-eslint/scope-manager/5.10.2:
    resolution: {integrity: sha512-39Tm6f4RoZoVUWBYr3ekS75TYgpr5Y+X0xLZxXqcZNDWZdJdYbKd3q2IR4V9y5NxxiPu/jxJ8XP7EgHiEQtFnw==}
    engines: {node: ^12.22.0 || ^14.17.0 || >=16.0.0}
    dependencies:
      '@typescript-eslint/types': 5.10.2
      '@typescript-eslint/visitor-keys': 5.10.2
    dev: true

  /@typescript-eslint/type-utils/5.10.2_eslint@8.8.0+typescript@4.5.5:
    resolution: {integrity: sha512-uRKSvw/Ccs5FYEoXW04Z5VfzF2iiZcx8Fu7DGIB7RHozuP0VbKNzP1KfZkHBTM75pCpsWxIthEH1B33dmGBKHw==}
    engines: {node: ^12.22.0 || ^14.17.0 || >=16.0.0}
    peerDependencies:
      eslint: '*'
      typescript: '*'
    peerDependenciesMeta:
      typescript:
        optional: true
    dependencies:
      '@typescript-eslint/utils': 5.10.2_eslint@8.8.0+typescript@4.5.5
      debug: 4.3.3
      eslint: 8.8.0
      tsutils: 3.21.0_typescript@4.5.5
      typescript: 4.5.5
    transitivePeerDependencies:
      - supports-color
    dev: true

  /@typescript-eslint/types/5.10.2:
    resolution: {integrity: sha512-Qfp0qk/5j2Rz3p3/WhWgu4S1JtMcPgFLnmAKAW061uXxKSa7VWKZsDXVaMXh2N60CX9h6YLaBoy9PJAfCOjk3w==}
    engines: {node: ^12.22.0 || ^14.17.0 || >=16.0.0}
    dev: true

  /@typescript-eslint/typescript-estree/5.10.2_typescript@4.5.5:
    resolution: {integrity: sha512-WHHw6a9vvZls6JkTgGljwCsMkv8wu8XU8WaYKeYhxhWXH/atZeiMW6uDFPLZOvzNOGmuSMvHtZKd6AuC8PrwKQ==}
    engines: {node: ^12.22.0 || ^14.17.0 || >=16.0.0}
    peerDependencies:
      typescript: '*'
    peerDependenciesMeta:
      typescript:
        optional: true
    dependencies:
      '@typescript-eslint/types': 5.10.2
      '@typescript-eslint/visitor-keys': 5.10.2
      debug: 4.3.3
      globby: 11.1.0
      is-glob: 4.0.3
      semver: 7.3.5
      tsutils: 3.21.0_typescript@4.5.5
      typescript: 4.5.5
    transitivePeerDependencies:
      - supports-color
    dev: true

  /@typescript-eslint/utils/5.10.2_eslint@8.8.0+typescript@4.5.5:
    resolution: {integrity: sha512-vuJaBeig1NnBRkf7q9tgMLREiYD7zsMrsN1DA3wcoMDvr3BTFiIpKjGiYZoKPllfEwN7spUjv7ZqD+JhbVjEPg==}
    engines: {node: ^12.22.0 || ^14.17.0 || >=16.0.0}
    peerDependencies:
      eslint: ^6.0.0 || ^7.0.0 || ^8.0.0
    dependencies:
      '@types/json-schema': 7.0.9
      '@typescript-eslint/scope-manager': 5.10.2
      '@typescript-eslint/types': 5.10.2
      '@typescript-eslint/typescript-estree': 5.10.2_typescript@4.5.5
      eslint: 8.8.0
      eslint-scope: 5.1.1
      eslint-utils: 3.0.0_eslint@8.8.0
    transitivePeerDependencies:
      - supports-color
      - typescript
    dev: true

  /@typescript-eslint/visitor-keys/5.10.2:
    resolution: {integrity: sha512-zHIhYGGGrFJvvyfwHk5M08C5B5K4bewkm+rrvNTKk1/S15YHR+SA/QUF8ZWscXSfEaB8Nn2puZj+iHcoxVOD/Q==}
    engines: {node: ^12.22.0 || ^14.17.0 || >=16.0.0}
    dependencies:
      '@typescript-eslint/types': 5.10.2
      eslint-visitor-keys: 3.2.0
    dev: true

  /@vitejs/plugin-vue/2.1.0_vite@2.7.13+vue@3.2.29:
    resolution: {integrity: sha512-AZ78WxvFMYd8JmM/GBV6a6SGGTU0GgN/0/4T+FnMMsLzFEzTeAUwuraapy50ifHZsC+G5SvWs86bvaCPTneFlA==}
    engines: {node: '>=12.0.0'}
    peerDependencies:
      vite: ^2.5.10
      vue: ^3.2.25
    dependencies:
      vite: 2.7.13
      vue: 3.2.29
    dev: true

  /@vitest/ui/0.2.5:
    resolution: {integrity: sha512-gWjTlIx2ZW+JpPdMF5UA8KoRAKwSB2MywJ62I5g8H+NbLipu9N3OMcSm4Y4iC+qJ2ol3RS1S2dYj19y9MuKzaw==}
    dependencies:
      sirv: 2.0.2
    dev: true

  /@vue/compiler-core/3.2.29:
    resolution: {integrity: sha512-RePZ/J4Ub3sb7atQw6V6Rez+/5LCRHGFlSetT3N4VMrejqJnNPXKUt5AVm/9F5MJriy2w/VudEIvgscCfCWqxw==}
    dependencies:
      '@babel/parser': 7.16.12
      '@vue/shared': 3.2.29
      estree-walker: 2.0.2
      source-map: 0.6.1
    dev: true

  /@vue/compiler-dom/3.2.29:
    resolution: {integrity: sha512-y26vK5khdNS9L3ckvkqJk/78qXwWb75Ci8iYLb67AkJuIgyKhIOcR1E8RIt4mswlVCIeI9gQ+fmtdhaiTAtrBQ==}
    dependencies:
      '@vue/compiler-core': 3.2.29
      '@vue/shared': 3.2.29
    dev: true

  /@vue/compiler-sfc/3.2.29:
    resolution: {integrity: sha512-X9+0dwsag2u6hSOP/XsMYqFti/edvYvxamgBgCcbSYuXx1xLZN+dS/GvQKM4AgGS4djqo0jQvWfIXdfZ2ET68g==}
    dependencies:
      '@babel/parser': 7.16.12
      '@vue/compiler-core': 3.2.29
      '@vue/compiler-dom': 3.2.29
      '@vue/compiler-ssr': 3.2.29
      '@vue/reactivity-transform': 3.2.29
      '@vue/shared': 3.2.29
      estree-walker: 2.0.2
      magic-string: 0.25.7
      postcss: 8.4.5
      source-map: 0.6.1
    dev: true

  /@vue/compiler-ssr/3.2.29:
    resolution: {integrity: sha512-LrvQwXlx66uWsB9/VydaaqEpae9xtmlUkeSKF6aPDbzx8M1h7ukxaPjNCAXuFd3fUHblcri8k42lfimHfzMICA==}
    dependencies:
      '@vue/compiler-dom': 3.2.29
      '@vue/shared': 3.2.29
    dev: true

  /@vue/reactivity-transform/3.2.29:
    resolution: {integrity: sha512-YF6HdOuhdOw6KyRm59+3rML8USb9o8mYM1q+SH0G41K3/q/G7uhPnHGKvspzceD7h9J3VR1waOQ93CUZj7J7OA==}
    dependencies:
      '@babel/parser': 7.16.12
      '@vue/compiler-core': 3.2.29
      '@vue/shared': 3.2.29
      estree-walker: 2.0.2
      magic-string: 0.25.7
    dev: true

  /@vue/reactivity/3.2.29:
    resolution: {integrity: sha512-Ryhb6Gy62YolKXH1gv42pEqwx7zs3n8gacRVZICSgjQz8Qr8QeCcFygBKYfJm3o1SccR7U+bVBQDWZGOyG1k4g==}
    dependencies:
      '@vue/shared': 3.2.29
    dev: true

  /@vue/runtime-core/3.2.29:
    resolution: {integrity: sha512-VMvQuLdzoTGmCwIKTKVwKmIL0qcODIqe74JtK1pVr5lnaE0l25hopodmPag3RcnIcIXe+Ye3B2olRCn7fTCgig==}
    dependencies:
      '@vue/reactivity': 3.2.29
      '@vue/shared': 3.2.29
    dev: true

  /@vue/runtime-dom/3.2.29:
    resolution: {integrity: sha512-YJgLQLwr+SQyORzTsBQLL5TT/5UiV83tEotqjL7F9aFDIQdFBTCwpkCFvX9jqwHoyi9sJqM9XtTrMcc8z/OjPA==}
    dependencies:
      '@vue/runtime-core': 3.2.29
      '@vue/shared': 3.2.29
      csstype: 2.6.19
    dev: true

  /@vue/server-renderer/3.2.29_vue@3.2.29:
    resolution: {integrity: sha512-lpiYx7ciV7rWfJ0tPkoSOlLmwqBZ9FTmQm33S+T4g0j1fO/LmhJ9b9Ctl1o5xvIFVDk9QkSUWANZn7H2pXuxVw==}
    peerDependencies:
      vue: 3.2.29
    dependencies:
      '@vue/compiler-ssr': 3.2.29
      '@vue/shared': 3.2.29
      vue: 3.2.29
    dev: true

  /@vue/shared/3.2.29:
    resolution: {integrity: sha512-BjNpU8OK6Z0LVzGUppEk0CMYm/hKDnZfYdjSmPOs0N+TR1cLKJAkDwW8ASZUvaaSLEi6d3hVM7jnWnX+6yWnHw==}
    dev: true

  /JSONStream/1.3.5:
    resolution: {integrity: sha512-E+iruNOY8VV9s4JEbe1aNEm6MiszPRr/UfcHMz0TQh1BXSxHK+ASV1R6W4HpjBhSeS+54PIsAMCBmwD06LLsqQ==}
    hasBin: true
    dependencies:
      jsonparse: 1.3.1
      through: 2.3.8
    dev: true

  /acorn-jsx/5.3.2_acorn@8.7.0:
    resolution: {integrity: sha512-rq9s+JNhf0IChjtDXxllJ7g41oZk5SlXtp0LHwyA5cejwn7vKmKp4pPri6YEePv2PU65sAsegbXtIinmDFDXgQ==}
    peerDependencies:
      acorn: ^6.0.0 || ^7.0.0 || ^8.0.0
    dependencies:
      acorn: 8.7.0
    dev: true

  /acorn/8.7.0:
    resolution: {integrity: sha512-V/LGr1APy+PXIwKebEWrkZPwoeoF+w1jiOBUmuxuiUIaOHtob8Qc9BTrYo7VuI5fR8tqsy+buA2WFooR5olqvQ==}
    engines: {node: '>=0.4.0'}
    hasBin: true
    dev: true

  /add-stream/1.0.0:
    resolution: {integrity: sha1-anmQQ3ynNtXhKI25K9MmbV9csqo=}
    dev: true

  /aggregate-error/3.1.0:
    resolution: {integrity: sha512-4I7Td01quW/RpocfNayFdFVk1qSuoh0E7JrbRJ16nH01HhKFQ88INq9Sd+nd72zqRySlr9BmDA8xlEJ6vJMrYA==}
    engines: {node: '>=8'}
    dependencies:
      clean-stack: 2.2.0
      indent-string: 4.0.0
    dev: true

  /ajv/6.12.6:
    resolution: {integrity: sha512-j3fVLgvTo527anyYyJOGTYJbG+vnnQYvE0m5mmkc1TK+nxAppkCLMIL0aZ4dblVCNoGShhm+kzE4ZUykBoMg4g==}
    dependencies:
      fast-deep-equal: 3.1.3
      fast-json-stable-stringify: 2.1.0
      json-schema-traverse: 0.4.1
      uri-js: 4.4.1
    dev: true

  /algoliasearch/4.12.1:
    resolution: {integrity: sha512-c0dM1g3zZBJrkzE5GA/Nu1y3fFxx3LCzxKzcmp2dgGS8P4CjszB/l3lsSh2MSrrK1Hn/KV4BlbBMXtYgG1Bfrw==}
    dependencies:
      '@algolia/cache-browser-local-storage': 4.12.1
      '@algolia/cache-common': 4.12.1
      '@algolia/cache-in-memory': 4.12.1
      '@algolia/client-account': 4.12.1
      '@algolia/client-analytics': 4.12.1
      '@algolia/client-common': 4.12.1
      '@algolia/client-personalization': 4.12.1
      '@algolia/client-search': 4.12.1
      '@algolia/logger-common': 4.12.1
      '@algolia/logger-console': 4.12.1
      '@algolia/requester-browser-xhr': 4.12.1
      '@algolia/requester-common': 4.12.1
      '@algolia/requester-node-http': 4.12.1
      '@algolia/transporter': 4.12.1
    dev: true

  /ansi-colors/4.1.1:
    resolution: {integrity: sha512-JoX0apGbHaUJBNl6yF+p6JAFYZ666/hhCGKN5t9QFjbJQKUU/g8MNbFDbvfrgKXvI1QpZplPOnwIo99lX/AAmA==}
    engines: {node: '>=6'}
    dev: true

  /ansi-escapes/4.3.2:
    resolution: {integrity: sha512-gKXj5ALrKWQLsYG9jlTRmR/xKluxHV+Z9QEwNIgCfM1/uwPMCuzVVnh5mwTd+OuBZcwSIMbqssNWRm1lE51QaQ==}
    engines: {node: '>=8'}
    dependencies:
      type-fest: 0.21.3
    dev: true

  /ansi-regex/5.0.1:
    resolution: {integrity: sha512-quJQXlTSUGL2LH9SUXo8VwsY4soanhgo6LNSm84E1LBcE8s3O0wpdiRzyR9z/ZZJMlMWv37qOOb9pdJlMUEKFQ==}
    engines: {node: '>=8'}
    dev: true

  /ansi-regex/6.0.1:
    resolution: {integrity: sha512-n5M855fKb2SsfMIiFFoVrABHJC8QtHwVx+mHWP3QcEqBHYienj5dHSgjbxtC0WEZXYt4wcD6zrQElDPhFuZgfA==}
    engines: {node: '>=12'}
    dev: true

  /ansi-styles/3.2.1:
    resolution: {integrity: sha512-VT0ZI6kZRdTh8YyJw3SMbYm/u+NqfsAxEpWO0Pf9sq8/e94WxxOpPKx9FR1FlyCtOVDNOQ+8ntlqFxiRc+r5qA==}
    engines: {node: '>=4'}
    dependencies:
      color-convert: 1.9.3
    dev: true

  /ansi-styles/4.3.0:
    resolution: {integrity: sha512-zbB9rCJAT1rbjiVDb2hqKFHNYLxgtk8NURxZ3IZwD3F6NtxbXZQCnnSi1Lkx+IDohdPlFp222wVALIheZJQSEg==}
    engines: {node: '>=8'}
    dependencies:
      color-convert: 2.0.1
    dev: true

  /ansi-styles/6.1.0:
    resolution: {integrity: sha512-VbqNsoz55SYGczauuup0MFUyXNQviSpFTj1RQtFzmQLk18qbVSpTFFGMT293rmDaQuKCT6InmbuEyUne4mTuxQ==}
    engines: {node: '>=12'}
    dev: true

  /arch/2.2.0:
    resolution: {integrity: sha512-Of/R0wqp83cgHozfIYLbBMnej79U/SVGOOyuB3VVFv1NRM/PSFMK12x9KVtiYzJqmnU5WR2qp0Z5rHb7sWGnFQ==}
    dev: true

  /argparse/2.0.1:
    resolution: {integrity: sha512-8+9WqebbFzpX9OR+Wa6O29asIogeRMzcGtAINdpMHHyAg10f05aSFVBbcEqGf/PXw1EjAZ+q2/bEBg3DvurK3Q==}
    dev: true

  /array-ify/1.0.0:
    resolution: {integrity: sha1-nlKHYrSpBmrRY6aWKjZEGOlibs4=}
    dev: true

  /array-union/2.1.0:
    resolution: {integrity: sha512-HGyxoOTYUyCM6stUe6EJgnd4EoewAI7zMdfqO+kGjnlZmBDz/cR5pf8r/cR4Wq60sL/p0IkcjUEEPwS3GFrIyw==}
    engines: {node: '>=8'}
    dev: true

  /array.prototype.flatmap/1.2.5:
    resolution: {integrity: sha512-08u6rVyi1Lj7oqWbS9nUxliETrtIROT4XGTA4D/LWGten6E3ocm7cy9SIrmNHOL5XVbVuckUp3X6Xyg8/zpvHA==}
    engines: {node: '>= 0.4'}
    dependencies:
      call-bind: 1.0.2
      define-properties: 1.1.3
      es-abstract: 1.19.1
    dev: true

  /arrify/1.0.1:
    resolution: {integrity: sha1-iYUI2iIm84DfkEcoRWhJwVAaSw0=}
    engines: {node: '>=0.10.0'}
    dev: true

  /asn1/0.2.6:
    resolution: {integrity: sha512-ix/FxPn0MDjeyJ7i/yoHGFt/EX6LyNbxSEhPPXODPL+KB0VPk86UYfL0lMdy+KCnv+fmvIzySwaK5COwqVbWTQ==}
    dependencies:
      safer-buffer: 2.1.2
    dev: true

  /assert-plus/1.0.0:
    resolution: {integrity: sha1-8S4PPF13sLHN2RRpQuTpbB5N1SU=}
    engines: {node: '>=0.8'}
    dev: true

  /assertion-error/1.1.0:
    resolution: {integrity: sha512-jgsaNduz+ndvGyFt3uSuWqvy4lCnIJiovtouQN5JZHOKCS2QuhEdbcQHFhVksz2N2U9hXJo8odG7ETyWlEeuDw==}
    dev: true

  /astral-regex/2.0.0:
    resolution: {integrity: sha512-Z7tMw1ytTXt5jqMcOP+OQteU1VuNK9Y02uuJtKQ1Sv69jXQKKg5cibLwGJow8yzZP+eAc18EmLGPal0bp36rvQ==}
    engines: {node: '>=8'}
    dev: true

  /async/3.2.3:
    resolution: {integrity: sha512-spZRyzKL5l5BZQrr/6m/SqFdBN0q3OCI0f9rjfBzCMBIP4p75P620rR3gTmaksNOhmzgdxcaxdNfMy6anrbM0g==}
    dev: true

  /asynckit/0.4.0:
    resolution: {integrity: sha1-x57Zf380y48robyXkLzDZkdLS3k=}
    dev: true

  /at-least-node/1.0.0:
    resolution: {integrity: sha512-+q/t7Ekv1EDY2l6Gda6LLiX14rU9TV20Wa3ofeQmwPFZbOMo9DXrLbOjFaaclkXKWidIaopwAObQDqwWtGUjqg==}
    engines: {node: '>= 4.0.0'}
    dev: true

  /aws-sign2/0.7.0:
    resolution: {integrity: sha1-tG6JCTSpWR8tL2+G1+ap8bP+dqg=}
    dev: true

  /aws4/1.11.0:
    resolution: {integrity: sha512-xh1Rl34h6Fi1DC2WWKfxUTVqRsNnr6LsKz2+hfwDxQJWmrx8+c7ylaqBMcHfl1U1r2dsifOvKX3LQuLNZ+XSvA==}
    dev: true

  /balanced-match/1.0.2:
    resolution: {integrity: sha512-3oSeUO0TMV67hN1AmbXsK4yaqU7tjiHlbxRDZOpH0KW9+CeX4bRAaX0Anxt0tx2MrpRpWwQaPwIlISEJhYU5Pw==}
    dev: true

  /base64-js/1.5.1:
    resolution: {integrity: sha512-AKpaYlHn8t4SVbOHCy+b5+KKgvR4vrsD8vbvrbiQJps7fKDTkjkDry6ji0rUJjC0kzbNePLwzxq8iypo41qeWA==}
    dev: true

  /bcrypt-pbkdf/1.0.2:
    resolution: {integrity: sha1-pDAdOJtqQ/m2f/PKEaP2Y342Dp4=}
    dependencies:
      tweetnacl: 0.14.5
    dev: true

  /blob-util/2.0.2:
    resolution: {integrity: sha512-T7JQa+zsXXEa6/8ZhHcQEW1UFfVM49Ts65uBkFL6fz2QmrElqmbajIDJvuA0tEhRe5eIjpV9ZF+0RfZR9voJFQ==}
    dev: true

  /bluebird/3.7.2:
    resolution: {integrity: sha512-XpNj6GDQzdfW+r2Wnn7xiSAd7TM3jzkxGXBGTtWKuSXv1xUV+azxAm8jdWZN06QTQk+2N2XB9jRDkvbmQmcRtg==}
    dev: true

  /brace-expansion/1.1.11:
    resolution: {integrity: sha512-iCuPHDFgrHX7H2vEI/5xpz07zSHB00TpugqhmYtVmMO6518mCuRMoOYFldEBl0g187ufozdaHgWKcYFb61qGiA==}
    dependencies:
      balanced-match: 1.0.2
      concat-map: 0.0.1
    dev: true

  /braces/3.0.2:
    resolution: {integrity: sha512-b8um+L1RzM3WDSzvhm6gIz1yfTbBt6YTlcEKAvsmqCZZFw46z626lVj9j1yEPW33H5H+lBQpZMP1k8l+78Ha0A==}
    engines: {node: '>=8'}
    dependencies:
      fill-range: 7.0.1
    dev: true

  /buffer-crc32/0.2.13:
    resolution: {integrity: sha1-DTM+PwDqxQqhRUq9MO+MKl2ackI=}
    dev: true

  /buffer/5.7.1:
    resolution: {integrity: sha512-EHcyIPBQ4BSGlvjB16k5KgAJ27CIsHY/2JBmCRReo48y9rQ3MaUzWX3KVlBa4U7MyX02HdVj0K7C3WaB3ju7FQ==}
    dependencies:
      base64-js: 1.5.1
      ieee754: 1.2.1
    dev: true

  /builtins/4.0.0:
    resolution: {integrity: sha512-qC0E2Dxgou1IHhvJSLwGDSTvokbRovU5zZFuDY6oY8Y2lF3nGt5Ad8YZK7GMtqzY84Wu7pXTPeHQeHcXSXsRhw==}
    dependencies:
      semver: 7.3.5
    dev: true

  /c8/7.11.0:
    resolution: {integrity: sha512-XqPyj1uvlHMr+Y1IeRndC2X5P7iJzJlEJwBpCdBbq2JocXOgJfr+JVfJkyNMGROke5LfKrhSFXGFXnwnRJAUJw==}
    engines: {node: '>=10.12.0'}
    hasBin: true
    dependencies:
      '@bcoe/v8-coverage': 0.2.3
      '@istanbuljs/schema': 0.1.3
      find-up: 5.0.0
      foreground-child: 2.0.0
      istanbul-lib-coverage: 3.2.0
      istanbul-lib-report: 3.0.0
      istanbul-reports: 3.1.3
      rimraf: 3.0.2
      test-exclude: 6.0.0
      v8-to-istanbul: 8.1.1
      yargs: 16.2.0
      yargs-parser: 20.2.9
    dev: true

  /cachedir/2.3.0:
    resolution: {integrity: sha512-A+Fezp4zxnit6FanDmv9EqXNAi3vt9DWp51/71UEhXukb7QUuvtv9344h91dyAxuTLoSYJFU299qzR3tzwPAhw==}
    engines: {node: '>=6'}
    dev: true

  /call-bind/1.0.2:
    resolution: {integrity: sha512-7O+FbCihrB5WGbFYesctwmTKae6rOiIzmz1icreWJ+0aA7LJfuqhEso2T9ncpcFtzMQtzXf2QGGueWJGTYsqrA==}
    dependencies:
      function-bind: 1.1.1
      get-intrinsic: 1.1.1
    dev: true

  /callsites/3.1.0:
    resolution: {integrity: sha512-P8BjAsXvZS+VIDUI11hHCQEv74YT67YUi5JJFNWIqL235sBmjX4+qx9Muvls5ivyNENctx46xQLQ3aTuE7ssaQ==}
    engines: {node: '>=6'}
    dev: true

  /camelcase-keys/6.2.2:
    resolution: {integrity: sha512-YrwaA0vEKazPBkn0ipTiMpSajYDSe+KjQfrjhcBMxJt/znbvlHd8Pw/Vamaz5EB4Wfhs3SUR3Z9mwRu/P3s3Yg==}
    engines: {node: '>=8'}
    dependencies:
      camelcase: 5.3.1
      map-obj: 4.3.0
      quick-lru: 4.0.1
    dev: true

  /camelcase/5.3.1:
    resolution: {integrity: sha512-L28STB170nwWS63UjtlEOE3dldQApaJXZkOI1uMFfzf3rRuPegHaHesyee+YxQ+W6SvRDQV6UrdOdRiR153wJg==}
    engines: {node: '>=6'}
    dev: true

  /caseless/0.12.0:
    resolution: {integrity: sha1-G2gcIf+EAzyCZUMJBolCDRhxUdw=}
    dev: true

  /chai/4.3.6:
    resolution: {integrity: sha512-bbcp3YfHCUzMOvKqsztczerVgBKSsEijCySNlHHbX3VG1nskvqjz5Rfso1gGwD6w6oOV3eI60pKuMOV5MV7p3Q==}
    engines: {node: '>=4'}
    dependencies:
      assertion-error: 1.1.0
      check-error: 1.0.2
      deep-eql: 3.0.1
      get-func-name: 2.0.0
      loupe: 2.3.1
      pathval: 1.1.1
      type-detect: 4.0.8
    dev: true

  /chalk/2.4.2:
    resolution: {integrity: sha512-Mti+f9lpJNcwF4tWV8/OrTTtF1gZi+f8FqlyAdouralcFWFQWF2+NgCHShjkCb+IFBLq9buZwE1xckQU4peSuQ==}
    engines: {node: '>=4'}
    dependencies:
      ansi-styles: 3.2.1
      escape-string-regexp: 1.0.5
      supports-color: 5.5.0
    dev: true

  /chalk/4.1.2:
    resolution: {integrity: sha512-oKnbhFyRIXpUuez8iBMmyEa4nbj4IOQyuhc/wy9kY7/WVPcwIO9VA668Pu8RkO7+0G76SLROeyw9CpQ061i4mA==}
    engines: {node: '>=10'}
    dependencies:
      ansi-styles: 4.3.0
      supports-color: 7.2.0
    dev: true

  /check-error/1.0.2:
    resolution: {integrity: sha1-V00xLt2Iu13YkS6Sht1sCu1KrII=}
    dev: true

  /check-more-types/2.24.0:
    resolution: {integrity: sha1-FCD/sQ/URNz8ebQ4kbv//TKoRgA=}
    engines: {node: '>= 0.8.0'}
    dev: true

  /ci-info/3.3.0:
    resolution: {integrity: sha512-riT/3vI5YpVH6/qomlDnJow6TBee2PBKSEpx3O32EGPYbWGIRsIlGRms3Sm74wYE1JMo8RnO04Hb12+v1J5ICw==}
    dev: true

  /clean-stack/2.2.0:
    resolution: {integrity: sha512-4diC9HaTE+KRAMWhDhrGOECgWZxoevMc5TlkObMqNSsVU62PYzXZ/SMTjzyGAFF1YusgxGcSWTEXBhp0CPwQ1A==}
    engines: {node: '>=6'}
    dev: true

  /cli-cursor/3.1.0:
    resolution: {integrity: sha512-I/zHAwsKf9FqGoXM4WWRACob9+SNukZTd94DWF57E4toouRulbCxcUh6RKUEOQlYTHJnzkPMySvPNaaSLNfLZw==}
    engines: {node: '>=8'}
    dependencies:
      restore-cursor: 3.1.0
    dev: true

  /cli-table3/0.6.1:
    resolution: {integrity: sha512-w0q/enDHhPLq44ovMGdQeeDLvwxwavsJX7oQGYt/LrBlYsyaxyDnp6z3QzFut/6kLLKnlcUVJLrpB7KBfgG/RA==}
    engines: {node: 10.* || >= 12.*}
    dependencies:
      string-width: 4.2.3
    optionalDependencies:
      colors: 1.4.0
    dev: true

  /cli-truncate/2.1.0:
    resolution: {integrity: sha512-n8fOixwDD6b/ObinzTrp1ZKFzbgvKZvuz/TvejnLn1aQfC6r52XEx85FmuC+3HI+JM7coBRXUvNqEU2PHVrHpg==}
    engines: {node: '>=8'}
    dependencies:
      slice-ansi: 3.0.0
      string-width: 4.2.3
    dev: true

  /cli-truncate/3.1.0:
    resolution: {integrity: sha512-wfOBkjXteqSnI59oPcJkcPl/ZmwvMMOj340qUIY1SKZCv0B9Cf4D4fAucRkIKQmsIuYK3x1rrgU7MeGRruiuiA==}
    engines: {node: ^12.20.0 || ^14.13.1 || >=16.0.0}
    dependencies:
      slice-ansi: 5.0.0
      string-width: 5.1.0
    dev: true

  /cliui/7.0.4:
    resolution: {integrity: sha512-OcRE68cOsVMXp1Yvonl/fzkQOyjLSu/8bhPDfQt0e0/Eb283TKP20Fs2MqoPsr9SwA595rRCA+QMzYc9nBP+JQ==}
    dependencies:
      string-width: 4.2.3
      strip-ansi: 6.0.1
      wrap-ansi: 7.0.0
    dev: true

  /color-convert/1.9.3:
    resolution: {integrity: sha512-QfAUtd+vFdAtFQcC8CCyYt1fYWxSqAiK2cSD6zDB8N3cpsEBAvRxp9zOGg6G/SHHJYAT88/az/IuDGALsNVbGg==}
    dependencies:
      color-name: 1.1.3
    dev: true

  /color-convert/2.0.1:
    resolution: {integrity: sha512-RRECPsj7iu/xb5oKYcsFHSppFNnsj/52OVTRKb4zP5onXwVF3zVmmToNcOfGC+CRDpfK/U584fMg38ZHCaElKQ==}
    engines: {node: '>=7.0.0'}
    dependencies:
      color-name: 1.1.4
    dev: true

  /color-name/1.1.3:
    resolution: {integrity: sha1-p9BVi9icQveV3UIyj3QIMcpTvCU=}
    dev: true

  /color-name/1.1.4:
    resolution: {integrity: sha512-dOy+3AuW3a2wNbZHIuMZpTcgjGuLU/uBL/ubcZF9OXbDo8ff4O8yVp5Bf0efS8uEoYo5q4Fx7dY9OgQGXgAsQA==}
    dev: true

  /colorette/2.0.16:
    resolution: {integrity: sha512-hUewv7oMjCp+wkBv5Rm0v87eJhq4woh5rSR+42YSQJKecCqgIqNkZ6lAlQms/BwHPJA5NKMRlpxPRv0n8HQW6g==}
    dev: true

  /colors/1.4.0:
    resolution: {integrity: sha512-a+UqTh4kgZg/SlGvfbzDHpgRu7AAQOmmqRHJnxhRZICKFUT91brVhNNt58CMWU9PsBbv3PDCZUHbVxuDiH2mtA==}
    engines: {node: '>=0.1.90'}
    requiresBuild: true
    dev: true
    optional: true

  /combined-stream/1.0.8:
    resolution: {integrity: sha512-FQN4MRfuJeHf7cBbBMJFXhKSDq+2kAArBlmRBvcvFE5BB1HZKXtSFASDhdlz9zOYwxh8lDdnvmMOe/+5cdoEdg==}
    engines: {node: '>= 0.8'}
    dependencies:
      delayed-stream: 1.0.0
    dev: true

  /commander/5.1.0:
    resolution: {integrity: sha512-P0CysNDQ7rtVw4QIQtm+MRxV66vKFSvlsQvGYXZWR3qFU0jlMKHZZZgw8e+8DSah4UDKMqnknRDQz+xuQXQ/Zg==}
    engines: {node: '>= 6'}
    dev: true

  /commander/8.3.0:
    resolution: {integrity: sha512-OkTL9umf+He2DZkUq8f8J9of7yL6RJKI24dVITBmNfZBmri9zYZQrKkuXiKhyfPSu8tUhnVBB1iKXevvnlR4Ww==}
    engines: {node: '>= 12'}
    dev: true

  /comment-parser/1.3.0:
    resolution: {integrity: sha512-hRpmWIKgzd81vn0ydoWoyPoALEOnF4wt8yKD35Ib1D6XC2siLiYaiqfGkYrunuKdsXGwpBpHU3+9r+RVw2NZfA==}
    engines: {node: '>= 12.0.0'}
    dev: true

  /common-tags/1.8.2:
    resolution: {integrity: sha512-gk/Z852D2Wtb//0I+kRFNKKE9dIIVirjoqPoA1wJU+XePVXZfGeBpk45+A1rKO4Q43prqWBNY/MiIeRLbPWUaA==}
    engines: {node: '>=4.0.0'}
    dev: true

  /compare-func/2.0.0:
    resolution: {integrity: sha512-zHig5N+tPWARooBnb0Zx1MFcdfpyJrfTJ3Y5L+IFvUm8rM74hHz66z0gw0x4tijh5CorKkKUCnW82R2vmpeCRA==}
    dependencies:
      array-ify: 1.0.0
      dot-prop: 5.3.0
    dev: true

  /concat-map/0.0.1:
    resolution: {integrity: sha1-2Klr13/Wjfd5OnMDajug1UBdR3s=}
    dev: true

  /conventional-changelog-angular/5.0.13:
    resolution: {integrity: sha512-i/gipMxs7s8L/QeuavPF2hLnJgH6pEZAttySB6aiQLWcX3puWDL3ACVmvBhJGxnAy52Qc15ua26BufY6KpmrVA==}
    engines: {node: '>=10'}
    dependencies:
      compare-func: 2.0.0
      q: 1.5.1
    dev: true

  /conventional-changelog-atom/2.0.8:
    resolution: {integrity: sha512-xo6v46icsFTK3bb7dY/8m2qvc8sZemRgdqLb/bjpBsH2UyOS8rKNTgcb5025Hri6IpANPApbXMg15QLb1LJpBw==}
    engines: {node: '>=10'}
    dependencies:
      q: 1.5.1
    dev: true

  /conventional-changelog-cli/2.2.2:
    resolution: {integrity: sha512-8grMV5Jo8S0kP3yoMeJxV2P5R6VJOqK72IiSV9t/4H5r/HiRqEBQ83bYGuz4Yzfdj4bjaAEhZN/FFbsFXr5bOA==}
    engines: {node: '>=10'}
    hasBin: true
    dependencies:
      add-stream: 1.0.0
      conventional-changelog: 3.1.25
      lodash: 4.17.21
      meow: 8.1.2
      tempfile: 3.0.0
    dev: true

  /conventional-changelog-codemirror/2.0.8:
    resolution: {integrity: sha512-z5DAsn3uj1Vfp7po3gpt2Boc+Bdwmw2++ZHa5Ak9k0UKsYAO5mH1UBTN0qSCuJZREIhX6WU4E1p3IW2oRCNzQw==}
    engines: {node: '>=10'}
    dependencies:
      q: 1.5.1
    dev: true

  /conventional-changelog-conventionalcommits/4.6.3:
    resolution: {integrity: sha512-LTTQV4fwOM4oLPad317V/QNQ1FY4Hju5qeBIM1uTHbrnCE+Eg4CdRZ3gO2pUeR+tzWdp80M2j3qFFEDWVqOV4g==}
    engines: {node: '>=10'}
    dependencies:
      compare-func: 2.0.0
      lodash: 4.17.21
      q: 1.5.1
    dev: true

  /conventional-changelog-core/4.2.4:
    resolution: {integrity: sha512-gDVS+zVJHE2v4SLc6B0sLsPiloR0ygU7HaDW14aNJE1v4SlqJPILPl/aJC7YdtRE4CybBf8gDwObBvKha8Xlyg==}
    engines: {node: '>=10'}
    dependencies:
      add-stream: 1.0.0
      conventional-changelog-writer: 5.0.1
      conventional-commits-parser: 3.2.4
      dateformat: 3.0.3
      get-pkg-repo: 4.2.1
      git-raw-commits: 2.0.11
      git-remote-origin-url: 2.0.0
      git-semver-tags: 4.1.1
      lodash: 4.17.21
      normalize-package-data: 3.0.3
      q: 1.5.1
      read-pkg: 3.0.0
      read-pkg-up: 3.0.0
      through2: 4.0.2
    dev: true

  /conventional-changelog-ember/2.0.9:
    resolution: {integrity: sha512-ulzIReoZEvZCBDhcNYfDIsLTHzYHc7awh+eI44ZtV5cx6LVxLlVtEmcO+2/kGIHGtw+qVabJYjdI5cJOQgXh1A==}
    engines: {node: '>=10'}
    dependencies:
      q: 1.5.1
    dev: true

  /conventional-changelog-eslint/3.0.9:
    resolution: {integrity: sha512-6NpUCMgU8qmWmyAMSZO5NrRd7rTgErjrm4VASam2u5jrZS0n38V7Y9CzTtLT2qwz5xEChDR4BduoWIr8TfwvXA==}
    engines: {node: '>=10'}
    dependencies:
      q: 1.5.1
    dev: true

  /conventional-changelog-express/2.0.6:
    resolution: {integrity: sha512-SDez2f3iVJw6V563O3pRtNwXtQaSmEfTCaTBPCqn0oG0mfkq0rX4hHBq5P7De2MncoRixrALj3u3oQsNK+Q0pQ==}
    engines: {node: '>=10'}
    dependencies:
      q: 1.5.1
    dev: true

  /conventional-changelog-jquery/3.0.11:
    resolution: {integrity: sha512-x8AWz5/Td55F7+o/9LQ6cQIPwrCjfJQ5Zmfqi8thwUEKHstEn4kTIofXub7plf1xvFA2TqhZlq7fy5OmV6BOMw==}
    engines: {node: '>=10'}
    dependencies:
      q: 1.5.1
    dev: true

  /conventional-changelog-jshint/2.0.9:
    resolution: {integrity: sha512-wMLdaIzq6TNnMHMy31hql02OEQ8nCQfExw1SE0hYL5KvU+JCTuPaDO+7JiogGT2gJAxiUGATdtYYfh+nT+6riA==}
    engines: {node: '>=10'}
    dependencies:
      compare-func: 2.0.0
      q: 1.5.1
    dev: true

  /conventional-changelog-preset-loader/2.3.4:
    resolution: {integrity: sha512-GEKRWkrSAZeTq5+YjUZOYxdHq+ci4dNwHvpaBC3+ENalzFWuCWa9EZXSuZBpkr72sMdKB+1fyDV4takK1Lf58g==}
    engines: {node: '>=10'}
    dev: true

  /conventional-changelog-writer/5.0.1:
    resolution: {integrity: sha512-5WsuKUfxW7suLblAbFnxAcrvf6r+0b7GvNaWUwUIk0bXMnENP/PEieGKVUQrjPqwPT4o3EPAASBXiY6iHooLOQ==}
    engines: {node: '>=10'}
    hasBin: true
    dependencies:
      conventional-commits-filter: 2.0.7
      dateformat: 3.0.3
      handlebars: 4.7.7
      json-stringify-safe: 5.0.1
      lodash: 4.17.21
      meow: 8.1.2
      semver: 6.3.0
      split: 1.0.1
      through2: 4.0.2
    dev: true

  /conventional-changelog/3.1.25:
    resolution: {integrity: sha512-ryhi3fd1mKf3fSjbLXOfK2D06YwKNic1nC9mWqybBHdObPd8KJ2vjaXZfYj1U23t+V8T8n0d7gwnc9XbIdFbyQ==}
    engines: {node: '>=10'}
    dependencies:
      conventional-changelog-angular: 5.0.13
      conventional-changelog-atom: 2.0.8
      conventional-changelog-codemirror: 2.0.8
      conventional-changelog-conventionalcommits: 4.6.3
      conventional-changelog-core: 4.2.4
      conventional-changelog-ember: 2.0.9
      conventional-changelog-eslint: 3.0.9
      conventional-changelog-express: 2.0.6
      conventional-changelog-jquery: 3.0.11
      conventional-changelog-jshint: 2.0.9
      conventional-changelog-preset-loader: 2.3.4
    dev: true

  /conventional-commits-filter/2.0.7:
    resolution: {integrity: sha512-ASS9SamOP4TbCClsRHxIHXRfcGCnIoQqkvAzCSbZzTFLfcTqJVugB0agRgsEELsqaeWgsXv513eS116wnlSSPA==}
    engines: {node: '>=10'}
    dependencies:
      lodash.ismatch: 4.4.0
      modify-values: 1.0.1
    dev: true

  /conventional-commits-parser/3.2.4:
    resolution: {integrity: sha512-nK7sAtfi+QXbxHCYfhpZsfRtaitZLIA6889kFIouLvz6repszQDgxBu7wf2WbU+Dco7sAnNCJYERCwt54WPC2Q==}
    engines: {node: '>=10'}
    hasBin: true
    dependencies:
      is-text-path: 1.0.1
      JSONStream: 1.3.5
      lodash: 4.17.21
      meow: 8.1.2
      split2: 3.2.2
      through2: 4.0.2
    dev: true

  /convert-source-map/1.8.0:
    resolution: {integrity: sha512-+OQdjP49zViI/6i7nIJpA8rAl4sV/JdPfU9nZs3VqOwGIgizICvuN2ru6fMd+4llL0tar18UYJXfZ/TWtmhUjA==}
    dependencies:
      safe-buffer: 5.1.2
    dev: true

  /core-util-is/1.0.2:
    resolution: {integrity: sha1-tf1UIgqivFq1eqtxQMlAdUUDwac=}
    dev: true

  /core-util-is/1.0.3:
    resolution: {integrity: sha512-ZQBvi1DcpJ4GDqanjucZ2Hj3wEO5pZDS89BWbkcrvdxksJorwUDDZamX9ldFkp9aw2lmBDLgkObEA4DWNJ9FYQ==}
    dev: true

  /cross-spawn/6.0.5:
    resolution: {integrity: sha512-eTVLrBSt7fjbDygz805pMnstIs2VTBNkRm0qxZd+M7A5XDdxVRWO5MxGBXZhjY4cqLYLdtrGqRf8mBPmzwSpWQ==}
    engines: {node: '>=4.8'}
    dependencies:
      nice-try: 1.0.5
      path-key: 2.0.1
      semver: 5.7.1
      shebang-command: 1.2.0
      which: 1.3.1
    dev: true

  /cross-spawn/7.0.3:
    resolution: {integrity: sha512-iRDPJKUPVEND7dHPO8rkbOnPpyDygcDFtWjpeWNCgy8WP2rXcxXL8TskReQl6OrB2G7+UJrags1q15Fudc7G6w==}
    engines: {node: '>= 8'}
    dependencies:
      path-key: 3.1.1
      shebang-command: 2.0.0
      which: 2.0.2
    dev: true

  /csstype/2.6.19:
    resolution: {integrity: sha512-ZVxXaNy28/k3kJg0Fou5MiYpp88j7H9hLZp8PDC3jV0WFjfH5E9xHb56L0W59cPbKbcHXeP4qyT8PrHp8t6LcQ==}
    dev: true

  /cypress/9.4.1:
    resolution: {integrity: sha512-+JgMG9uT+QFx97JU9kOHE3jO3+0UdkQ9H1oCBiC7A74qme7Jkdy2sYDBCPjjGczutnWnGUTMRlwiNMP/Uq6LrQ==}
    engines: {node: '>=12.0.0'}
    hasBin: true
    requiresBuild: true
    dependencies:
      '@cypress/request': 2.88.10
      '@cypress/xvfb': 1.2.4
      '@types/node': 14.18.9
      '@types/sinonjs__fake-timers': 8.1.1
      '@types/sizzle': 2.3.3
      arch: 2.2.0
      blob-util: 2.0.2
      bluebird: 3.7.2
      buffer: 5.7.1
      cachedir: 2.3.0
      chalk: 4.1.2
      check-more-types: 2.24.0
      cli-cursor: 3.1.0
      cli-table3: 0.6.1
      commander: 5.1.0
      common-tags: 1.8.2
      dayjs: 1.10.7
      debug: 4.3.3_supports-color@8.1.1
      enquirer: 2.3.6
      eventemitter2: 6.4.5
      execa: 4.1.0
      executable: 4.1.1
      extract-zip: 2.0.1_supports-color@8.1.1
      figures: 3.2.0
      fs-extra: 9.1.0
      getos: 3.2.1
      is-ci: 3.0.1
      is-installed-globally: 0.4.0
      lazy-ass: 1.6.0
      listr2: 3.14.0_enquirer@2.3.6
      lodash: 4.17.21
      log-symbols: 4.1.0
      minimist: 1.2.5
      ospath: 1.2.2
      pretty-bytes: 5.6.0
      proxy-from-env: 1.0.0
      request-progress: 3.0.0
      semver: 7.3.5
      supports-color: 8.1.1
      tmp: 0.2.1
      untildify: 4.0.0
      yauzl: 2.10.0
    dev: true

  /dargs/7.0.0:
    resolution: {integrity: sha512-2iy1EkLdlBzQGvbweYRFxmFath8+K7+AKB0TlhHWkNuH+TmovaMH/Wp7V7R4u7f4SnX3OgLsU9t1NI9ioDnUpg==}
    engines: {node: '>=8'}
    dev: true

  /dashdash/1.14.1:
    resolution: {integrity: sha1-hTz6D3y+L+1d4gMmuN1YEDX24vA=}
    engines: {node: '>=0.10'}
    dependencies:
      assert-plus: 1.0.0
    dev: true

  /dateformat/3.0.3:
    resolution: {integrity: sha512-jyCETtSl3VMZMWeRo7iY1FL19ges1t55hMo5yaam4Jrsm5EPL89UQkoQRyiI+Yf4k8r2ZpdngkV8hr1lIdjb3Q==}
    dev: true

  /dayjs/1.10.7:
    resolution: {integrity: sha512-P6twpd70BcPK34K26uJ1KT3wlhpuOAPoMwJzpsIWUxHZ7wpmbdZL/hQqBDfz7hGurYSa5PhzdhDHtt319hL3ig==}
    dev: true

  /debug/3.2.7:
    resolution: {integrity: sha512-CFjzYYAi4ThfiQvizrFQevTTXHtnCqWfe7x1AhgEscTz6ZbLbfoLRLPugTQyBth6f8ZERVUSyWHFD/7Wu4t1XQ==}
    dependencies:
      ms: 2.1.3
    dev: true

  /debug/4.3.3:
    resolution: {integrity: sha512-/zxw5+vh1Tfv+4Qn7a5nsbcJKPaSvCDhojn6FEl9vupwK2VCSDtEiEtqr8DFtzYFOdz63LBkxec7DYuc2jon6Q==}
    engines: {node: '>=6.0'}
    peerDependencies:
      supports-color: '*'
    peerDependenciesMeta:
      supports-color:
        optional: true
    dependencies:
      ms: 2.1.2
    dev: true

  /debug/4.3.3_supports-color@8.1.1:
    resolution: {integrity: sha512-/zxw5+vh1Tfv+4Qn7a5nsbcJKPaSvCDhojn6FEl9vupwK2VCSDtEiEtqr8DFtzYFOdz63LBkxec7DYuc2jon6Q==}
    engines: {node: '>=6.0'}
    peerDependencies:
      supports-color: '*'
    peerDependenciesMeta:
      supports-color:
        optional: true
    dependencies:
      ms: 2.1.2
      supports-color: 8.1.1
    dev: true

  /debug/4.3.3_supports-color@9.2.1:
    resolution: {integrity: sha512-/zxw5+vh1Tfv+4Qn7a5nsbcJKPaSvCDhojn6FEl9vupwK2VCSDtEiEtqr8DFtzYFOdz63LBkxec7DYuc2jon6Q==}
    engines: {node: '>=6.0'}
    peerDependencies:
      supports-color: '*'
    peerDependenciesMeta:
      supports-color:
        optional: true
    dependencies:
      ms: 2.1.2
      supports-color: 9.2.1
    dev: true

  /decamelize-keys/1.1.0:
    resolution: {integrity: sha1-0XGoeTMlKAfrPLYdwcFEXQeN8tk=}
    engines: {node: '>=0.10.0'}
    dependencies:
      decamelize: 1.2.0
      map-obj: 1.0.1
    dev: true

  /decamelize/1.2.0:
    resolution: {integrity: sha1-9lNNFRSCabIDUue+4m9QH5oZEpA=}
    engines: {node: '>=0.10.0'}
    dev: true

  /deep-eql/3.0.1:
    resolution: {integrity: sha512-+QeIQyN5ZuO+3Uk5DYh6/1eKO0m0YmJFGNmFHGACpf1ClL1nmlV/p4gNgbl2pJGxgXb4faqo6UE+M5ACEMyVcw==}
    engines: {node: '>=0.12'}
    dependencies:
      type-detect: 4.0.8
    dev: true

  /deep-is/0.1.4:
    resolution: {integrity: sha512-oIPzksmTg4/MriiaYGO+okXDT7ztn/w3Eptv/+gSIdMdKsJo0u4CfYNFJPy+4SKMuCqGw2wxnA+URMg3t8a/bQ==}
    dev: true

  /define-properties/1.1.3:
    resolution: {integrity: sha512-3MqfYKj2lLzdMSf8ZIZE/V+Zuy+BgD6f164e8K2w7dgnpKArBDerGYpM46IYYcjnkdPNMjPk9A6VFB8+3SKlXQ==}
    engines: {node: '>= 0.4'}
    dependencies:
      object-keys: 1.1.1
    dev: true

  /delayed-stream/1.0.0:
    resolution: {integrity: sha1-3zrhmayt+31ECqrgsp4icrJOxhk=}
    engines: {node: '>=0.4.0'}
    dev: true

  /dir-glob/3.0.1:
    resolution: {integrity: sha512-WkrWp9GR4KXfKGYzOLmTuGVi1UWFfws377n9cc55/tb6DuqyF6pcQ5AbiHEshaDpY9v6oaSr2XCDidGmMwdzIA==}
    engines: {node: '>=8'}
    dependencies:
      path-type: 4.0.0
    dev: true

  /doctrine/3.0.0:
    resolution: {integrity: sha512-yS+Q5i3hBf7GBkd4KG8a7eBNNWNGLTaEwwYWUijIYM7zrlYDM0BFXHjjPWlWZ1Rg7UaddZeIDmi9jF3HmqiQ2w==}
    engines: {node: '>=6.0.0'}
    dependencies:
      esutils: 2.0.3
    dev: true

  /dot-prop/5.3.0:
    resolution: {integrity: sha512-QM8q3zDe58hqUqjraQOmzZ1LIH9SWQJTlEKCH4kJ2oQvLZk7RbQXvtDM2XEq3fwkV9CCvvH4LA0AV+ogFsBM2Q==}
    engines: {node: '>=8'}
    dependencies:
      is-obj: 2.0.0
    dev: true

  /eastasianwidth/0.2.0:
    resolution: {integrity: sha512-I88TYZWc9XiYHRQ4/3c5rjjfgkjhLyW2luGIheGERbNQ6OY7yTybanSpDXZa8y7VUP9YmDcYa+eyq4ca7iLqWA==}
    dev: true

  /ecc-jsbn/0.1.2:
    resolution: {integrity: sha1-OoOpBOVDUyh4dMVkt1SThoSamMk=}
    dependencies:
      jsbn: 0.1.1
      safer-buffer: 2.1.2
    dev: true

  /emoji-regex/8.0.0:
    resolution: {integrity: sha512-MSjYzcWNOA0ewAHpz0MxpYFvwg6yjy1NG3xteoqz644VCo/RPgnr1/GGt+ic3iJTzQ8Eu3TdM14SawnVUmGE6A==}
    dev: true

  /emoji-regex/9.2.2:
    resolution: {integrity: sha512-L18DaJsXSUk2+42pv8mLs5jJT2hqFkFE4j21wOmgbUqsZ2hL72NsUU785g9RXgo3s0ZNgVl42TiHp3ZtOv/Vyg==}
    dev: true

  /end-of-stream/1.4.4:
    resolution: {integrity: sha512-+uw1inIHVPQoaVuHzRyXd21icM+cnt4CzD5rW+NC1wjOUSTOs+Te7FOv7AhN7vS9x/oIyhLP5PR1H+phQAHu5Q==}
    dependencies:
      once: 1.4.0
    dev: true

  /enquirer/2.3.6:
    resolution: {integrity: sha512-yjNnPr315/FjS4zIsUxYguYUPP2e1NK4d7E7ZOLiyYCcbFBiTMyID+2wvm2w6+pZ/odMA7cRkjhsPbltwBOrLg==}
    engines: {node: '>=8.6'}
    dependencies:
      ansi-colors: 4.1.1
    dev: true

  /error-ex/1.3.2:
    resolution: {integrity: sha512-7dFHNmqeFSEt2ZBsCriorKnn3Z2pj+fd9kmI6QoWw4//DL+icEBfc0U7qJCisqrTsKTjw4fNFy2pW9OqStD84g==}
    dependencies:
      is-arrayish: 0.2.1
    dev: true

  /es-abstract/1.19.1:
    resolution: {integrity: sha512-2vJ6tjA/UfqLm2MPs7jxVybLoB8i1t1Jd9R3kISld20sIxPcTbLuggQOUxeWeAvIUkduv/CfMjuh4WmiXr2v9w==}
    engines: {node: '>= 0.4'}
    dependencies:
      call-bind: 1.0.2
      es-to-primitive: 1.2.1
      function-bind: 1.1.1
      get-intrinsic: 1.1.1
      get-symbol-description: 1.0.0
      has: 1.0.3
      has-symbols: 1.0.2
      internal-slot: 1.0.3
      is-callable: 1.2.4
      is-negative-zero: 2.0.2
      is-regex: 1.1.4
      is-shared-array-buffer: 1.0.1
      is-string: 1.0.7
      is-weakref: 1.0.2
      object-inspect: 1.12.0
      object-keys: 1.1.1
      object.assign: 4.1.2
      string.prototype.trimend: 1.0.4
      string.prototype.trimstart: 1.0.4
      unbox-primitive: 1.0.1
    dev: true

  /es-to-primitive/1.2.1:
    resolution: {integrity: sha512-QCOllgZJtaUo9miYBcLChTUaHNjJF3PYs1VidD7AwiEj1kYxKeQTctLAezAOH5ZKRH0g2IgPn6KwB4IT8iRpvA==}
    engines: {node: '>= 0.4'}
    dependencies:
      is-callable: 1.2.4
      is-date-object: 1.0.5
      is-symbol: 1.0.4
    dev: true

  /esbuild-android-arm64/0.13.15:
    resolution: {integrity: sha512-m602nft/XXeO8YQPUDVoHfjyRVPdPgjyyXOxZ44MK/agewFFkPa8tUo6lAzSWh5Ui5PB4KR9UIFTSBKh/RrCmg==}
    cpu: [arm64]
    os: [android]
    requiresBuild: true
    dev: true
    optional: true

  /esbuild-android-arm64/0.14.18:
    resolution: {integrity: sha512-AuE8vIwc6QLquwykyscFk0Ji3RFczoOvjka64FJlcjLLhD6VsS584RYlQrSnPpRkv69PunUvyrBoEF7JFTJijg==}
    engines: {node: '>=12'}
    cpu: [arm64]
    os: [android]
    requiresBuild: true
    dev: true
    optional: true

  /esbuild-darwin-64/0.13.15:
    resolution: {integrity: sha512-ihOQRGs2yyp7t5bArCwnvn2Atr6X4axqPpEdCFPVp7iUj4cVSdisgvEKdNR7yH3JDjW6aQDw40iQFoTqejqxvQ==}
    cpu: [x64]
    os: [darwin]
    requiresBuild: true
    dev: true
    optional: true

  /esbuild-darwin-64/0.14.18:
    resolution: {integrity: sha512-nN1XziZtDy8QYOggaXC3zu0vVh8YJpS8Bol7bHaxx0enTLDSFBCXUUJEKYpmAAJ4OZRPgjXv8NzEHHQWQvLzXg==}
    engines: {node: '>=12'}
    cpu: [x64]
    os: [darwin]
    requiresBuild: true
    dev: true
    optional: true

  /esbuild-darwin-arm64/0.13.15:
    resolution: {integrity: sha512-i1FZssTVxUqNlJ6cBTj5YQj4imWy3m49RZRnHhLpefFIh0To05ow9DTrXROTE1urGTQCloFUXTX8QfGJy1P8dQ==}
    cpu: [arm64]
    os: [darwin]
    requiresBuild: true
    dev: true
    optional: true

  /esbuild-darwin-arm64/0.14.18:
    resolution: {integrity: sha512-v0i2n6TCsbxco/W1fN8RgQt3RW00Q9zJO2eqiAdmLWg6Hx0HNHloZyfhF11i7nMUUgW8r5n++ZweIXjAFPE/gQ==}
    engines: {node: '>=12'}
    cpu: [arm64]
    os: [darwin]
    requiresBuild: true
    dev: true
    optional: true

  /esbuild-freebsd-64/0.13.15:
    resolution: {integrity: sha512-G3dLBXUI6lC6Z09/x+WtXBXbOYQZ0E8TDBqvn7aMaOCzryJs8LyVXKY4CPnHFXZAbSwkCbqiPuSQ1+HhrNk7EA==}
    cpu: [x64]
    os: [freebsd]
    requiresBuild: true
    dev: true
    optional: true

  /esbuild-freebsd-64/0.14.18:
    resolution: {integrity: sha512-XLyJZTWbSuQJOqw867tBxvto6GjxULvWZYKs6RFHYQPCqgQ0ODLRtBmp4Fqqpde52yOe45npaaoup9IXNfr32A==}
    engines: {node: '>=12'}
    cpu: [x64]
    os: [freebsd]
    requiresBuild: true
    dev: true
    optional: true

  /esbuild-freebsd-arm64/0.13.15:
    resolution: {integrity: sha512-KJx0fzEDf1uhNOZQStV4ujg30WlnwqUASaGSFPhznLM/bbheu9HhqZ6mJJZM32lkyfGJikw0jg7v3S0oAvtvQQ==}
    cpu: [arm64]
    os: [freebsd]
    requiresBuild: true
    dev: true
    optional: true

  /esbuild-freebsd-arm64/0.14.18:
    resolution: {integrity: sha512-0ItfrR8hePnDcUXxUQxY+VfICcBfeMJCdK6mcNUXnXw6LyHjyUYXWpFXF+J18pg1/YUWRWO1HbsJ7FEwELcQIA==}
    engines: {node: '>=12'}
    cpu: [arm64]
    os: [freebsd]
    requiresBuild: true
    dev: true
    optional: true

  /esbuild-linux-32/0.13.15:
    resolution: {integrity: sha512-ZvTBPk0YWCLMCXiFmD5EUtB30zIPvC5Itxz0mdTu/xZBbbHJftQgLWY49wEPSn2T/TxahYCRDWun5smRa0Tu+g==}
    cpu: [ia32]
    os: [linux]
    requiresBuild: true
    dev: true
    optional: true

  /esbuild-linux-32/0.14.18:
    resolution: {integrity: sha512-mnG84D9NsEsoQdBpBT0IsFjm5iAwnd81SP4tRMXZLl09lPvIWjHHSq6LDlb4+L5H5K5y68WC//X5Dr2MtNY3DQ==}
    engines: {node: '>=12'}
    cpu: [ia32]
    os: [linux]
    requiresBuild: true
    dev: true
    optional: true

  /esbuild-linux-64/0.13.15:
    resolution: {integrity: sha512-eCKzkNSLywNeQTRBxJRQ0jxRCl2YWdMB3+PkWFo2BBQYC5mISLIVIjThNtn6HUNqua1pnvgP5xX0nHbZbPj5oA==}
    cpu: [x64]
    os: [linux]
    requiresBuild: true
    dev: true
    optional: true

  /esbuild-linux-64/0.14.18:
    resolution: {integrity: sha512-HvExRtkeA8l/p+7Lf6aBrnLH+jTCFJTUMJxGKExh2RD8lCXGTeDJFyP+BOEetP80fuuH+Syj79+LVQ9MihdBsg==}
    engines: {node: '>=12'}
    cpu: [x64]
    os: [linux]
    requiresBuild: true
    dev: true
    optional: true

  /esbuild-linux-arm/0.13.15:
    resolution: {integrity: sha512-wUHttDi/ol0tD8ZgUMDH8Ef7IbDX+/UsWJOXaAyTdkT7Yy9ZBqPg8bgB/Dn3CZ9SBpNieozrPRHm0BGww7W/jA==}
    cpu: [arm]
    os: [linux]
    requiresBuild: true
    dev: true
    optional: true

  /esbuild-linux-arm/0.14.18:
    resolution: {integrity: sha512-+ZL8xfXVNaeaZ2Kxqlw2VYZWRDZ7NSK4zOV9GKNAtkkWURLsPUU84aUOBatRe9BH1O5FDo3LLQSlaA04ed6lhA==}
    engines: {node: '>=12'}
    cpu: [arm]
    os: [linux]
    requiresBuild: true
    dev: true
    optional: true

  /esbuild-linux-arm64/0.13.15:
    resolution: {integrity: sha512-bYpuUlN6qYU9slzr/ltyLTR9YTBS7qUDymO8SV7kjeNext61OdmqFAzuVZom+OLW1HPHseBfJ/JfdSlx8oTUoA==}
    cpu: [arm64]
    os: [linux]
    requiresBuild: true
    dev: true
    optional: true

  /esbuild-linux-arm64/0.14.18:
    resolution: {integrity: sha512-CCWmilODE1ckw+M7RVqoqKWA4UB0alCyK2bv0ikEeEAwkzinlJeoe94t9CnT/ECSQ2sL+C16idsr+aUviGp7sg==}
    engines: {node: '>=12'}
    cpu: [arm64]
    os: [linux]
    requiresBuild: true
    dev: true
    optional: true

  /esbuild-linux-mips64le/0.13.15:
    resolution: {integrity: sha512-KlVjIG828uFPyJkO/8gKwy9RbXhCEUeFsCGOJBepUlpa7G8/SeZgncUEz/tOOUJTcWMTmFMtdd3GElGyAtbSWg==}
    cpu: [mips64el]
    os: [linux]
    requiresBuild: true
    dev: true
    optional: true

  /esbuild-linux-mips64le/0.14.18:
    resolution: {integrity: sha512-8LjO4+6Vxz5gbyCHO4OONYMF689nLderCtzb8lG1Bncs4ZXHpo6bjvuWeTMRbGUkvAhp+P6hMTzia7RHOC53wQ==}
    engines: {node: '>=12'}
    cpu: [mips64el]
    os: [linux]
    requiresBuild: true
    dev: true
    optional: true

  /esbuild-linux-ppc64le/0.13.15:
    resolution: {integrity: sha512-h6gYF+OsaqEuBjeesTBtUPw0bmiDu7eAeuc2OEH9S6mV9/jPhPdhOWzdeshb0BskRZxPhxPOjqZ+/OqLcxQwEQ==}
    cpu: [ppc64]
    os: [linux]
    requiresBuild: true
    dev: true
    optional: true

  /esbuild-linux-ppc64le/0.14.18:
    resolution: {integrity: sha512-0OJk/6iYEmF1J7LXY6+cqf6Ga5vG4an7n1nubTKce7kYqaTyNGfYcTjDZce6lnDVlZTJtwntIMszq1+ZX7Kenw==}
    engines: {node: '>=12'}
    cpu: [ppc64]
    os: [linux]
    requiresBuild: true
    dev: true
    optional: true

  /esbuild-linux-s390x/0.14.18:
    resolution: {integrity: sha512-UNY7YKZHjY31KcNanJK4QaT2/aoIQyS+jViP3QuDRIoYAogRnc6WydylzIkkEzGMaC4fzaXOmQ8fxwpLAXK4Yg==}
    engines: {node: '>=12'}
    cpu: [s390x]
    os: [linux]
    requiresBuild: true
    dev: true
    optional: true

  /esbuild-netbsd-64/0.13.15:
    resolution: {integrity: sha512-3+yE9emwoevLMyvu+iR3rsa+Xwhie7ZEHMGDQ6dkqP/ndFzRHkobHUKTe+NCApSqG5ce2z4rFu+NX/UHnxlh3w==}
    cpu: [x64]
    os: [netbsd]
    requiresBuild: true
    dev: true
    optional: true

  /esbuild-netbsd-64/0.14.18:
    resolution: {integrity: sha512-wE/2xT9KNzLCfEBw24YbVmMmXH92cFIzrRPUlwWH9dIizjvEYYcyQ+peTMVkqzUum7pdlVLZ2CDDqAaZo/nW/w==}
    engines: {node: '>=12'}
    cpu: [x64]
    os: [netbsd]
    requiresBuild: true
    dev: true
    optional: true

  /esbuild-node-loader/0.6.4_typescript@4.5.5:
    resolution: {integrity: sha512-7Esvc3CWHf+DcXHX+VdIl91s4hPs83wV/DqDbjrR2q5gKjnR4O7NCX2Hw7QVYd8h5Pzc7fIV2z12SMqAcHIyJg==}
    peerDependencies:
      typescript: ^4.0
    dependencies:
      esbuild: 0.14.18
      typescript: 4.5.5
    dev: true

  /esbuild-openbsd-64/0.13.15:
    resolution: {integrity: sha512-wTfvtwYJYAFL1fSs8yHIdf5GEE4NkbtbXtjLWjM3Cw8mmQKqsg8kTiqJ9NJQe5NX/5Qlo7Xd9r1yKMMkHllp5g==}
    cpu: [x64]
    os: [openbsd]
    requiresBuild: true
    dev: true
    optional: true

  /esbuild-openbsd-64/0.14.18:
    resolution: {integrity: sha512-vdymE2jyuH/FRmTvrguCYSrq81/rUwuhMYyvt/6ibv9ac7xQ674c8qTdT+RH73sR9/2WUD/NsYxrBA/wUVTxcg==}
    engines: {node: '>=12'}
    cpu: [x64]
    os: [openbsd]
    requiresBuild: true
    dev: true
    optional: true

  /esbuild-register/3.3.2_esbuild@0.14.18:
    resolution: {integrity: sha512-jceAtTO6zxPmCfSD5cBb3rgIK1vmuqCKYwgylHiS1BF4pq0jJiJb4K2QMuqF4BEw7XDBRatYzip0upyTzfkgsQ==}
    peerDependencies:
      esbuild: '>=0.12 <1'
    dependencies:
      esbuild: 0.14.18
    dev: true

  /esbuild-sunos-64/0.13.15:
    resolution: {integrity: sha512-lbivT9Bx3t1iWWrSnGyBP9ODriEvWDRiweAs69vI+miJoeKwHWOComSRukttbuzjZ8r1q0mQJ8Z7yUsDJ3hKdw==}
    cpu: [x64]
    os: [sunos]
    requiresBuild: true
    dev: true
    optional: true

  /esbuild-sunos-64/0.14.18:
    resolution: {integrity: sha512-X/Tesy6K1MdJF1d5cbzFDxrIMMn0ye+VgTQRI8P5Vo2CcKxOdckwsKUwpRAvg+VDZ6MxrSOTYS9OOoggPUjxTg==}
    engines: {node: '>=12'}
    cpu: [x64]
    os: [sunos]
    requiresBuild: true
    dev: true
    optional: true

  /esbuild-windows-32/0.13.15:
    resolution: {integrity: sha512-fDMEf2g3SsJ599MBr50cY5ve5lP1wyVwTe6aLJsM01KtxyKkB4UT+fc5MXQFn3RLrAIAZOG+tHC+yXObpSn7Nw==}
    cpu: [ia32]
    os: [win32]
    requiresBuild: true
    dev: true
    optional: true

  /esbuild-windows-32/0.14.18:
    resolution: {integrity: sha512-glG23I/JzCL4lu7DWFUtVwqFwNwlL0g+ks+mcjjUisHcINoSXTeCNToUN0bHhzn6IlXXnggNQ38Ew/idHPM8+g==}
    engines: {node: '>=12'}
    cpu: [ia32]
    os: [win32]
    requiresBuild: true
    dev: true
    optional: true

  /esbuild-windows-64/0.13.15:
    resolution: {integrity: sha512-9aMsPRGDWCd3bGjUIKG/ZOJPKsiztlxl/Q3C1XDswO6eNX/Jtwu4M+jb6YDH9hRSUflQWX0XKAfWzgy5Wk54JQ==}
    cpu: [x64]
    os: [win32]
    requiresBuild: true
    dev: true
    optional: true

  /esbuild-windows-64/0.14.18:
    resolution: {integrity: sha512-zEiFKHgV/3z14wsVamV98/5mxeOwz+ecyg0pD3fWcBz9j4EOIT1Tg47axypD4QLwiKFvve9mUBYX1cD99qxOyw==}
    engines: {node: '>=12'}
    cpu: [x64]
    os: [win32]
    requiresBuild: true
    dev: true
    optional: true

  /esbuild-windows-arm64/0.13.15:
    resolution: {integrity: sha512-zzvyCVVpbwQQATaf3IG8mu1IwGEiDxKkYUdA4FpoCHi1KtPa13jeScYDjlW0Qh+ebWzpKfR2ZwvqAQkSWNcKjA==}
    cpu: [arm64]
    os: [win32]
    requiresBuild: true
    dev: true
    optional: true

  /esbuild-windows-arm64/0.14.18:
    resolution: {integrity: sha512-Mh8lZFcPLat13dABN7lZThGUOn9YxoH5RYkhBq0U3WqQohHzKRhllYh7ibFixnkpMLnv8OZEbl8bGLMy03MpfA==}
    engines: {node: '>=12'}
    cpu: [arm64]
    os: [win32]
    requiresBuild: true
    dev: true
    optional: true

  /esbuild/0.13.15:
    resolution: {integrity: sha512-raCxt02HBKv8RJxE8vkTSCXGIyKHdEdGfUmiYb8wnabnaEmHzyW7DCHb5tEN0xU8ryqg5xw54mcwnYkC4x3AIw==}
    hasBin: true
    requiresBuild: true
    optionalDependencies:
      esbuild-android-arm64: 0.13.15
      esbuild-darwin-64: 0.13.15
      esbuild-darwin-arm64: 0.13.15
      esbuild-freebsd-64: 0.13.15
      esbuild-freebsd-arm64: 0.13.15
      esbuild-linux-32: 0.13.15
      esbuild-linux-64: 0.13.15
      esbuild-linux-arm: 0.13.15
      esbuild-linux-arm64: 0.13.15
      esbuild-linux-mips64le: 0.13.15
      esbuild-linux-ppc64le: 0.13.15
      esbuild-netbsd-64: 0.13.15
      esbuild-openbsd-64: 0.13.15
      esbuild-sunos-64: 0.13.15
      esbuild-windows-32: 0.13.15
      esbuild-windows-64: 0.13.15
      esbuild-windows-arm64: 0.13.15
    dev: true

  /esbuild/0.14.18:
    resolution: {integrity: sha512-vCUoISSltnX7ax01w70pWOSQT+e55o+2P/a+A9MSTukJAt3T4aDZajcjeG4fnZbkvOEv+dkKgdkvljz6vVQD4A==}
    engines: {node: '>=12'}
    hasBin: true
    requiresBuild: true
    optionalDependencies:
      esbuild-android-arm64: 0.14.18
      esbuild-darwin-64: 0.14.18
      esbuild-darwin-arm64: 0.14.18
      esbuild-freebsd-64: 0.14.18
      esbuild-freebsd-arm64: 0.14.18
      esbuild-linux-32: 0.14.18
      esbuild-linux-64: 0.14.18
      esbuild-linux-arm: 0.14.18
      esbuild-linux-arm64: 0.14.18
      esbuild-linux-mips64le: 0.14.18
      esbuild-linux-ppc64le: 0.14.18
      esbuild-linux-s390x: 0.14.18
      esbuild-netbsd-64: 0.14.18
      esbuild-openbsd-64: 0.14.18
      esbuild-sunos-64: 0.14.18
      esbuild-windows-32: 0.14.18
      esbuild-windows-64: 0.14.18
      esbuild-windows-arm64: 0.14.18
    dev: true

  /escalade/3.1.1:
    resolution: {integrity: sha512-k0er2gUkLf8O0zKJiAhmkTnJlTvINGv7ygDNPbeIsX/TJjGJZHuh9B2UxbsaEkmlEo9MfhrSzmhIlhRlI2GXnw==}
    engines: {node: '>=6'}
    dev: true

  /escape-string-regexp/1.0.5:
    resolution: {integrity: sha1-G2HAViGQqN/2rjuyzwIAyhMLhtQ=}
    engines: {node: '>=0.8.0'}
    dev: true

  /escape-string-regexp/4.0.0:
    resolution: {integrity: sha512-TtpcNJ3XAzx3Gq8sWRzJaVajRs0uVxA2YAkdb1jm2YkPz4G6egUFAyA3n5vtEIZefPk5Wa4UXbKuS5fKkJWdgA==}
    engines: {node: '>=10'}
    dev: true

  /eslint-define-config/1.2.3:
    resolution: {integrity: sha512-etSYUjXbFzj6SnHV2Abmc2z4yVTMlGiK0WwLvqS5QxFsuRZrgpZPIk6wTAc+R8dDuISWcw07MK6x2OcqDgUFpA==}
    engines: {node: '>= 16.9.0', npm: '>= 7.0.0', pnpm: '>= 6.27.1'}
    dev: true

  /eslint-gitignore/0.1.0_eslint@8.8.0:
    resolution: {integrity: sha512-VFvY5Wyjuz5xXDC/NeONHzsh4YQNok2Gzg4SftAAuhkbrdHv5CChjfiFyLKhRlgOdCJr5kBquaLXHtuDBTW2/Q==}
    engines: {node: ^10.12.0 || >=12.0.0}
    peerDependencies:
      eslint: '>=6.7.0'
    dependencies:
      array.prototype.flatmap: 1.2.5
      debug: 4.3.3
      eslint: 8.8.0
      fast-glob: 3.2.11
    transitivePeerDependencies:
      - supports-color
    dev: true

<<<<<<< HEAD
  /eslint-plugin-jsdoc/37.7.0_eslint@8.8.0:
    resolution: {integrity: sha512-vzy3/ltXoGtabRnjLogaEmhGxxIv5B8HK5MJLIrdxFJUvhBppZjuVuLr71DjIBi0jg6bFomwkYKjojt29cN8PA==}
    engines: {node: ^12 || ^14 || ^16 || ^17}
    peerDependencies:
      eslint: ^7.0.0 || ^8.0.0
    dependencies:
      '@es-joy/jsdoccomment': 0.18.0
      comment-parser: 1.3.0
      debug: 4.3.3
      escape-string-regexp: 4.0.0
      eslint: 8.8.0
      esquery: 1.4.0
      regextras: 0.8.0
      semver: 7.3.5
      spdx-expression-parse: 3.0.1
    transitivePeerDependencies:
      - supports-color
    dev: true

  /eslint-plugin-prettier/4.0.0_43197c8d12d1d439034cfcf65e1c48c2:
    resolution: {integrity: sha512-98MqmCJ7vJodoQK359bqQWaxOE0CS8paAz/GgjaZLyex4TTk3g9HugoO89EqWCrFiOqn9EVvcoo7gZzONCWVwQ==}
    engines: {node: '>=6.0.0'}
    peerDependencies:
      eslint: '>=7.28.0'
      eslint-config-prettier: '*'
      prettier: '>=2.0.0'
    peerDependenciesMeta:
      eslint-config-prettier:
        optional: true
    dependencies:
      eslint: 8.8.0
      eslint-config-prettier: 8.3.0_eslint@8.8.0
      prettier: 2.5.1
      prettier-linter-helpers: 1.0.0
    dev: true

=======
>>>>>>> 1c8747d0
  /eslint-scope/5.1.1:
    resolution: {integrity: sha512-2NxwbF/hZ0KpepYN0cNbo+FN6XoK7GaHlQhgx/hIZl6Va0bF45RQOOwhLIy8lQDbuCiadSLCBnH2CFYquit5bw==}
    engines: {node: '>=8.0.0'}
    dependencies:
      esrecurse: 4.3.0
      estraverse: 4.3.0
    dev: true

  /eslint-scope/7.1.0:
    resolution: {integrity: sha512-aWwkhnS0qAXqNOgKOK0dJ2nvzEbhEvpy8OlJ9kZ0FeZnA6zpjv1/Vei+puGFFX7zkPCkHHXb7IDX3A+7yPrRWg==}
    engines: {node: ^12.22.0 || ^14.17.0 || >=16.0.0}
    dependencies:
      esrecurse: 4.3.0
      estraverse: 5.3.0
    dev: true

  /eslint-utils/3.0.0_eslint@8.8.0:
    resolution: {integrity: sha512-uuQC43IGctw68pJA1RgbQS8/NP7rch6Cwd4j3ZBtgo4/8Flj4eGE7ZYSZRN3iq5pVUv6GPdW5Z1RFleo84uLDA==}
    engines: {node: ^10.0.0 || ^12.0.0 || >= 14.0.0}
    peerDependencies:
      eslint: '>=5'
    dependencies:
      eslint: 8.8.0
      eslint-visitor-keys: 2.1.0
    dev: true

  /eslint-visitor-keys/2.1.0:
    resolution: {integrity: sha512-0rSmRBzXgDzIsD6mGdJgevzgezI534Cer5L/vyMX0kHzT/jiB43jRhd9YUlMGYLQy2zprNmoT8qasCGtY+QaKw==}
    engines: {node: '>=10'}
    dev: true

  /eslint-visitor-keys/3.2.0:
    resolution: {integrity: sha512-IOzT0X126zn7ALX0dwFiUQEdsfzrm4+ISsQS8nukaJXwEyYKRSnEIIDULYg1mCtGp7UUXgfGl7BIolXREQK+XQ==}
    engines: {node: ^12.22.0 || ^14.17.0 || >=16.0.0}
    dev: true

  /eslint/8.8.0:
    resolution: {integrity: sha512-H3KXAzQGBH1plhYS3okDix2ZthuYJlQQEGE5k0IKuEqUSiyu4AmxxlJ2MtTYeJ3xB4jDhcYCwGOg2TXYdnDXlQ==}
    engines: {node: ^12.22.0 || ^14.17.0 || >=16.0.0}
    hasBin: true
    dependencies:
      '@eslint/eslintrc': 1.0.5
      '@humanwhocodes/config-array': 0.9.3
      ajv: 6.12.6
      chalk: 4.1.2
      cross-spawn: 7.0.3
      debug: 4.3.3
      doctrine: 3.0.0
      escape-string-regexp: 4.0.0
      eslint-scope: 7.1.0
      eslint-utils: 3.0.0_eslint@8.8.0
      eslint-visitor-keys: 3.2.0
      espree: 9.3.0
      esquery: 1.4.0
      esutils: 2.0.3
      fast-deep-equal: 3.1.3
      file-entry-cache: 6.0.1
      functional-red-black-tree: 1.0.1
      glob-parent: 6.0.2
      globals: 13.12.0
      ignore: 5.2.0
      import-fresh: 3.3.0
      imurmurhash: 0.1.4
      is-glob: 4.0.3
      js-yaml: 4.1.0
      json-stable-stringify-without-jsonify: 1.0.1
      levn: 0.4.1
      lodash.merge: 4.6.2
      minimatch: 3.0.4
      natural-compare: 1.4.0
      optionator: 0.9.1
      regexpp: 3.2.0
      strip-ansi: 6.0.1
      strip-json-comments: 3.1.1
      text-table: 0.2.0
      v8-compile-cache: 2.3.0
    transitivePeerDependencies:
      - supports-color
    dev: true

  /esno/0.14.0_typescript@4.5.5:
    resolution: {integrity: sha512-KEij9fDbMSO+WxwZRZRXWRxSpd48tXKF1VUW8dPUezN7VbUM6jKUXBrYY3CAbnkVfHzEbD8RWkapCYwc+ZaYoA==}
    hasBin: true
    dependencies:
      cross-spawn: 7.0.3
      esbuild: 0.14.18
      esbuild-node-loader: 0.6.4_typescript@4.5.5
      esbuild-register: 3.3.2_esbuild@0.14.18
      import-meta-resolve: 1.1.1
    transitivePeerDependencies:
      - typescript
    dev: true

  /espree/9.3.0:
    resolution: {integrity: sha512-d/5nCsb0JcqsSEeQzFZ8DH1RmxPcglRWh24EFTlUEmCKoehXGdpsx0RkHDubqUI8LSAIKMQp4r9SzQ3n+sm4HQ==}
    engines: {node: ^12.22.0 || ^14.17.0 || >=16.0.0}
    dependencies:
      acorn: 8.7.0
      acorn-jsx: 5.3.2_acorn@8.7.0
      eslint-visitor-keys: 3.2.0
    dev: true

  /esquery/1.4.0:
    resolution: {integrity: sha512-cCDispWt5vHHtwMY2YrAQ4ibFkAL8RbH5YGBnZBc90MolvvfkkQcJro/aZiAQUlQ3qgrYS6D6v8Gc5G5CQsc9w==}
    engines: {node: '>=0.10'}
    dependencies:
      estraverse: 5.3.0
    dev: true

  /esrecurse/4.3.0:
    resolution: {integrity: sha512-KmfKL3b6G+RXvP8N1vr3Tq1kL/oCFgn2NYXEtqP8/L3pKapUA4G8cFVaoF3SU323CD4XypR/ffioHmkti6/Tag==}
    engines: {node: '>=4.0'}
    dependencies:
      estraverse: 5.3.0
    dev: true

  /estraverse/4.3.0:
    resolution: {integrity: sha512-39nnKffWz8xN1BU/2c79n9nB9HDzo0niYUqx6xyqUnyoAnQyyWpOTdZEeiCch8BBu515t4wp9ZmgVfVhn9EBpw==}
    engines: {node: '>=4.0'}
    dev: true

  /estraverse/5.3.0:
    resolution: {integrity: sha512-MMdARuVEQziNTeJD8DgMqmhwR11BRQ/cBP+pLtYdSTnf3MIO8fFeiINEbX36ZdNlfU/7A9f3gUw49B3oQsvwBA==}
    engines: {node: '>=4.0'}
    dev: true

  /estree-walker/2.0.2:
    resolution: {integrity: sha512-Rfkk/Mp/DL7JVje3u18FxFujQlTNR2q6QfMSMB7AvCBx91NGj/ba3kCfza0f6dVDbw7YlRf/nDrn7pQrCCyQ/w==}
    dev: true

  /esutils/2.0.3:
    resolution: {integrity: sha512-kVscqXk4OCp68SZ0dkgEKVi6/8ij300KBWTJq32P/dYeWTSwK41WyTxalN1eRmA5Z9UU/LX9D7FWSmV9SAYx6g==}
    engines: {node: '>=0.10.0'}
    dev: true

  /eventemitter2/6.4.5:
    resolution: {integrity: sha512-bXE7Dyc1i6oQElDG0jMRZJrRAn9QR2xyyFGmBdZleNmyQX0FqGYmhZIrIrpPfm/w//LTo4tVQGOGQcGCb5q9uw==}
    dev: true

  /execa/4.1.0:
    resolution: {integrity: sha512-j5W0//W7f8UxAn8hXVnwG8tLwdiUy4FJLcSupCg6maBYZDpyBvTApK7KyuI4bKj8KOh1r2YH+6ucuYtJv1bTZA==}
    engines: {node: '>=10'}
    dependencies:
      cross-spawn: 7.0.3
      get-stream: 5.2.0
      human-signals: 1.1.1
      is-stream: 2.0.1
      merge-stream: 2.0.0
      npm-run-path: 4.0.1
      onetime: 5.1.2
      signal-exit: 3.0.6
      strip-final-newline: 2.0.0
    dev: true

  /execa/5.1.1:
    resolution: {integrity: sha512-8uSpZZocAZRBAPIEINJj3Lo9HyGitllczc27Eh5YYojjMFMn8yHMDMaUHE2Jqfq05D/wucwI4JGURyXt1vchyg==}
    engines: {node: '>=10'}
    dependencies:
      cross-spawn: 7.0.3
      get-stream: 6.0.1
      human-signals: 2.1.0
      is-stream: 2.0.1
      merge-stream: 2.0.0
      npm-run-path: 4.0.1
      onetime: 5.1.2
      signal-exit: 3.0.6
      strip-final-newline: 2.0.0
    dev: true

  /executable/4.1.1:
    resolution: {integrity: sha512-8iA79xD3uAch729dUG8xaaBBFGaEa0wdD2VkYLFHwlqosEj/jT66AzcreRDSgV7ehnNLBW2WR5jIXwGKjVdTLg==}
    engines: {node: '>=4'}
    dependencies:
      pify: 2.3.0
    dev: true

  /extend/3.0.2:
    resolution: {integrity: sha512-fjquC59cD7CyW6urNXK0FBufkZcoiGG80wTuPujX590cB5Ttln20E2UB4S/WARVqhXffZl2LNgS+gQdPIIim/g==}
    dev: true

  /extract-zip/2.0.1_supports-color@8.1.1:
    resolution: {integrity: sha512-GDhU9ntwuKyGXdZBUgTIe+vXnWj0fppUEtMDL0+idd5Sta8TGpHssn/eusA9mrPr9qNDym6SxAYZjNvCn/9RBg==}
    engines: {node: '>= 10.17.0'}
    hasBin: true
    dependencies:
      debug: 4.3.3_supports-color@8.1.1
      get-stream: 5.2.0
      yauzl: 2.10.0
    optionalDependencies:
      '@types/yauzl': 2.9.2
    transitivePeerDependencies:
      - supports-color
    dev: true

  /extsprintf/1.3.0:
    resolution: {integrity: sha1-lpGEQOMEGnpBT4xS48V06zw+HgU=}
    engines: {'0': node >=0.6.0}
    dev: true

  /fast-deep-equal/3.1.3:
    resolution: {integrity: sha512-f3qQ9oQy9j2AhBe/H9VC91wLmKBCCU/gDOnKNAYG5hswO7BLKj09Hc5HYNz9cGI++xlpDCIgDaitVs03ATR84Q==}
    dev: true

  /fast-glob/3.2.11:
    resolution: {integrity: sha512-xrO3+1bxSo3ZVHAnqzyuewYT6aMFHRAd4Kcs92MAonjwQZLsK9d0SF1IyQ3k5PoirxTW0Oe/RqFgMQ6TcNE5Ew==}
    engines: {node: '>=8.6.0'}
    dependencies:
      '@nodelib/fs.stat': 2.0.5
      '@nodelib/fs.walk': 1.2.8
      glob-parent: 5.1.2
      merge2: 1.4.1
      micromatch: 4.0.4
    dev: true

  /fast-json-stable-stringify/2.1.0:
    resolution: {integrity: sha512-lhd/wF+Lk98HZoTCtlVraHtfh5XYijIjalXck7saUtuanSDyLMxnHhSXEDJqHxD7msR8D0uCmqlkwjCV8xvwHw==}
    dev: true

  /fast-levenshtein/2.0.6:
    resolution: {integrity: sha1-PYpcZog6FqMMqGQ+hR8Zuqd5eRc=}
    dev: true

  /fastq/1.13.0:
    resolution: {integrity: sha512-YpkpUnK8od0o1hmeSc7UUs/eB/vIPWJYjKck2QKIzAf71Vm1AAQ3EbuZB3g2JIy+pg+ERD0vqI79KyZiB2e2Nw==}
    dependencies:
      reusify: 1.0.4
    dev: true

  /fd-slicer/1.1.0:
    resolution: {integrity: sha1-JcfInLH5B3+IkbvmHY85Dq4lbx4=}
    dependencies:
      pend: 1.2.0
    dev: true

  /figures/3.2.0:
    resolution: {integrity: sha512-yaduQFRKLXYOGgEn6AZau90j3ggSOyiqXU0F9JZfeXYhNa+Jk4X+s45A2zg5jns87GAFa34BBm2kXw4XpNcbdg==}
    engines: {node: '>=8'}
    dependencies:
      escape-string-regexp: 1.0.5
    dev: true

  /file-entry-cache/6.0.1:
    resolution: {integrity: sha512-7Gps/XWymbLk2QLYK4NzpMOrYjMhdIxXuIvy2QBsLE6ljuodKvdkWs/cpyJJ3CVIVpH0Oi1Hvg1ovbMzLdFBBg==}
    engines: {node: ^10.12.0 || >=12.0.0}
    dependencies:
      flat-cache: 3.0.4
    dev: true

  /fill-range/7.0.1:
    resolution: {integrity: sha512-qOo9F+dMUmC2Lcb4BbVvnKJxTPjCm+RRpe4gDuGrzkL7mEVl/djYSu2OdQ2Pa302N4oqkSg9ir6jaLWJ2USVpQ==}
    engines: {node: '>=8'}
    dependencies:
      to-regex-range: 5.0.1
    dev: true

  /find-up/2.1.0:
    resolution: {integrity: sha1-RdG35QbHF93UgndaK3eSCjwMV6c=}
    engines: {node: '>=4'}
    dependencies:
      locate-path: 2.0.0
    dev: true

  /find-up/4.1.0:
    resolution: {integrity: sha512-PpOwAdQ/YlXQ2vj8a3h8IipDuYRi3wceVQQGYWxNINccq40Anw7BlsEXCMbt1Zt+OLA6Fq9suIpIWD0OsnISlw==}
    engines: {node: '>=8'}
    dependencies:
      locate-path: 5.0.0
      path-exists: 4.0.0
    dev: true

  /find-up/5.0.0:
    resolution: {integrity: sha512-78/PXT1wlLLDgTzDs7sjq9hzz0vXD+zn+7wypEe4fXQxCmdmqfGsEPQxmiCSQI3ajFV91bVSsvNtrJRiW6nGng==}
    engines: {node: '>=10'}
    dependencies:
      locate-path: 6.0.0
      path-exists: 4.0.0
    dev: true

  /flat-cache/3.0.4:
    resolution: {integrity: sha512-dm9s5Pw7Jc0GvMYbshN6zchCA9RgQlzzEZX3vylR9IqFfS8XciblUXOKfW6SiuJ0e13eDYZoZV5wdrev7P3Nwg==}
    engines: {node: ^10.12.0 || >=12.0.0}
    dependencies:
      flatted: 3.2.5
      rimraf: 3.0.2
    dev: true

  /flatted/3.2.5:
    resolution: {integrity: sha512-WIWGi2L3DyTUvUrwRKgGi9TwxQMUEqPOPQBVi71R96jZXJdFskXEmf54BoZaS1kknGODoIGASGEzBUYdyMCBJg==}
    dev: true

  /foreground-child/2.0.0:
    resolution: {integrity: sha512-dCIq9FpEcyQyXKCkyzmlPTFNgrCzPudOe+mhvJU5zAtlBnGVy2yKxtfsxK2tQBThwq225jcvBjpw1Gr40uzZCA==}
    engines: {node: '>=8.0.0'}
    dependencies:
      cross-spawn: 7.0.3
      signal-exit: 3.0.6
    dev: true

  /forever-agent/0.6.1:
    resolution: {integrity: sha1-+8cfDEGt6zf5bFd60e1C2P2sypE=}
    dev: true

  /form-data/2.3.3:
    resolution: {integrity: sha512-1lLKB2Mu3aGP1Q/2eCOx0fNbRMe7XdwktwOruhfqqd0rIJWwN4Dh+E3hrPSlDCXnSR7UtZ1N38rVXm+6+MEhJQ==}
    engines: {node: '>= 0.12'}
    dependencies:
      asynckit: 0.4.0
      combined-stream: 1.0.8
      mime-types: 2.1.34
    dev: true

  /fs-extra/9.1.0:
    resolution: {integrity: sha512-hcg3ZmepS30/7BSFqRvoo3DOMQu7IjqxO5nCDt+zM9XWjb33Wg7ziNT+Qvqbuc3+gWpzO02JubVyk2G4Zvo1OQ==}
    engines: {node: '>=10'}
    dependencies:
      at-least-node: 1.0.0
      graceful-fs: 4.2.9
      jsonfile: 6.1.0
      universalify: 2.0.0
    dev: true

  /fs.realpath/1.0.0:
    resolution: {integrity: sha1-FQStJSMVjKpA20onh8sBQRmU6k8=}
    dev: true

  /fsevents/2.3.2:
    resolution: {integrity: sha512-xiqMQR4xAeHTuB9uWm+fFRcIOgKBMiOBP+eXiyT7jsgVCq1bkVygt00oASowB7EdtpOHaaPgKt812P9ab+DDKA==}
    engines: {node: ^8.16.0 || ^10.6.0 || >=11.0.0}
    os: [darwin]
    requiresBuild: true
    dev: true
    optional: true

  /function-bind/1.1.1:
    resolution: {integrity: sha512-yIovAzMX49sF8Yl58fSCWJ5svSLuaibPxXQJFLmBObTuCr0Mf1KiPopGM9NiFjiYBCbfaa2Fh6breQ6ANVTI0A==}
    dev: true

  /functional-red-black-tree/1.0.1:
    resolution: {integrity: sha1-GwqzvVU7Kg1jmdKcDj6gslIHgyc=}
    dev: true

  /get-caller-file/2.0.5:
    resolution: {integrity: sha512-DyFP3BM/3YHTQOCUL/w0OZHR0lpKeGrxotcHWcqNEdnltqFwXVfhEBQ94eIo34AfQpo0rGki4cyIiftY06h2Fg==}
    engines: {node: 6.* || 8.* || >= 10.*}
    dev: true

  /get-func-name/2.0.0:
    resolution: {integrity: sha1-6td0q+5y4gQJQzoGY2YCPdaIekE=}
    dev: true

  /get-intrinsic/1.1.1:
    resolution: {integrity: sha512-kWZrnVM42QCiEA2Ig1bG8zjoIMOgxWwYCEeNdwY6Tv/cOSeGpcoX4pXHfKUxNKVoArnrEr2e9srnAxxGIraS9Q==}
    dependencies:
      function-bind: 1.1.1
      has: 1.0.3
      has-symbols: 1.0.2
    dev: true

  /get-pkg-repo/4.2.1:
    resolution: {integrity: sha512-2+QbHjFRfGB74v/pYWjd5OhU3TDIC2Gv/YKUTk/tCvAz0pkn/Mz6P3uByuBimLOcPvN2jYdScl3xGFSrx0jEcA==}
    engines: {node: '>=6.9.0'}
    hasBin: true
    dependencies:
      '@hutson/parse-repository-url': 3.0.2
      hosted-git-info: 4.1.0
      through2: 2.0.5
      yargs: 16.2.0
    dev: true

  /get-stream/5.2.0:
    resolution: {integrity: sha512-nBF+F1rAZVCu/p7rjzgA+Yb4lfYXrpl7a6VmJrU8wF9I1CKvP/QwPNZHnOlwbTkY6dvtFIzFMSyQXbLoTQPRpA==}
    engines: {node: '>=8'}
    dependencies:
      pump: 3.0.0
    dev: true

  /get-stream/6.0.1:
    resolution: {integrity: sha512-ts6Wi+2j3jQjqi70w5AlN8DFnkSwC+MqmxEzdEALB2qXZYV3X/b1CTfgPLGJNMeAWxdPfU8FO1ms3NUfaHCPYg==}
    engines: {node: '>=10'}
    dev: true

  /get-symbol-description/1.0.0:
    resolution: {integrity: sha512-2EmdH1YvIQiZpltCNgkuiUnyukzxM/R6NDJX31Ke3BG1Nq5b0S2PhX59UKi9vZpPDQVdqn+1IcaAwnzTT5vCjw==}
    engines: {node: '>= 0.4'}
    dependencies:
      call-bind: 1.0.2
      get-intrinsic: 1.1.1
    dev: true

  /getos/3.2.1:
    resolution: {integrity: sha512-U56CfOK17OKgTVqozZjUKNdkfEv6jk5WISBJ8SHoagjE6L69zOwl3Z+O8myjY9MEW3i2HPWQBt/LTbCgcC973Q==}
    dependencies:
      async: 3.2.3
    dev: true

  /getpass/0.1.7:
    resolution: {integrity: sha1-Xv+OPmhNVprkyysSgmBOi6YhSfo=}
    dependencies:
      assert-plus: 1.0.0
    dev: true

  /git-raw-commits/2.0.11:
    resolution: {integrity: sha512-VnctFhw+xfj8Va1xtfEqCUD2XDrbAPSJx+hSrE5K7fGdjZruW7XV+QOrN7LF/RJyvspRiD2I0asWsxFp0ya26A==}
    engines: {node: '>=10'}
    hasBin: true
    dependencies:
      dargs: 7.0.0
      lodash: 4.17.21
      meow: 8.1.2
      split2: 3.2.2
      through2: 4.0.2
    dev: true

  /git-remote-origin-url/2.0.0:
    resolution: {integrity: sha1-UoJlna4hBxRaERJhEq0yFuxfpl8=}
    engines: {node: '>=4'}
    dependencies:
      gitconfiglocal: 1.0.0
      pify: 2.3.0
    dev: true

  /git-semver-tags/4.1.1:
    resolution: {integrity: sha512-OWyMt5zBe7xFs8vglMmhM9lRQzCWL3WjHtxNNfJTMngGym7pC1kh8sP6jevfydJ6LP3ZvGxfb6ABYgPUM0mtsA==}
    engines: {node: '>=10'}
    hasBin: true
    dependencies:
      meow: 8.1.2
      semver: 6.3.0
    dev: true

  /gitconfiglocal/1.0.0:
    resolution: {integrity: sha1-QdBF84UaXqiPA/JMocYXgRRGS5s=}
    dependencies:
      ini: 1.3.8
    dev: true

  /glob-parent/5.1.2:
    resolution: {integrity: sha512-AOIgSQCepiJYwP3ARnGx+5VnTu2HBYdzbGP45eLw1vr3zB3vZLeyed1sC9hnbcOc9/SrMyM5RPQrkGz4aS9Zow==}
    engines: {node: '>= 6'}
    dependencies:
      is-glob: 4.0.3
    dev: true

  /glob-parent/6.0.2:
    resolution: {integrity: sha512-XxwI8EOhVQgWp6iDL+3b0r86f4d6AX6zSU55HfB4ydCEuXLXc5FcYeOu+nnGftS4TEju/11rt4KJPTMgbfmv4A==}
    engines: {node: '>=10.13.0'}
    dependencies:
      is-glob: 4.0.3
    dev: true

  /glob/7.2.0:
    resolution: {integrity: sha512-lmLf6gtyrPq8tTjSmrO94wBeQbFR3HbLHbuyD69wuyQkImp2hWqMGB47OX65FBkPffO641IP9jWa1z4ivqG26Q==}
    dependencies:
      fs.realpath: 1.0.0
      inflight: 1.0.6
      inherits: 2.0.4
      minimatch: 3.0.4
      once: 1.4.0
      path-is-absolute: 1.0.1
    dev: true

  /global-dirs/3.0.0:
    resolution: {integrity: sha512-v8ho2DS5RiCjftj1nD9NmnfaOzTdud7RRnVd9kFNOjqZbISlx5DQ+OrTkywgd0dIt7oFCvKetZSHoHcP3sDdiA==}
    engines: {node: '>=10'}
    dependencies:
      ini: 2.0.0
    dev: true

  /globals/13.12.0:
    resolution: {integrity: sha512-uS8X6lSKN2JumVoXrbUz+uG4BYG+eiawqm3qFcT7ammfbUHeCBoJMlHcec/S3krSk73/AE/f0szYFmgAA3kYZg==}
    engines: {node: '>=8'}
    dependencies:
      type-fest: 0.20.2
    dev: true

  /globby/11.1.0:
    resolution: {integrity: sha512-jhIXaOzy1sb8IyocaruWSn1TjmnBVs8Ayhcy83rmxNJ8q2uWKCAj3CnJY+KpGSXCueAPc0i05kVvVKtP1t9S3g==}
    engines: {node: '>=10'}
    dependencies:
      array-union: 2.1.0
      dir-glob: 3.0.1
      fast-glob: 3.2.11
      ignore: 5.2.0
      merge2: 1.4.1
      slash: 3.0.0
    dev: true

  /graceful-fs/4.2.9:
    resolution: {integrity: sha512-NtNxqUcXgpW2iMrfqSfR73Glt39K+BLwWsPs94yR63v45T0Wbej7eRmL5cWfwEgqXnmjQp3zaJTshdRW/qC2ZQ==}
    dev: true

  /handlebars/4.7.7:
    resolution: {integrity: sha512-aAcXm5OAfE/8IXkcZvCepKU3VzW1/39Fb5ZuqMtgI/hT8X2YgoMvBY5dLhq/cpOvw7Lk1nK/UF71aLG/ZnVYRA==}
    engines: {node: '>=0.4.7'}
    hasBin: true
    dependencies:
      minimist: 1.2.5
      neo-async: 2.6.2
      source-map: 0.6.1
      wordwrap: 1.0.0
    optionalDependencies:
      uglify-js: 3.15.0
    dev: true

  /hard-rejection/2.1.0:
    resolution: {integrity: sha512-VIZB+ibDhx7ObhAe7OVtoEbuP4h/MuOTHJ+J8h/eBXotJYl0fBgR72xDFCKgIh22OJZIOVNxBMWuhAr10r8HdA==}
    engines: {node: '>=6'}
    dev: true

  /has-bigints/1.0.1:
    resolution: {integrity: sha512-LSBS2LjbNBTf6287JEbEzvJgftkF5qFkmCo9hDRpAzKhUOlJ+hx8dd4USs00SgsUNwc4617J9ki5YtEClM2ffA==}
    dev: true

  /has-flag/3.0.0:
    resolution: {integrity: sha1-tdRU3CGZriJWmfNGfloH87lVuv0=}
    engines: {node: '>=4'}
    dev: true

  /has-flag/4.0.0:
    resolution: {integrity: sha512-EykJT/Q1KjTWctppgIAgfSO0tKVuZUjhgMr17kqTumMl6Afv3EISleU7qZUzoXDFTAHTDC4NOoG/ZxU3EvlMPQ==}
    engines: {node: '>=8'}
    dev: true

  /has-symbols/1.0.2:
    resolution: {integrity: sha512-chXa79rL/UC2KlX17jo3vRGz0azaWEx5tGqZg5pO3NUyEJVB17dMruQlzCCOfUvElghKcm5194+BCRvi2Rv/Gw==}
    engines: {node: '>= 0.4'}
    dev: true

  /has-tostringtag/1.0.0:
    resolution: {integrity: sha512-kFjcSNhnlGV1kyoGk7OXKSawH5JOb/LzUc5w9B02hOTO0dfFRjbHQKvg1d6cf3HbeUmtU9VbbV3qzZ2Teh97WQ==}
    engines: {node: '>= 0.4'}
    dependencies:
      has-symbols: 1.0.2
    dev: true

  /has/1.0.3:
    resolution: {integrity: sha512-f2dvO0VU6Oej7RkWJGrehjbzMAjFp5/VKPp5tTpWIV4JHHZK1/BxbFRtf/siA2SWTe09caDmVtYYzWEIbBS4zw==}
    engines: {node: '>= 0.4.0'}
    dependencies:
      function-bind: 1.1.1
    dev: true

  /hosted-git-info/2.8.9:
    resolution: {integrity: sha512-mxIDAb9Lsm6DoOJ7xH+5+X4y1LU/4Hi50L9C5sIswK3JzULS4bwk1FvjdBgvYR4bzT4tuUQiC15FE2f5HbLvYw==}
    dev: true

  /hosted-git-info/4.1.0:
    resolution: {integrity: sha512-kyCuEOWjJqZuDbRHzL8V93NzQhwIB71oFWSyzVo+KPZI+pnQPPxucdkrOZvkLRnrf5URsQM+IJ09Dw29cRALIA==}
    engines: {node: '>=10'}
    dependencies:
      lru-cache: 6.0.0
    dev: true

  /html-escaper/2.0.2:
    resolution: {integrity: sha512-H2iMtd0I4Mt5eYiapRdIDjp+XzelXQ0tFE4JS7YFwFevXXMmOp9myNrUvCg0D6ws8iqkRPBfKHgbwig1SmlLfg==}
    dev: true

  /http-signature/1.3.6:
    resolution: {integrity: sha512-3adrsD6zqo4GsTqtO7FyrejHNv+NgiIfAfv68+jVlFmSr9OGy7zrxONceFRLKvnnZA5jbxQBX1u9PpB6Wi32Gw==}
    engines: {node: '>=0.10'}
    dependencies:
      assert-plus: 1.0.0
      jsprim: 2.0.2
      sshpk: 1.17.0
    dev: true

  /human-signals/1.1.1:
    resolution: {integrity: sha512-SEQu7vl8KjNL2eoGBLF3+wAjpsNfA9XMlXAYj/3EdaNfAlxKthD1xjEQfGOUhllCGGJVNY34bRr6lPINhNjyZw==}
    engines: {node: '>=8.12.0'}
    dev: true

  /human-signals/2.1.0:
    resolution: {integrity: sha512-B4FFZ6q/T2jhhksgkbEW3HBvWIfDW85snkQgawt07S7J5QXTk6BkNV+0yAeZrM5QpMAdYlocGoljn0sJ/WQkFw==}
    engines: {node: '>=10.17.0'}
    dev: true

  /ieee754/1.2.1:
    resolution: {integrity: sha512-dcyqhDvX1C46lXZcVqCpK+FtMRQVdIMN6/Df5js2zouUsqG7I6sFxitIC+7KYK29KdXOLHdu9zL4sFnoVQnqaA==}
    dev: true

  /ignore/4.0.6:
    resolution: {integrity: sha512-cyFDKrqc/YdcWFniJhzI42+AzS+gNwmUzOSFcRCQYwySuBBBy/KjuxWLZ/FHEH6Moq1NizMOBWyTcv8O4OZIMg==}
    engines: {node: '>= 4'}
    dev: true

  /ignore/5.2.0:
    resolution: {integrity: sha512-CmxgYGiEPCLhfLnpPp1MoRmifwEIOgjcHXxOBjv7mY96c+eWScsOP9c112ZyLdWHi0FxHjI+4uVhKYp/gcdRmQ==}
    engines: {node: '>= 4'}
    dev: true

  /import-fresh/3.3.0:
    resolution: {integrity: sha512-veYYhQa+D1QBKznvhUHxb8faxlrwUnxseDAbAp457E0wLNio2bOSKnjYDhMj+YiAq61xrMGhQk9iXVk5FzgQMw==}
    engines: {node: '>=6'}
    dependencies:
      parent-module: 1.0.1
      resolve-from: 4.0.0
    dev: true

  /import-meta-resolve/1.1.1:
    resolution: {integrity: sha512-JiTuIvVyPaUg11eTrNDx5bgQ/yMKMZffc7YSjvQeSMXy58DO2SQ8BtAf3xteZvmzvjYh14wnqNjL8XVeDy2o9A==}
    dependencies:
      builtins: 4.0.0
    dev: true

  /imurmurhash/0.1.4:
    resolution: {integrity: sha1-khi5srkoojixPcT7a21XbyMUU+o=}
    engines: {node: '>=0.8.19'}
    dev: true

  /indent-string/4.0.0:
    resolution: {integrity: sha512-EdDDZu4A2OyIK7Lr/2zG+w5jmbuk1DVBnEwREQvBzspBJkCEbRa8GxU1lghYcaGJCnRWibjDXlq779X1/y5xwg==}
    engines: {node: '>=8'}
    dev: true

  /inflight/1.0.6:
    resolution: {integrity: sha1-Sb1jMdfQLQwJvJEKEHW6gWW1bfk=}
    dependencies:
      once: 1.4.0
      wrappy: 1.0.2
    dev: true

  /inherits/2.0.4:
    resolution: {integrity: sha512-k/vGaX4/Yla3WzyMCvTQOXYeIHvqOKtnqBduzTHpzpQZzAskKMhZ2K+EnBiSM9zGSoIFeMpXKxa4dYeZIQqewQ==}
    dev: true

  /ini/1.3.8:
    resolution: {integrity: sha512-JV/yugV2uzW5iMRSiZAyDtQd+nxtUnjeLt0acNdw98kKLrvuRVyB80tsREOE7yvGVgalhZ6RNXCmEHkUKBKxew==}
    dev: true

  /ini/2.0.0:
    resolution: {integrity: sha512-7PnF4oN3CvZF23ADhA5wRaYEQpJ8qygSkbtTXWBeXWXmEVRXK+1ITciHWwHhsjv1TmW0MgacIv6hEi5pX5NQdA==}
    engines: {node: '>=10'}
    dev: true

  /internal-slot/1.0.3:
    resolution: {integrity: sha512-O0DB1JC/sPyZl7cIo78n5dR7eUSwwpYPiXRhTzNxZVAMUuB8vlnRFyLxdrVToks6XPLVnFfbzaVd5WLjhgg+vA==}
    engines: {node: '>= 0.4'}
    dependencies:
      get-intrinsic: 1.1.1
      has: 1.0.3
      side-channel: 1.0.4
    dev: true

  /is-arrayish/0.2.1:
    resolution: {integrity: sha1-d8mYQFJ6qOyxqLppe4BkWnqSap0=}
    dev: true

  /is-bigint/1.0.4:
    resolution: {integrity: sha512-zB9CruMamjym81i2JZ3UMn54PKGsQzsJeo6xvN3HJJ4CAsQNB6iRutp2To77OfCNuoxspsIhzaPoO1zyCEhFOg==}
    dependencies:
      has-bigints: 1.0.1
    dev: true

  /is-boolean-object/1.1.2:
    resolution: {integrity: sha512-gDYaKHJmnj4aWxyj6YHyXVpdQawtVLHU5cb+eztPGczf6cjuTdwve5ZIEfgXqH4e57An1D1AKf8CZ3kYrQRqYA==}
    engines: {node: '>= 0.4'}
    dependencies:
      call-bind: 1.0.2
      has-tostringtag: 1.0.0
    dev: true

  /is-callable/1.2.4:
    resolution: {integrity: sha512-nsuwtxZfMX67Oryl9LCQ+upnC0Z0BgpwntpS89m1H/TLF0zNfzfLMV/9Wa/6MZsj0acpEjAO0KF1xT6ZdLl95w==}
    engines: {node: '>= 0.4'}
    dev: true

  /is-ci/3.0.1:
    resolution: {integrity: sha512-ZYvCgrefwqoQ6yTyYUbQu64HsITZ3NfKX1lzaEYdkTDcfKzzCI/wthRRYKkdjHKFVgNiXKAKm65Zo1pk2as/QQ==}
    hasBin: true
    dependencies:
      ci-info: 3.3.0
    dev: true

  /is-core-module/2.8.1:
    resolution: {integrity: sha512-SdNCUs284hr40hFTFP6l0IfZ/RSrMXF3qgoRHd3/79unUTvrFO/JoXwkGm+5J/Oe3E/b5GsnG330uUNgRpu1PA==}
    dependencies:
      has: 1.0.3
    dev: true

  /is-date-object/1.0.5:
    resolution: {integrity: sha512-9YQaSxsAiSwcvS33MBk3wTCVnWK+HhF8VZR2jRxehM16QcVOdHqPn4VPHmRK4lSr38n9JriurInLcP90xsYNfQ==}
    engines: {node: '>= 0.4'}
    dependencies:
      has-tostringtag: 1.0.0
    dev: true

  /is-extglob/2.1.1:
    resolution: {integrity: sha1-qIwCU1eR8C7TfHahueqXc8gz+MI=}
    engines: {node: '>=0.10.0'}
    dev: true

  /is-fullwidth-code-point/3.0.0:
    resolution: {integrity: sha512-zymm5+u+sCsSWyD9qNaejV3DFvhCKclKdizYaJUuHA83RLjb7nSuGnddCHGv0hk+KY7BMAlsWeK4Ueg6EV6XQg==}
    engines: {node: '>=8'}
    dev: true

  /is-fullwidth-code-point/4.0.0:
    resolution: {integrity: sha512-O4L094N2/dZ7xqVdrXhh9r1KODPJpFms8B5sGdJLPy664AgvXsreZUyCQQNItZRDlYug4xStLjNp/sz3HvBowQ==}
    engines: {node: '>=12'}
    dev: true

  /is-glob/4.0.3:
    resolution: {integrity: sha512-xelSayHH36ZgE7ZWhli7pW34hNbNl8Ojv5KVmkJD4hBdD3th8Tfk9vYasLM+mXWOZhFkgZfxhLSnrwRr4elSSg==}
    engines: {node: '>=0.10.0'}
    dependencies:
      is-extglob: 2.1.1
    dev: true

  /is-installed-globally/0.4.0:
    resolution: {integrity: sha512-iwGqO3J21aaSkC7jWnHP/difazwS7SFeIqxv6wEtLU8Y5KlzFTjyqcSIT0d8s4+dDhKytsk9PJZ2BkS5eZwQRQ==}
    engines: {node: '>=10'}
    dependencies:
      global-dirs: 3.0.0
      is-path-inside: 3.0.3
    dev: true

  /is-negative-zero/2.0.2:
    resolution: {integrity: sha512-dqJvarLawXsFbNDeJW7zAz8ItJ9cd28YufuuFzh0G8pNHjJMnY08Dv7sYX2uF5UpQOwieAeOExEYAWWfu7ZZUA==}
    engines: {node: '>= 0.4'}
    dev: true

  /is-number-object/1.0.6:
    resolution: {integrity: sha512-bEVOqiRcvo3zO1+G2lVMy+gkkEm9Yh7cDMRusKKu5ZJKPUYSJwICTKZrNKHA2EbSP0Tu0+6B/emsYNHZyn6K8g==}
    engines: {node: '>= 0.4'}
    dependencies:
      has-tostringtag: 1.0.0
    dev: true

  /is-number/7.0.0:
    resolution: {integrity: sha512-41Cifkg6e8TylSpdtTpeLVMqvSBEVzTttHvERD741+pnZ8ANv0004MRL43QKPDlK9cGvNp6NZWZUBlbGXYxxng==}
    engines: {node: '>=0.12.0'}
    dev: true

  /is-obj/2.0.0:
    resolution: {integrity: sha512-drqDG3cbczxxEJRoOXcOjtdp1J/lyp1mNn0xaznRs8+muBhgQcrnbspox5X5fOw0HnMnbfDzvnEMEtqDEJEo8w==}
    engines: {node: '>=8'}
    dev: true

  /is-path-inside/3.0.3:
    resolution: {integrity: sha512-Fd4gABb+ycGAmKou8eMftCupSir5lRxqf4aD/vd0cD2qc4HL07OjCeuHMr8Ro4CoMaeCKDB0/ECBOVWjTwUvPQ==}
    engines: {node: '>=8'}
    dev: true

  /is-plain-obj/1.1.0:
    resolution: {integrity: sha1-caUMhCnfync8kqOQpKA7OfzVHT4=}
    engines: {node: '>=0.10.0'}
    dev: true

  /is-regex/1.1.4:
    resolution: {integrity: sha512-kvRdxDsxZjhzUX07ZnLydzS1TU/TJlTUHHY4YLL87e37oUA49DfkLqgy+VjFocowy29cKvcSiu+kIv728jTTVg==}
    engines: {node: '>= 0.4'}
    dependencies:
      call-bind: 1.0.2
      has-tostringtag: 1.0.0
    dev: true

  /is-shared-array-buffer/1.0.1:
    resolution: {integrity: sha512-IU0NmyknYZN0rChcKhRO1X8LYz5Isj/Fsqh8NJOSf+N/hCOTwy29F32Ik7a+QszE63IdvmwdTPDd6cZ5pg4cwA==}
    dev: true

  /is-stream/2.0.1:
    resolution: {integrity: sha512-hFoiJiTl63nn+kstHGBtewWSKnQLpyb155KHheA1l39uvtO9nWIop1p3udqPcUd/xbF1VLMO4n7OI6p7RbngDg==}
    engines: {node: '>=8'}
    dev: true

  /is-string/1.0.7:
    resolution: {integrity: sha512-tE2UXzivje6ofPW7l23cjDOMa09gb7xlAqG6jG5ej6uPV32TlWP3NKPigtaGeHNu9fohccRYvIiZMfOOnOYUtg==}
    engines: {node: '>= 0.4'}
    dependencies:
      has-tostringtag: 1.0.0
    dev: true

  /is-symbol/1.0.4:
    resolution: {integrity: sha512-C/CPBqKWnvdcxqIARxyOh4v1UUEOCHpgDa0WYgpKDFMszcrPcffg5uhwSgPCLD2WWxmq6isisz87tzT01tuGhg==}
    engines: {node: '>= 0.4'}
    dependencies:
      has-symbols: 1.0.2
    dev: true

  /is-text-path/1.0.1:
    resolution: {integrity: sha1-Thqg+1G/vLPpJogAE5cgLBd1tm4=}
    engines: {node: '>=0.10.0'}
    dependencies:
      text-extensions: 1.9.0
    dev: true

  /is-typedarray/1.0.0:
    resolution: {integrity: sha1-5HnICFjfDBsR3dppQPlgEfzaSpo=}
    dev: true

  /is-unicode-supported/0.1.0:
    resolution: {integrity: sha512-knxG2q4UC3u8stRGyAVJCOdxFmv5DZiRcdlIaAQXAbSfJya+OhopNotLQrstBhququ4ZpuKbDc/8S6mgXgPFPw==}
    engines: {node: '>=10'}
    dev: true

  /is-weakref/1.0.2:
    resolution: {integrity: sha512-qctsuLZmIQ0+vSSMfoVvyFe2+GSEvnmZ2ezTup1SBse9+twCCeial6EEi3Nc2KFcf6+qz2FBPnjXsk8xhKSaPQ==}
    dependencies:
      call-bind: 1.0.2
    dev: true

  /isarray/1.0.0:
    resolution: {integrity: sha1-u5NdSFgsuhaMBoNJV6VKPgcSTxE=}
    dev: true

  /isexe/2.0.0:
    resolution: {integrity: sha1-6PvzdNxVb/iUehDcsFctYz8s+hA=}
    dev: true

  /isstream/0.1.2:
    resolution: {integrity: sha1-R+Y/evVa+m+S4VAOaQ64uFKcCZo=}
    dev: true

  /istanbul-lib-coverage/3.2.0:
    resolution: {integrity: sha512-eOeJ5BHCmHYvQK7xt9GkdHuzuCGS1Y6g9Gvnx3Ym33fz/HpLRYxiS0wHNr+m/MBC8B647Xt608vCDEvhl9c6Mw==}
    engines: {node: '>=8'}
    dev: true

  /istanbul-lib-report/3.0.0:
    resolution: {integrity: sha512-wcdi+uAKzfiGT2abPpKZ0hSU1rGQjUQnLvtY5MpQ7QCTahD3VODhcu4wcfY1YtkGaDD5yuydOLINXsfbus9ROw==}
    engines: {node: '>=8'}
    dependencies:
      istanbul-lib-coverage: 3.2.0
      make-dir: 3.1.0
      supports-color: 7.2.0
    dev: true

  /istanbul-reports/3.1.3:
    resolution: {integrity: sha512-x9LtDVtfm/t1GFiLl3NffC7hz+I1ragvgX1P/Lg1NlIagifZDKUkuuaAxH/qpwj2IuEfD8G2Bs/UKp+sZ/pKkg==}
    engines: {node: '>=8'}
    dependencies:
      html-escaper: 2.0.2
      istanbul-lib-report: 3.0.0
    dev: true

  /js-tokens/4.0.0:
    resolution: {integrity: sha512-RdJUflcE3cUzKiMqQgsCu06FPu9UdIJO0beYbPhHN4k6apgJtifcoCtT9bcxOpYBtpD2kCM6Sbzg4CausW/PKQ==}
    dev: true

  /js-yaml/4.1.0:
    resolution: {integrity: sha512-wpxZs9NoxZaJESJGIZTyDEaYpl0FKSA+FB9aJiyemKhMwkxQg63h4T1KJgUGHpTqPDNRcmmYLugrRjJlBtWvRA==}
    hasBin: true
    dependencies:
      argparse: 2.0.1
    dev: true

  /jsbn/0.1.1:
    resolution: {integrity: sha1-peZUwuWi3rXyAdls77yoDA7y9RM=}
    dev: true

  /jsdoc-type-pratt-parser/2.2.2:
    resolution: {integrity: sha512-zRokSWcPLSWkoNzsWn9pq7YYSwDhKyEe+cJYT2qaPqLOOJb5sFSi46BPj81vP+e8chvCNdQL9RG86Bi9EI6MDw==}
    engines: {node: '>=12.0.0'}
    dev: true

  /json-parse-better-errors/1.0.2:
    resolution: {integrity: sha512-mrqyZKfX5EhL7hvqcV6WG1yYjnjeuYDzDhhcAAUrq8Po85NBQBJP+ZDUT75qZQ98IkUoBqdkExkukOU7Ts2wrw==}
    dev: true

  /json-parse-even-better-errors/2.3.1:
    resolution: {integrity: sha512-xyFwyhro/JEof6Ghe2iz2NcXoj2sloNsWr/XsERDK/oiPCfaNhl5ONfp+jQdAZRQQ0IJWNzH9zIZF7li91kh2w==}
    dev: true

  /json-schema-traverse/0.4.1:
    resolution: {integrity: sha512-xbbCH5dCYU5T8LcEhhuh7HJ88HXuW3qsI3Y0zOZFKfZEHcpWiHU/Jxzk629Brsab/mMiHQti9wMP+845RPe3Vg==}
    dev: true

  /json-schema/0.4.0:
    resolution: {integrity: sha512-es94M3nTIfsEPisRafak+HDLfHXnKBhV3vU5eqPcS3flIWqcxJWgXHXiey3YrpaNsanY5ei1VoYEbOzijuq9BA==}
    dev: true

  /json-stable-stringify-without-jsonify/1.0.1:
    resolution: {integrity: sha1-nbe1lJatPzz+8wp1FC0tkwrXJlE=}
    dev: true

  /json-stringify-safe/5.0.1:
    resolution: {integrity: sha1-Epai1Y/UXxmg9s4B1lcB4sc1tus=}
    dev: true

  /jsonc-parser/3.0.0:
    resolution: {integrity: sha512-fQzRfAbIBnR0IQvftw9FJveWiHp72Fg20giDrHz6TdfB12UH/uue0D3hm57UB5KgAVuniLMCaS8P1IMj9NR7cA==}
    dev: true

  /jsonfile/6.1.0:
    resolution: {integrity: sha512-5dgndWOriYSm5cnYaJNhalLNDKOqFwyDB/rr1E9ZsGciGvKPs8R2xYGCacuf3z6K1YKDz182fd+fY3cn3pMqXQ==}
    dependencies:
      universalify: 2.0.0
    optionalDependencies:
      graceful-fs: 4.2.9
    dev: true

  /jsonparse/1.3.1:
    resolution: {integrity: sha1-P02uSpH6wxX3EGL4UhzCOfE2YoA=}
    engines: {'0': node >= 0.2.0}
    dev: true

  /jsprim/2.0.2:
    resolution: {integrity: sha512-gqXddjPqQ6G40VdnI6T6yObEC+pDNvyP95wdQhkWkg7crHH3km5qP1FsOXEkzEQwnz6gz5qGTn1c2Y52wP3OyQ==}
    engines: {'0': node >=0.6.0}
    dependencies:
      assert-plus: 1.0.0
      extsprintf: 1.3.0
      json-schema: 0.4.0
      verror: 1.10.0
    dev: true

  /kind-of/6.0.3:
    resolution: {integrity: sha512-dcS1ul+9tmeD95T+x28/ehLgd9mENa3LsvDTtzm3vyBEO7RPptvAD+t44WVXaUjTBRcrpFeFlC8WCruUR456hw==}
    engines: {node: '>=0.10.0'}
    dev: true

  /lazy-ass/1.6.0:
    resolution: {integrity: sha1-eZllXoZGwX8In90YfRUNMyTVRRM=}
    engines: {node: '> 0.8'}
    dev: true

  /levn/0.4.1:
    resolution: {integrity: sha512-+bT2uH4E5LGE7h/n3evcS/sQlJXCpIp6ym8OWJ5eV6+67Dsql/LaaT7qJBAt2rzfoa/5QBGBhxDix1dMt2kQKQ==}
    engines: {node: '>= 0.8.0'}
    dependencies:
      prelude-ls: 1.2.1
      type-check: 0.4.0
    dev: true

  /lilconfig/2.0.4:
    resolution: {integrity: sha512-bfTIN7lEsiooCocSISTWXkiWJkRqtL9wYtYy+8EK3Y41qh3mpwPU0ycTOgjdY9ErwXCc8QyrQp82bdL0Xkm9yA==}
    engines: {node: '>=10'}
    dev: true

  /lines-and-columns/1.2.4:
    resolution: {integrity: sha512-7ylylesZQ/PV29jhEDl3Ufjo6ZX7gCqJr5F7PKrqc93v7fzSymt1BpwEU8nAUXs8qzzvqhbjhK5QZg6Mt/HkBg==}
    dev: true

  /lint-staged/12.3.3:
    resolution: {integrity: sha512-OqcLsqcPOqzvsfkxjeBpZylgJ3SRG1RYqc9LxC6tkt6tNsq1bNVkAixBwX09f6CobcHswzqVOCBpFR1Fck0+ag==}
    engines: {node: ^12.20.0 || ^14.13.1 || >=16.0.0}
    hasBin: true
    dependencies:
      cli-truncate: 3.1.0
      colorette: 2.0.16
      commander: 8.3.0
      debug: 4.3.3_supports-color@9.2.1
      execa: 5.1.1
      lilconfig: 2.0.4
      listr2: 4.0.1
      micromatch: 4.0.4
      normalize-path: 3.0.0
      object-inspect: 1.12.0
      string-argv: 0.3.1
      supports-color: 9.2.1
      yaml: 1.10.2
    transitivePeerDependencies:
      - enquirer
    dev: true

  /listr2/3.14.0_enquirer@2.3.6:
    resolution: {integrity: sha512-TyWI8G99GX9GjE54cJ+RrNMcIFBfwMPxc3XTFiAYGN4s10hWROGtOg7+O6u6LE3mNkyld7RSLE6nrKBvTfcs3g==}
    engines: {node: '>=10.0.0'}
    peerDependencies:
      enquirer: '>= 2.3.0 < 3'
    peerDependenciesMeta:
      enquirer:
        optional: true
    dependencies:
      cli-truncate: 2.1.0
      colorette: 2.0.16
      enquirer: 2.3.6
      log-update: 4.0.0
      p-map: 4.0.0
      rfdc: 1.3.0
      rxjs: 7.5.2
      through: 2.3.8
      wrap-ansi: 7.0.0
    dev: true

  /listr2/4.0.1:
    resolution: {integrity: sha512-D65Nl+zyYHL2jQBGmxtH/pU8koPZo5C8iCNE8EoB04RwPgQG1wuaKwVbeZv9LJpiH4Nxs0FCp+nNcG8OqpniiA==}
    engines: {node: '>=12'}
    peerDependencies:
      enquirer: '>= 2.3.0 < 3'
    peerDependenciesMeta:
      enquirer:
        optional: true
    dependencies:
      cli-truncate: 2.1.0
      colorette: 2.0.16
      log-update: 4.0.0
      p-map: 4.0.0
      rfdc: 1.3.0
      rxjs: 7.5.2
      through: 2.3.8
      wrap-ansi: 7.0.0
    dev: true

  /load-json-file/4.0.0:
    resolution: {integrity: sha1-L19Fq5HjMhYjT9U62rZo607AmTs=}
    engines: {node: '>=4'}
    dependencies:
      graceful-fs: 4.2.9
      parse-json: 4.0.0
      pify: 3.0.0
      strip-bom: 3.0.0
    dev: true

  /local-pkg/0.4.1:
    resolution: {integrity: sha512-lL87ytIGP2FU5PWwNDo0w3WhIo2gopIAxPg9RxDYF7m4rr5ahuZxP22xnJHIvaLTe4Z9P6uKKY2UHiwyB4pcrw==}
    engines: {node: '>=14'}
    dev: true

  /locate-path/2.0.0:
    resolution: {integrity: sha1-K1aLJl7slExtnA3pw9u7ygNUzY4=}
    engines: {node: '>=4'}
    dependencies:
      p-locate: 2.0.0
      path-exists: 3.0.0
    dev: true

  /locate-path/5.0.0:
    resolution: {integrity: sha512-t7hw9pI+WvuwNJXwk5zVHpyhIqzg2qTlklJOf0mVxGSbe3Fp2VieZcduNYjaLDoy6p9uGpQEGWG87WpMKlNq8g==}
    engines: {node: '>=8'}
    dependencies:
      p-locate: 4.1.0
    dev: true

  /locate-path/6.0.0:
    resolution: {integrity: sha512-iPZK6eYjbxRu3uB4/WZ3EsEIMJFMqAoopl3R+zuq0UjcAm/MO6KCweDgPfP3elTztoKP3KtnVHxTn2NHBSDVUw==}
    engines: {node: '>=10'}
    dependencies:
      p-locate: 5.0.0
    dev: true

  /lodash.ismatch/4.4.0:
    resolution: {integrity: sha1-dWy1FQyjum8RCFp4hJZF8Yj4Xzc=}
    dev: true

  /lodash.merge/4.6.2:
    resolution: {integrity: sha512-0KpjqXRVvrYyCsX1swR/XTK0va6VQkQM6MNo7PqW77ByjAhoARA8EfrP1N4+KlKj8YS0ZUCtRT/YUuhyYDujIQ==}
    dev: true

  /lodash.once/4.1.1:
    resolution: {integrity: sha1-DdOXEhPHxW34gJd9UEyI+0cal6w=}
    dev: true

  /lodash/4.17.21:
    resolution: {integrity: sha512-v2kDEe57lecTulaDIuNTPy3Ry4gLGJ6Z1O3vE1krgXZNrsQ+LFTGHVxVjcXPs17LhbZVGedAJv8XZ1tvj5FvSg==}
    dev: true

  /log-symbols/4.1.0:
    resolution: {integrity: sha512-8XPvpAA8uyhfteu8pIvQxpJZ7SYYdpUivZpGy6sFsBuKRY/7rQGavedeB8aK+Zkyq6upMFVL/9AW6vOYzfRyLg==}
    engines: {node: '>=10'}
    dependencies:
      chalk: 4.1.2
      is-unicode-supported: 0.1.0
    dev: true

  /log-update/4.0.0:
    resolution: {integrity: sha512-9fkkDevMefjg0mmzWFBW8YkFP91OrizzkW3diF7CpG+S2EYdy4+TVfGwz1zeF8x7hCx1ovSPTOE9Ngib74qqUg==}
    engines: {node: '>=10'}
    dependencies:
      ansi-escapes: 4.3.2
      cli-cursor: 3.1.0
      slice-ansi: 4.0.0
      wrap-ansi: 6.2.0
    dev: true

  /loupe/2.3.1:
    resolution: {integrity: sha512-EN1D3jyVmaX4tnajVlfbREU4axL647hLec1h/PXAb8CPDMJiYitcWF2UeLVNttRqaIqQs4x+mRvXf+d+TlDrCA==}
    dependencies:
      get-func-name: 2.0.0
    dev: true

  /lru-cache/6.0.0:
    resolution: {integrity: sha512-Jo6dJ04CmSjuznwJSS3pUeWmd/H0ffTlkXXgwZi+eq1UCmqQwCh+eLsYOYCwY991i2Fah4h1BEMCx4qThGbsiA==}
    engines: {node: '>=10'}
    dependencies:
      yallist: 4.0.0
    dev: true

  /lunr/2.3.9:
    resolution: {integrity: sha512-zTU3DaZaF3Rt9rhN3uBMGQD3dD2/vFQqnvZCDv4dl5iOzq2IZQqTxu90r4E5J+nP70J3ilqVCrbho2eWaeW8Ow==}
    dev: true

  /magic-string/0.25.7:
    resolution: {integrity: sha512-4CrMT5DOHTDk4HYDlzmwu4FVCcIYI8gauveasrdCu2IKIFOJ3f0v/8MDGJCDL9oD2ppz/Av1b0Nj345H9M+XIA==}
    dependencies:
      sourcemap-codec: 1.4.8
    dev: true

  /make-dir/3.1.0:
    resolution: {integrity: sha512-g3FeP20LNwhALb/6Cz6Dd4F2ngze0jz7tbzrD2wAV+o9FeNHe4rL+yK2md0J/fiSf1sa1ADhXqi5+oVwOM/eGw==}
    engines: {node: '>=8'}
    dependencies:
      semver: 6.3.0
    dev: true

  /map-obj/1.0.1:
    resolution: {integrity: sha1-2TPOuSBdgr3PSIb2dCvcK03qFG0=}
    engines: {node: '>=0.10.0'}
    dev: true

  /map-obj/4.3.0:
    resolution: {integrity: sha512-hdN1wVrZbb29eBGiGjJbeP8JbKjq1urkHJ/LIP/NY48MZ1QVXUsQBV1G1zvYFHn1XE06cwjBsOI2K3Ulnj1YXQ==}
    engines: {node: '>=8'}
    dev: true

  /marked/4.0.12:
    resolution: {integrity: sha512-hgibXWrEDNBWgGiK18j/4lkS6ihTe9sxtV4Q1OQppb/0zzyPSzoFANBa5MfsG/zgsWklmNnhm0XACZOH/0HBiQ==}
    engines: {node: '>= 12'}
    hasBin: true
    dev: true

  /memorystream/0.3.1:
    resolution: {integrity: sha1-htcJCzDORV1j+64S3aUaR93K+bI=}
    engines: {node: '>= 0.10.0'}
    dev: true

  /meow/8.1.2:
    resolution: {integrity: sha512-r85E3NdZ+mpYk1C6RjPFEMSE+s1iZMuHtsHAqY0DT3jZczl0diWUZ8g6oU7h0M9cD2EL+PzaYghhCLzR0ZNn5Q==}
    engines: {node: '>=10'}
    dependencies:
      '@types/minimist': 1.2.2
      camelcase-keys: 6.2.2
      decamelize-keys: 1.1.0
      hard-rejection: 2.1.0
      minimist-options: 4.1.0
      normalize-package-data: 3.0.3
      read-pkg-up: 7.0.1
      redent: 3.0.0
      trim-newlines: 3.0.1
      type-fest: 0.18.1
      yargs-parser: 20.2.9
    dev: true

  /merge-stream/2.0.0:
    resolution: {integrity: sha512-abv/qOcuPfk3URPfDzmZU1LKmuw8kT+0nIHvKrKgFrwifol/doWcdA4ZqsWQ8ENrFKkd67Mfpo/LovbIUsbt3w==}
    dev: true

  /merge2/1.4.1:
    resolution: {integrity: sha512-8q7VEgMJW4J8tcfVPy8g09NcQwZdbwFEqhe/WZkoIzjn/3TGDwtOCYtXGxA3O8tPzpczCCDgv+P2P5y00ZJOOg==}
    engines: {node: '>= 8'}
    dev: true

  /micromatch/4.0.4:
    resolution: {integrity: sha512-pRmzw/XUcwXGpD9aI9q/0XOwLNygjETJ8y0ao0wdqprrzDa4YnxLcz7fQRZr8voh8V10kGhABbNcHVk5wHgWwg==}
    engines: {node: '>=8.6'}
    dependencies:
      braces: 3.0.2
      picomatch: 2.3.1
    dev: true

  /mime-db/1.51.0:
    resolution: {integrity: sha512-5y8A56jg7XVQx2mbv1lu49NR4dokRnhZYTtL+KGfaa27uq4pSTXkwQkFJl4pkRMyNFz/EtYDSkiiEHx3F7UN6g==}
    engines: {node: '>= 0.6'}
    dev: true

  /mime-types/2.1.34:
    resolution: {integrity: sha512-6cP692WwGIs9XXdOO4++N+7qjqv0rqxxVvJ3VHPh/Sc9mVZcQP+ZGhkKiTvWMQRr2tbHkJP/Yn7Y0npb3ZBs4A==}
    engines: {node: '>= 0.6'}
    dependencies:
      mime-db: 1.51.0
    dev: true

  /mimic-fn/2.1.0:
    resolution: {integrity: sha512-OqbOk5oEQeAZ8WXWydlu9HJjz9WVdEIvamMCcXmuqUYjTknH/sqsWvhQ3vgwKFRR1HpjvNBKQ37nbJgYzGqGcg==}
    engines: {node: '>=6'}
    dev: true

  /min-indent/1.0.1:
    resolution: {integrity: sha512-I9jwMn07Sy/IwOj3zVkVik2JTvgpaykDZEigL6Rx6N9LbMywwUSMtxET+7lVoDLLd3O3IXwJwvuuns8UB/HeAg==}
    engines: {node: '>=4'}
    dev: true

  /minimatch/3.0.4:
    resolution: {integrity: sha512-yJHVQEhyqPLUTgt9B83PXu6W3rx4MvvHvSUvToogpwoGDOUQ+yDrR0HRot+yOCdCO7u4hX3pWft6kWBBcqh0UA==}
    dependencies:
      brace-expansion: 1.1.11
    dev: true

  /minimist-options/4.1.0:
    resolution: {integrity: sha512-Q4r8ghd80yhO/0j1O3B2BjweX3fiHg9cdOwjJd2J76Q135c+NDxGCqdYKQ1SKBuFfgWbAUzBfvYjPUEeNgqN1A==}
    engines: {node: '>= 6'}
    dependencies:
      arrify: 1.0.1
      is-plain-obj: 1.1.0
      kind-of: 6.0.3
    dev: true

  /minimist/1.2.5:
    resolution: {integrity: sha512-FM9nNUYrRBAELZQT3xeZQ7fmMOBg6nWNmJKTcgsJeaLstP/UODVpGsr5OhXhhXg6f+qtJ8uiZ+PUxkDWcgIXLw==}
    dev: true

  /modify-values/1.0.1:
    resolution: {integrity: sha512-xV2bxeN6F7oYjZWTe/YPAy6MN2M+sL4u/Rlm2AHCIVGfo2p1yGmBHQ6vHehl4bRTZBdHu3TSkWdYgkwpYzAGSw==}
    engines: {node: '>=0.10.0'}
    dev: true

  /mrmime/1.0.0:
    resolution: {integrity: sha512-a70zx7zFfVO7XpnQ2IX1Myh9yY4UYvfld/dikWRnsXxbyvMcfz+u6UfgNAtH+k2QqtJuzVpv6eLTx1G2+WKZbQ==}
    engines: {node: '>=10'}
    dev: true

  /ms/2.1.2:
    resolution: {integrity: sha512-sGkPx+VjMtmA6MX27oA4FBFELFCZZ4S4XqeGOXCv68tT+jb3vk/RyaKWP0PTKyWtmLSM0b+adUTEvbs1PEaH2w==}
    dev: true

  /ms/2.1.3:
    resolution: {integrity: sha512-6FlzubTLZG3J2a/NVCAleEhjzq5oxgHyaCU9yYXvcLsvoVaHJq/s5xXI6/XXP6tz7R9xAOtHnSO/tXtF3WRTlA==}
    dev: true

  /nanoid/3.2.0:
    resolution: {integrity: sha512-fmsZYa9lpn69Ad5eDn7FMcnnSR+8R34W9qJEijxYhTbfOWzr22n1QxCMzXLK+ODyW2973V3Fux959iQoUxzUIA==}
    engines: {node: ^10 || ^12 || ^13.7 || ^14 || >=15.0.1}
    hasBin: true
    dev: true

  /natural-compare/1.4.0:
    resolution: {integrity: sha1-Sr6/7tdUHywnrPspvbvRXI1bpPc=}
    dev: true

  /neo-async/2.6.2:
    resolution: {integrity: sha512-Yd3UES5mWCSqR+qNT93S3UoYUkqAZ9lLg8a7g9rimsWmYGK8cVToA4/sF3RrshdyV3sAGMXVUmpMYOw+dLpOuw==}
    dev: true

  /nice-try/1.0.5:
    resolution: {integrity: sha512-1nh45deeb5olNY7eX82BkPO7SSxR5SSYJiPTrTdFUVYwAl8CKMA5N9PjTYkHiRjisVcxcQ1HXdLhx2qxxJzLNQ==}
    dev: true

  /normalize-package-data/2.5.0:
    resolution: {integrity: sha512-/5CMN3T0R4XTj4DcGaexo+roZSdSFW/0AOOTROrjxzCG1wrWXEsGbRKevjlIL+ZDE4sZlJr5ED4YW0yqmkK+eA==}
    dependencies:
      hosted-git-info: 2.8.9
      resolve: 1.22.0
      semver: 5.7.1
      validate-npm-package-license: 3.0.4
    dev: true

  /normalize-package-data/3.0.3:
    resolution: {integrity: sha512-p2W1sgqij3zMMyRC067Dg16bfzVH+w7hyegmpIvZ4JNjqtGOVAIvLmjBx3yP7YTe9vKJgkoNOPjwQGogDoMXFA==}
    engines: {node: '>=10'}
    dependencies:
      hosted-git-info: 4.1.0
      is-core-module: 2.8.1
      semver: 7.3.5
      validate-npm-package-license: 3.0.4
    dev: true

  /normalize-path/3.0.0:
    resolution: {integrity: sha512-6eZs5Ls3WtCisHWp9S2GUy8dqkpGi4BVSz3GaqiE6ezub0512ESztXUwUB6C6IKbQkY2Pnb/mD4WYojCRwcwLA==}
    engines: {node: '>=0.10.0'}
    dev: true

  /npm-run-all/4.1.5:
    resolution: {integrity: sha512-Oo82gJDAVcaMdi3nuoKFavkIHBRVqQ1qvMb+9LHk/cF4P6B2m8aP04hGf7oL6wZ9BuGwX1onlLhpuoofSyoQDQ==}
    engines: {node: '>= 4'}
    hasBin: true
    dependencies:
      ansi-styles: 3.2.1
      chalk: 2.4.2
      cross-spawn: 6.0.5
      memorystream: 0.3.1
      minimatch: 3.0.4
      pidtree: 0.3.1
      read-pkg: 3.0.0
      shell-quote: 1.7.3
      string.prototype.padend: 3.1.3
    dev: true

  /npm-run-path/4.0.1:
    resolution: {integrity: sha512-S48WzZW777zhNIrn7gxOlISNAqi9ZC/uQFnRdbeIHhZhCA6UqpkOT8T1G7BvfdgP4Er8gF4sUbaS0i7QvIfCWw==}
    engines: {node: '>=8'}
    dependencies:
      path-key: 3.1.1
    dev: true

  /object-inspect/1.12.0:
    resolution: {integrity: sha512-Ho2z80bVIvJloH+YzRmpZVQe87+qASmBUKZDWgx9cu+KDrX2ZDH/3tMy+gXbZETVGs2M8YdxObOh7XAtim9Y0g==}
    dev: true

  /object-keys/1.1.1:
    resolution: {integrity: sha512-NuAESUOUMrlIXOfHKzD6bpPu3tYt3xvjNdRIQ+FeT0lNb4K8WR70CaDxhuNguS2XG+GjkyMwOzsN5ZktImfhLA==}
    engines: {node: '>= 0.4'}
    dev: true

  /object.assign/4.1.2:
    resolution: {integrity: sha512-ixT2L5THXsApyiUPYKmW+2EHpXXe5Ii3M+f4e+aJFAHao5amFRW6J0OO6c/LU8Be47utCx2GL89hxGB6XSmKuQ==}
    engines: {node: '>= 0.4'}
    dependencies:
      call-bind: 1.0.2
      define-properties: 1.1.3
      has-symbols: 1.0.2
      object-keys: 1.1.1
    dev: true

  /once/1.4.0:
    resolution: {integrity: sha1-WDsap3WWHUsROsF9nFC6753Xa9E=}
    dependencies:
      wrappy: 1.0.2
    dev: true

  /onetime/5.1.2:
    resolution: {integrity: sha512-kbpaSSGJTWdAY5KPVeMOKXSrPtr8C8C7wodJbcsd51jRnmD+GZu8Y0VoU6Dm5Z4vWr0Ig/1NKuWRKf7j5aaYSg==}
    engines: {node: '>=6'}
    dependencies:
      mimic-fn: 2.1.0
    dev: true

  /optionator/0.9.1:
    resolution: {integrity: sha512-74RlY5FCnhq4jRxVUPKDaRwrVNXMqsGsiW6AJw4XK8hmtm10wC0ypZBLw5IIp85NZMr91+qd1RvvENwg7jjRFw==}
    engines: {node: '>= 0.8.0'}
    dependencies:
      deep-is: 0.1.4
      fast-levenshtein: 2.0.6
      levn: 0.4.1
      prelude-ls: 1.2.1
      type-check: 0.4.0
      word-wrap: 1.2.3
    dev: true

  /ospath/1.2.2:
    resolution: {integrity: sha1-EnZjl3Sj+O8lcvf+QoDg6kVQwHs=}
    dev: true

  /p-limit/1.3.0:
    resolution: {integrity: sha512-vvcXsLAJ9Dr5rQOPk7toZQZJApBl2K4J6dANSsEuh6QI41JYcsS/qhTGa9ErIUUgK3WNQoJYvylxvjqmiqEA9Q==}
    engines: {node: '>=4'}
    dependencies:
      p-try: 1.0.0
    dev: true

  /p-limit/2.3.0:
    resolution: {integrity: sha512-//88mFWSJx8lxCzwdAABTJL2MyWB12+eIY7MDL2SqLmAkeKU9qxRvWuSyTjm3FUmpBEMuFfckAIqEaVGUDxb6w==}
    engines: {node: '>=6'}
    dependencies:
      p-try: 2.2.0
    dev: true

  /p-limit/3.1.0:
    resolution: {integrity: sha512-TYOanM3wGwNGsZN2cVTYPArw454xnXj5qmWF1bEoAc4+cU/ol7GVh7odevjp1FNHduHc3KZMcFduxU5Xc6uJRQ==}
    engines: {node: '>=10'}
    dependencies:
      yocto-queue: 0.1.0
    dev: true

  /p-locate/2.0.0:
    resolution: {integrity: sha1-IKAQOyIqcMj9OcwuWAaA893l7EM=}
    engines: {node: '>=4'}
    dependencies:
      p-limit: 1.3.0
    dev: true

  /p-locate/4.1.0:
    resolution: {integrity: sha512-R79ZZ/0wAxKGu3oYMlz8jy/kbhsNrS7SKZ7PxEHBgJ5+F2mtFW2fK2cOtBh1cHYkQsbzFV7I+EoRKe6Yt0oK7A==}
    engines: {node: '>=8'}
    dependencies:
      p-limit: 2.3.0
    dev: true

  /p-locate/5.0.0:
    resolution: {integrity: sha512-LaNjtRWUBY++zB5nE/NwcaoMylSPk+S+ZHNB1TzdbMJMny6dynpAGt7X/tl/QYq3TIeE6nxHppbo2LGymrG5Pw==}
    engines: {node: '>=10'}
    dependencies:
      p-limit: 3.1.0
    dev: true

  /p-map/4.0.0:
    resolution: {integrity: sha512-/bjOqmgETBYB5BoEeGVea8dmvHb2m9GLy1E9W43yeyfP6QQCZGFNa+XRceJEuDB6zqr+gKpIAmlLebMpykw/MQ==}
    engines: {node: '>=10'}
    dependencies:
      aggregate-error: 3.1.0
    dev: true

  /p-try/1.0.0:
    resolution: {integrity: sha1-y8ec26+P1CKOE/Yh8rGiN8GyB7M=}
    engines: {node: '>=4'}
    dev: true

  /p-try/2.2.0:
    resolution: {integrity: sha512-R4nPAVTAU0B9D35/Gk3uJf/7XYbQcyohSKdvAxIRSNghFl4e71hVoGnBNQz9cWaXxO2I10KTC+3jMdvvoKw6dQ==}
    engines: {node: '>=6'}
    dev: true

  /parent-module/1.0.1:
    resolution: {integrity: sha512-GQ2EWRpQV8/o+Aw8YqtfZZPfNRWZYkbidE9k5rpl/hC3vtHHBfGm2Ifi6qWV+coDGkrUKZAxE3Lot5kcsRlh+g==}
    engines: {node: '>=6'}
    dependencies:
      callsites: 3.1.0
    dev: true

  /parse-json/4.0.0:
    resolution: {integrity: sha1-vjX1Qlvh9/bHRxhPmKeIy5lHfuA=}
    engines: {node: '>=4'}
    dependencies:
      error-ex: 1.3.2
      json-parse-better-errors: 1.0.2
    dev: true

  /parse-json/5.2.0:
    resolution: {integrity: sha512-ayCKvm/phCGxOkYRSCM82iDwct8/EonSEgCSxWxD7ve6jHggsFl4fZVQBPRNgQoKiuV/odhFrGzQXZwbifC8Rg==}
    engines: {node: '>=8'}
    dependencies:
      '@babel/code-frame': 7.16.7
      error-ex: 1.3.2
      json-parse-even-better-errors: 2.3.1
      lines-and-columns: 1.2.4
    dev: true

  /path-exists/3.0.0:
    resolution: {integrity: sha1-zg6+ql94yxiSXqfYENe1mwEP1RU=}
    engines: {node: '>=4'}
    dev: true

  /path-exists/4.0.0:
    resolution: {integrity: sha512-ak9Qy5Q7jYb2Wwcey5Fpvg2KoAc/ZIhLSLOSBmRmygPsGwkVVt0fZa0qrtMz+m6tJTAHfZQ8FnmB4MG4LWy7/w==}
    engines: {node: '>=8'}
    dev: true

  /path-is-absolute/1.0.1:
    resolution: {integrity: sha1-F0uSaHNVNP+8es5r9TpanhtcX18=}
    engines: {node: '>=0.10.0'}
    dev: true

  /path-key/2.0.1:
    resolution: {integrity: sha1-QRyttXTFoUDTpLGRDUDYDMn0C0A=}
    engines: {node: '>=4'}
    dev: true

  /path-key/3.1.1:
    resolution: {integrity: sha512-ojmeN0qd+y0jszEtoY48r0Peq5dwMEkIlCOu6Q5f41lfkswXuKtYrhgoTpLnyIcHm24Uhqx+5Tqm2InSwLhE6Q==}
    engines: {node: '>=8'}
    dev: true

  /path-parse/1.0.7:
    resolution: {integrity: sha512-LDJzPVEEEPR+y48z93A0Ed0yXb8pAByGWo/k5YYdYgpY2/2EsOsksJrq7lOHxryrVOn1ejG6oAp8ahvOIQD8sw==}
    dev: true

  /path-type/3.0.0:
    resolution: {integrity: sha512-T2ZUsdZFHgA3u4e5PfPbjd7HDDpxPnQb5jN0SrDsjNSuVXHJqtwTnWqG0B1jZrgmJ/7lj1EmVIByWt1gxGkWvg==}
    engines: {node: '>=4'}
    dependencies:
      pify: 3.0.0
    dev: true

  /path-type/4.0.0:
    resolution: {integrity: sha512-gDKb8aZMDeD/tZWs9P6+q0J9Mwkdl6xMV8TjnGP3qJVJ06bdMgkbBlLU8IdfOsIsFz2BW1rNVT3XuNEl8zPAvw==}
    engines: {node: '>=8'}
    dev: true

  /pathval/1.1.1:
    resolution: {integrity: sha512-Dp6zGqpTdETdR63lehJYPeIOqpiNBNtc7BpWSLrOje7UaIsE5aY92r/AunQA7rsXvet3lrJ3JnZX29UPTKXyKQ==}
    dev: true

  /pend/1.2.0:
    resolution: {integrity: sha1-elfrVQpng/kRUzH89GY9XI4AelA=}
    dev: true

  /performance-now/2.1.0:
    resolution: {integrity: sha1-Ywn04OX6kT7BxpMHrjZLSzd8nns=}
    dev: true

  /picocolors/1.0.0:
    resolution: {integrity: sha512-1fygroTLlHu66zi26VoTDv8yRgm0Fccecssto+MhsZ0D/DGW2sm8E8AjW7NU5VVTRt5GxbeZ5qBuJr+HyLYkjQ==}
    dev: true

  /picomatch/2.3.1:
    resolution: {integrity: sha512-JU3teHTNjmE2VCGFzuY8EXzCDVwEqB2a8fsIvwaStHhAWJEeVd1o1QD80CU6+ZdEXXSLbSsuLwJjkCBWqRQUVA==}
    engines: {node: '>=8.6'}
    dev: true

  /pidtree/0.3.1:
    resolution: {integrity: sha512-qQbW94hLHEqCg7nhby4yRC7G2+jYHY4Rguc2bjw7Uug4GIJuu1tvf2uHaZv5Q8zdt+WKJ6qK1FOI6amaWUo5FA==}
    engines: {node: '>=0.10'}
    hasBin: true
    dev: true

  /pify/2.3.0:
    resolution: {integrity: sha1-7RQaasBDqEnqWISY59yosVMw6Qw=}
    engines: {node: '>=0.10.0'}
    dev: true

  /pify/3.0.0:
    resolution: {integrity: sha1-5aSs0sEB/fPZpNB/DbxNtJ3SgXY=}
    engines: {node: '>=4'}
    dev: true

  /postcss/8.4.5:
    resolution: {integrity: sha512-jBDboWM8qpaqwkMwItqTQTiFikhs/67OYVvblFFTM7MrZjt6yMKd6r2kgXizEbTTljacm4NldIlZnhbjr84QYg==}
    engines: {node: ^10 || ^12 || >=14}
    dependencies:
      nanoid: 3.2.0
      picocolors: 1.0.0
      source-map-js: 1.0.2
    dev: true

  /preact/10.6.5:
    resolution: {integrity: sha512-i+LXM6JiVjQXSt2jG2vZZFapGpCuk1fl8o6ii3G84MA3xgj686FKjs4JFDkmUVhtxyq21+4ay74zqPykz9hU6w==}
    dev: true

  /prelude-ls/1.2.1:
    resolution: {integrity: sha512-vkcDPrRZo1QZLbn5RLGPpg/WmIQ65qoWWhcGKf/b5eplkkarX0m9z8ppCat4mlOqUsWpyNuYgO3VRyrYHSzX5g==}
    engines: {node: '>= 0.8.0'}
    dev: true

  /prettier/2.5.1:
    resolution: {integrity: sha512-vBZcPRUR5MZJwoyi3ZoyQlc1rXeEck8KgeC9AwwOn+exuxLxq5toTRDTSaVrXHxelDMHy9zlicw8u66yxoSUFg==}
    engines: {node: '>=10.13.0'}
    hasBin: true
    dev: true

  /pretty-bytes/5.6.0:
    resolution: {integrity: sha512-FFw039TmrBqFK8ma/7OL3sDz/VytdtJr044/QUJtH0wK9lb9jLq9tJyIxUwtQJHwar2BqtiA4iCWSwo9JLkzFg==}
    engines: {node: '>=6'}
    dev: true

  /prismjs/1.26.0:
    resolution: {integrity: sha512-HUoH9C5Z3jKkl3UunCyiD5jwk0+Hz0fIgQ2nbwU2Oo/ceuTAQAg+pPVnfdt2TJWRVLcxKh9iuoYDUSc8clb5UQ==}
    engines: {node: '>=6'}
    dev: true

  /process-nextick-args/2.0.1:
    resolution: {integrity: sha512-3ouUOpQhtgrbOa17J7+uxOTpITYWaGP7/AhoR3+A+/1e9skrzelGi/dXzEYyvbxubEF6Wn2ypscTKiKJFFn1ag==}
    dev: true

  /proxy-from-env/1.0.0:
    resolution: {integrity: sha1-M8UDmPcOp+uW0h97gXYwpVeRx+4=}
    dev: true

  /psl/1.8.0:
    resolution: {integrity: sha512-RIdOzyoavK+hA18OGGWDqUTsCLhtA7IcZ/6NCs4fFJaHBDab+pDDmDIByWFRQJq2Cd7r1OoQxBGKOaztq+hjIQ==}
    dev: true

  /pump/3.0.0:
    resolution: {integrity: sha512-LwZy+p3SFs1Pytd/jYct4wpv49HiYCqd9Rlc5ZVdk0V+8Yzv6jR5Blk3TRmPL1ft69TxP0IMZGJ+WPFU2BFhww==}
    dependencies:
      end-of-stream: 1.4.4
      once: 1.4.0
    dev: true

  /punycode/2.1.1:
    resolution: {integrity: sha512-XRsRjdf+j5ml+y/6GKHPZbrF/8p2Yga0JPtdqTIY2Xe5ohJPD9saDJJLPvp9+NSBprVvevdXZybnj2cv8OEd0A==}
    engines: {node: '>=6'}
    dev: true

  /q/1.5.1:
    resolution: {integrity: sha1-fjL3W0E4EpHQRhHxvxQQmsAGUdc=}
    engines: {node: '>=0.6.0', teleport: '>=0.2.0'}
    dev: true

  /qs/6.5.3:
    resolution: {integrity: sha512-qxXIEh4pCGfHICj1mAJQ2/2XVZkjCDTcEgfoSQxc/fYivUZxTkk7L3bDBJSoNrEzXI17oUO5Dp07ktqE5KzczA==}
    engines: {node: '>=0.6'}
    dev: true

  /queue-microtask/1.2.3:
    resolution: {integrity: sha512-NuaNSa6flKT5JaSYQzJok04JzTL1CA6aGhv5rfLW3PgqA+M2ChpZQnAC8h8i4ZFkBS8X5RqkDBHA7r4hej3K9A==}
    dev: true

  /quick-lru/4.0.1:
    resolution: {integrity: sha512-ARhCpm70fzdcvNQfPoy49IaanKkTlRWF2JMzqhcJbhSFRZv7nPTvZJdcY7301IPmvW+/p0RgIWnQDLJxifsQ7g==}
    engines: {node: '>=8'}
    dev: true

  /read-pkg-up/3.0.0:
    resolution: {integrity: sha1-PtSWaF26D4/hGNBpHcUfSh/5bwc=}
    engines: {node: '>=4'}
    dependencies:
      find-up: 2.1.0
      read-pkg: 3.0.0
    dev: true

  /read-pkg-up/7.0.1:
    resolution: {integrity: sha512-zK0TB7Xd6JpCLmlLmufqykGE+/TlOePD6qKClNW7hHDKFh/J7/7gCWGR7joEQEW1bKq3a3yUZSObOoWLFQ4ohg==}
    engines: {node: '>=8'}
    dependencies:
      find-up: 4.1.0
      read-pkg: 5.2.0
      type-fest: 0.8.1
    dev: true

  /read-pkg/3.0.0:
    resolution: {integrity: sha1-nLxoaXj+5l0WwA4rGcI3/Pbjg4k=}
    engines: {node: '>=4'}
    dependencies:
      load-json-file: 4.0.0
      normalize-package-data: 2.5.0
      path-type: 3.0.0
    dev: true

  /read-pkg/5.2.0:
    resolution: {integrity: sha512-Ug69mNOpfvKDAc2Q8DRpMjjzdtrnv9HcSMX+4VsZxD1aZ6ZzrIE7rlzXBtWTyhULSMKg076AW6WR5iZpD0JiOg==}
    engines: {node: '>=8'}
    dependencies:
      '@types/normalize-package-data': 2.4.1
      normalize-package-data: 2.5.0
      parse-json: 5.2.0
      type-fest: 0.6.0
    dev: true

  /readable-stream/2.3.7:
    resolution: {integrity: sha512-Ebho8K4jIbHAxnuxi7o42OrZgF/ZTNcsZj6nRKyUmkhLFq8CHItp/fy6hQZuZmP/n3yZ9VBUbp4zz/mX8hmYPw==}
    dependencies:
      core-util-is: 1.0.3
      inherits: 2.0.4
      isarray: 1.0.0
      process-nextick-args: 2.0.1
      safe-buffer: 5.1.2
      string_decoder: 1.1.1
      util-deprecate: 1.0.2
    dev: true

  /readable-stream/3.6.0:
    resolution: {integrity: sha512-BViHy7LKeTz4oNnkcLJ+lVSL6vpiFeX6/d3oSH8zCW7UxP2onchk+vTGB143xuFjHS3deTgkKoXXymXqymiIdA==}
    engines: {node: '>= 6'}
    dependencies:
      inherits: 2.0.4
      string_decoder: 1.3.0
      util-deprecate: 1.0.2
    dev: true

  /redent/3.0.0:
    resolution: {integrity: sha512-6tDA8g98We0zd0GvVeMT9arEOnTw9qM03L9cJXaCjrip1OO764RDBLBfrB4cwzNGDj5OA5ioymC9GkizgWJDUg==}
    engines: {node: '>=8'}
    dependencies:
      indent-string: 4.0.0
      strip-indent: 3.0.0
    dev: true

  /regexpp/3.2.0:
    resolution: {integrity: sha512-pq2bWo9mVD43nbts2wGv17XLiNLya+GklZ8kaDLV2Z08gDCsGpnKn9BFMepvWuHCbyVvY7J5o5+BVvoQbmlJLg==}
    engines: {node: '>=8'}
    dev: true

  /regextras/0.8.0:
    resolution: {integrity: sha512-k519uI04Z3SaY0fLX843MRXnDeG2+vHOFsyhiPZvNLe7r8rD2YNRjq4BQLZZ0oAr2NrtvZlICsXysGNFPGa3CQ==}
    engines: {node: '>=0.1.14'}
    dev: true

  /request-progress/3.0.0:
    resolution: {integrity: sha1-TKdUCBx/7GP1BeT6qCWqBs1mnb4=}
    dependencies:
      throttleit: 1.0.0
    dev: true

  /require-directory/2.1.1:
    resolution: {integrity: sha1-jGStX9MNqxyXbiNE/+f3kqam30I=}
    engines: {node: '>=0.10.0'}
    dev: true

  /resolve-from/4.0.0:
    resolution: {integrity: sha512-pb/MYmXstAkysRFx8piNI1tGFNQIFA3vkE3Gq4EuA1dF6gHp/+vgZqsCGJapvy8N3Q+4o7FwvquPJcnZ7RYy4g==}
    engines: {node: '>=4'}
    dev: true

  /resolve/1.22.0:
    resolution: {integrity: sha512-Hhtrw0nLeSrFQ7phPp4OOcVjLPIeMnRlr5mcnVuMe7M/7eBn98A3hmFRLoFo3DLZkivSYwhRUJTyPyWAk56WLw==}
    hasBin: true
    dependencies:
      is-core-module: 2.8.1
      path-parse: 1.0.7
      supports-preserve-symlinks-flag: 1.0.0
    dev: true

  /restore-cursor/3.1.0:
    resolution: {integrity: sha512-l+sSefzHpj5qimhFSE5a8nufZYAM3sBSVMAPtYkmC+4EH2anSGaEMXSD0izRQbu9nfyQ9y5JrVmp7E8oZrUjvA==}
    engines: {node: '>=8'}
    dependencies:
      onetime: 5.1.2
      signal-exit: 3.0.6
    dev: true

  /reusify/1.0.4:
    resolution: {integrity: sha512-U9nH88a3fc/ekCF1l0/UP1IosiuIjyTh7hBvXVMHYgVcfGvt897Xguj2UOLDeI5BG2m7/uwyaLVT6fbtCwTyzw==}
    engines: {iojs: '>=1.0.0', node: '>=0.10.0'}
    dev: true

  /rfdc/1.3.0:
    resolution: {integrity: sha512-V2hovdzFbOi77/WajaSMXk2OLm+xNIeQdMMuB7icj7bk6zi2F8GGAxigcnDFpJHbNyNcgyJDiP+8nOrY5cZGrA==}
    dev: true

  /rimraf/3.0.2:
    resolution: {integrity: sha512-JZkJMZkAGFFPP2YqXZXPbMlMBgsxzE8ILs4lMIX/2o0L9UBw9O/Y3o6wFw/i9YLapcUJWwqbi3kdxIPdC62TIA==}
    hasBin: true
    dependencies:
      glob: 7.2.0
    dev: true

  /rollup/2.66.1:
    resolution: {integrity: sha512-crSgLhSkLMnKr4s9iZ/1qJCplgAgrRY+igWv8KhG/AjKOJ0YX/WpmANyn8oxrw+zenF3BXWDLa7Xl/QZISH+7w==}
    engines: {node: '>=10.0.0'}
    hasBin: true
    optionalDependencies:
      fsevents: 2.3.2
    dev: true

  /run-parallel/1.2.0:
    resolution: {integrity: sha512-5l4VyZR86LZ/lDxZTR6jqL8AFE2S0IFLMP26AbjsLVADxHdhB/c0GUsH+y39UfCi3dzz8OlQuPmnaJOMoDHQBA==}
    dependencies:
      queue-microtask: 1.2.3
    dev: true

  /rxjs/7.5.2:
    resolution: {integrity: sha512-PwDt186XaL3QN5qXj/H9DGyHhP3/RYYgZZwqBv9Tv8rsAaiwFH1IsJJlcgD37J7UW5a6O67qX0KWKS3/pu0m4w==}
    dependencies:
      tslib: 2.3.1
    dev: true

  /safe-buffer/5.1.2:
    resolution: {integrity: sha512-Gd2UZBJDkXlY7GbJxfsE8/nvKkUEU1G38c1siN6QP6a9PT9MmHB8GnpscSmMJSoF8LOIrt8ud/wPtojys4G6+g==}
    dev: true

  /safe-buffer/5.2.1:
    resolution: {integrity: sha512-rp3So07KcdmmKbGvgaNxQSJr7bGVSVk5S9Eq1F+ppbRo70+YeaDxkw5Dd8NPN+GD6bjnYm2VuPuCXmpuYvmCXQ==}
    dev: true

  /safer-buffer/2.1.2:
    resolution: {integrity: sha512-YZo3K82SD7Riyi0E1EQPojLz7kpepnSQI9IyPbHHg1XXXevb5dJI7tpyN2ADxGcQbHG7vcyRHk0cbwqcQriUtg==}
    dev: true

  /semver/5.7.1:
    resolution: {integrity: sha512-sauaDf/PZdVgrLTNYHRtpXa1iRiKcaebiKQ1BJdpQlWH2lCvexQdX55snPFyK7QzpudqbCI0qXFfOasHdyNDGQ==}
    hasBin: true
    dev: true

  /semver/6.3.0:
    resolution: {integrity: sha512-b39TBaTSfV6yBrapU89p5fKekE2m/NwnDocOVruQFS1/veMgdzuPcnOM34M6CwxW8jH/lxEa5rBoDeUwu5HHTw==}
    hasBin: true
    dev: true

  /semver/7.3.5:
    resolution: {integrity: sha512-PoeGJYh8HK4BTO/a9Tf6ZG3veo/A7ZVsYrSA6J8ny9nb3B1VrpkuN+z9OE5wfE5p6H4LchYZsegiQgbJD94ZFQ==}
    engines: {node: '>=10'}
    hasBin: true
    dependencies:
      lru-cache: 6.0.0
    dev: true

  /shebang-command/1.2.0:
    resolution: {integrity: sha1-RKrGW2lbAzmJaMOfNj/uXer98eo=}
    engines: {node: '>=0.10.0'}
    dependencies:
      shebang-regex: 1.0.0
    dev: true

  /shebang-command/2.0.0:
    resolution: {integrity: sha512-kHxr2zZpYtdmrN1qDjrrX/Z1rR1kG8Dx+gkpK1G4eXmvXswmcE1hTWBWYUzlraYw1/yZp6YuDY77YtvbN0dmDA==}
    engines: {node: '>=8'}
    dependencies:
      shebang-regex: 3.0.0
    dev: true

  /shebang-regex/1.0.0:
    resolution: {integrity: sha1-2kL0l0DAtC2yypcoVxyxkMmO/qM=}
    engines: {node: '>=0.10.0'}
    dev: true

  /shebang-regex/3.0.0:
    resolution: {integrity: sha512-7++dFhtcx3353uBaq8DDR4NuxBetBzC7ZQOhmTQInHEd6bSrXdiEyzCvG07Z44UYdLShWUyXt5M/yhz8ekcb1A==}
    engines: {node: '>=8'}
    dev: true

  /shell-quote/1.7.3:
    resolution: {integrity: sha512-Vpfqwm4EnqGdlsBFNmHhxhElJYrdfcxPThu+ryKS5J8L/fhAwLazFZtq+S+TWZ9ANj2piSQLGj6NQg+lKPmxrw==}
    dev: true

  /shiki/0.10.0:
    resolution: {integrity: sha512-iczxaIYeBFHTFrQPb9DVy2SKgYxC4Wo7Iucm7C17cCh2Ge/refnvHscUOxM85u57MfLoNOtjoEFUWt9gBexblA==}
    dependencies:
      jsonc-parser: 3.0.0
      vscode-oniguruma: 1.6.1
      vscode-textmate: 5.2.0
    dev: true

  /side-channel/1.0.4:
    resolution: {integrity: sha512-q5XPytqFEIKHkGdiMIrY10mvLRvnQh42/+GoBlFW3b2LXLE2xxJpZFdm94we0BaoV3RwJyGqg5wS7epxTv0Zvw==}
    dependencies:
      call-bind: 1.0.2
      get-intrinsic: 1.1.1
      object-inspect: 1.12.0
    dev: true

  /signal-exit/3.0.6:
    resolution: {integrity: sha512-sDl4qMFpijcGw22U5w63KmD3cZJfBuFlVNbVMKje2keoKML7X2UzWbc4XrmEbDwg0NXJc3yv4/ox7b+JWb57kQ==}
    dev: true

  /simple-git-hooks/2.7.0:
    resolution: {integrity: sha512-nQe6ASMO9zn5/htIrU37xEIHGr9E6wikXelLbOeTcfsX2O++DHaVug7RSQoq+kO7DvZTH37WA5gW49hN9HTDmQ==}
    hasBin: true
    requiresBuild: true
    dev: true

  /sirv/2.0.2:
    resolution: {integrity: sha512-4Qog6aE29nIjAOKe/wowFTxOdmbEZKb+3tsLljaBRzJwtqto0BChD2zzH0LhgCSXiI+V7X+Y45v14wBZQ1TK3w==}
    engines: {node: '>= 10'}
    dependencies:
      '@polka/url': 1.0.0-next.21
      mrmime: 1.0.0
      totalist: 3.0.0
    dev: true

  /slash/3.0.0:
    resolution: {integrity: sha512-g9Q1haeby36OSStwb4ntCGGGaKsaVSjQ68fBxoQcutl5fS1vuY18H3wSt3jFyFtrkx+Kz0V1G85A4MyAdDMi2Q==}
    engines: {node: '>=8'}
    dev: true

  /slice-ansi/3.0.0:
    resolution: {integrity: sha512-pSyv7bSTC7ig9Dcgbw9AuRNUb5k5V6oDudjZoMBSr13qpLBG7tB+zgCkARjq7xIUgdz5P1Qe8u+rSGdouOOIyQ==}
    engines: {node: '>=8'}
    dependencies:
      ansi-styles: 4.3.0
      astral-regex: 2.0.0
      is-fullwidth-code-point: 3.0.0
    dev: true

  /slice-ansi/4.0.0:
    resolution: {integrity: sha512-qMCMfhY040cVHT43K9BFygqYbUPFZKHOg7K73mtTWJRb8pyP3fzf4Ixd5SzdEJQ6MRUg/WBnOLxghZtKKurENQ==}
    engines: {node: '>=10'}
    dependencies:
      ansi-styles: 4.3.0
      astral-regex: 2.0.0
      is-fullwidth-code-point: 3.0.0
    dev: true

  /slice-ansi/5.0.0:
    resolution: {integrity: sha512-FC+lgizVPfie0kkhqUScwRu1O/lF6NOgJmlCgK+/LYxDCTk8sGelYaHDhFcDN+Sn3Cv+3VSa4Byeo+IMCzpMgQ==}
    engines: {node: '>=12'}
    dependencies:
      ansi-styles: 6.1.0
      is-fullwidth-code-point: 4.0.0
    dev: true

  /source-map-js/1.0.2:
    resolution: {integrity: sha512-R0XvVJ9WusLiqTCEiGCmICCMplcCkIwwR11mOSD9CR5u+IXYdiseeEuXCVAjS54zqwkLcPNnmU4OeJ6tUrWhDw==}
    engines: {node: '>=0.10.0'}
    dev: true

  /source-map/0.6.1:
    resolution: {integrity: sha512-UjgapumWlbMhkBgzT7Ykc5YXUT46F0iKu8SGXq0bcwP5dz/h0Plj6enJqjz1Zbq2l5WaqYnrVbwWOWMyF3F47g==}
    engines: {node: '>=0.10.0'}
    dev: true

  /source-map/0.7.3:
    resolution: {integrity: sha512-CkCj6giN3S+n9qrYiBTX5gystlENnRW5jZeNLHpe6aue+SrHcG5VYwujhW9s4dY31mEGsxBDrHR6oI69fTXsaQ==}
    engines: {node: '>= 8'}
    dev: true

  /sourcemap-codec/1.4.8:
    resolution: {integrity: sha512-9NykojV5Uih4lgo5So5dtw+f0JgJX30KCNI8gwhz2J9A15wD0Ml6tjHKwf6fTSa6fAdVBdZeNOs9eJ71qCk8vA==}
    dev: true

  /spdx-correct/3.1.1:
    resolution: {integrity: sha512-cOYcUWwhCuHCXi49RhFRCyJEK3iPj1Ziz9DpViV3tbZOwXD49QzIN3MpOLJNxh2qwq2lJJZaKMVw9qNi4jTC0w==}
    dependencies:
      spdx-expression-parse: 3.0.1
      spdx-license-ids: 3.0.11
    dev: true

  /spdx-exceptions/2.3.0:
    resolution: {integrity: sha512-/tTrYOC7PPI1nUAgx34hUpqXuyJG+DTHJTnIULG4rDygi4xu/tfgmq1e1cIRwRzwZgo4NLySi+ricLkZkw4i5A==}
    dev: true

  /spdx-expression-parse/3.0.1:
    resolution: {integrity: sha512-cbqHunsQWnJNE6KhVSMsMeH5H/L9EpymbzqTQ3uLwNCLZ1Q481oWaofqH7nO6V07xlXwY6PhQdQ2IedWx/ZK4Q==}
    dependencies:
      spdx-exceptions: 2.3.0
      spdx-license-ids: 3.0.11
    dev: true

  /spdx-license-ids/3.0.11:
    resolution: {integrity: sha512-Ctl2BrFiM0X3MANYgj3CkygxhRmr9mi6xhejbdO960nF6EDJApTYpn0BQnDKlnNBULKiCN1n3w9EBkHK8ZWg+g==}
    dev: true

  /split/1.0.1:
    resolution: {integrity: sha512-mTyOoPbrivtXnwnIxZRFYRrPNtEFKlpB2fvjSnCQUiAA6qAZzqwna5envK4uk6OIeP17CsdF3rSBGYVBsU0Tkg==}
    dependencies:
      through: 2.3.8
    dev: true

  /split2/3.2.2:
    resolution: {integrity: sha512-9NThjpgZnifTkJpzTZ7Eue85S49QwpNhZTq6GRJwObb6jnLFNGB7Qm73V5HewTROPyxD0C29xqmaI68bQtV+hg==}
    dependencies:
      readable-stream: 3.6.0
    dev: true

  /sshpk/1.17.0:
    resolution: {integrity: sha512-/9HIEs1ZXGhSPE8X6Ccm7Nam1z8KcoCqPdI7ecm1N33EzAetWahvQWVqLZtaZQ+IDKX4IyA2o0gBzqIMkAagHQ==}
    engines: {node: '>=0.10.0'}
    hasBin: true
    dependencies:
      asn1: 0.2.6
      assert-plus: 1.0.0
      bcrypt-pbkdf: 1.0.2
      dashdash: 1.14.1
      ecc-jsbn: 0.1.2
      getpass: 0.1.7
      jsbn: 0.1.1
      safer-buffer: 2.1.2
      tweetnacl: 0.14.5
    dev: true

  /string-argv/0.3.1:
    resolution: {integrity: sha512-a1uQGz7IyVy9YwhqjZIZu1c8JO8dNIe20xBmSS6qu9kv++k3JGzCVmprbNN5Kn+BgzD5E7YYwg1CcjuJMRNsvg==}
    engines: {node: '>=0.6.19'}
    dev: true

  /string-width/4.2.3:
    resolution: {integrity: sha512-wKyQRQpjJ0sIp62ErSZdGsjMJWsap5oRNihHhu6G7JVO/9jIB6UyevL+tXuOqrng8j/cxKTWyWUwvSTriiZz/g==}
    engines: {node: '>=8'}
    dependencies:
      emoji-regex: 8.0.0
      is-fullwidth-code-point: 3.0.0
      strip-ansi: 6.0.1
    dev: true

  /string-width/5.1.0:
    resolution: {integrity: sha512-7x54QnN21P+XL/v8SuNKvfgsUre6PXpN7mc77N3HlZv+f1SBRGmjxtOud2Z6FZ8DmdkD/IdjCaf9XXbnqmTZGQ==}
    engines: {node: '>=12'}
    dependencies:
      eastasianwidth: 0.2.0
      emoji-regex: 9.2.2
      strip-ansi: 7.0.1
    dev: true

  /string.prototype.padend/3.1.3:
    resolution: {integrity: sha512-jNIIeokznm8SD/TZISQsZKYu7RJyheFNt84DUPrh482GC8RVp2MKqm2O5oBRdGxbDQoXrhhWtPIWQOiy20svUg==}
    engines: {node: '>= 0.4'}
    dependencies:
      call-bind: 1.0.2
      define-properties: 1.1.3
      es-abstract: 1.19.1
    dev: true

  /string.prototype.trimend/1.0.4:
    resolution: {integrity: sha512-y9xCjw1P23Awk8EvTpcyL2NIr1j7wJ39f+k6lvRnSMz+mz9CGz9NYPelDk42kOz6+ql8xjfK8oYzy3jAP5QU5A==}
    dependencies:
      call-bind: 1.0.2
      define-properties: 1.1.3
    dev: true

  /string.prototype.trimstart/1.0.4:
    resolution: {integrity: sha512-jh6e984OBfvxS50tdY2nRZnoC5/mLFKOREQfw8t5yytkoUsJRNxvI/E39qu1sD0OtWI3OC0XgKSmcWwziwYuZw==}
    dependencies:
      call-bind: 1.0.2
      define-properties: 1.1.3
    dev: true

  /string_decoder/1.1.1:
    resolution: {integrity: sha512-n/ShnvDi6FHbbVfviro+WojiFzv+s8MPMHBczVePfUpDJLwoLT0ht1l4YwBCbi8pJAveEEdnkHyPyTP/mzRfwg==}
    dependencies:
      safe-buffer: 5.1.2
    dev: true

  /string_decoder/1.3.0:
    resolution: {integrity: sha512-hkRX8U1WjJFd8LsDJ2yQ/wWWxaopEsABU1XfkM8A+j0+85JAGppt16cr1Whg6KIbb4okU6Mql6BOj+uup/wKeA==}
    dependencies:
      safe-buffer: 5.2.1
    dev: true

  /strip-ansi/6.0.1:
    resolution: {integrity: sha512-Y38VPSHcqkFrCpFnQ9vuSXmquuv5oXOKpGeT6aGrr3o3Gc9AlVa6JBfUSOCnbxGGZF+/0ooI7KrPuUSztUdU5A==}
    engines: {node: '>=8'}
    dependencies:
      ansi-regex: 5.0.1
    dev: true

  /strip-ansi/7.0.1:
    resolution: {integrity: sha512-cXNxvT8dFNRVfhVME3JAe98mkXDYN2O1l7jmcwMnOslDeESg1rF/OZMtK0nRAhiari1unG5cD4jG3rapUAkLbw==}
    engines: {node: '>=12'}
    dependencies:
      ansi-regex: 6.0.1
    dev: true

  /strip-bom/3.0.0:
    resolution: {integrity: sha1-IzTBjpx1n3vdVv3vfprj1YjmjtM=}
    engines: {node: '>=4'}
    dev: true

  /strip-final-newline/2.0.0:
    resolution: {integrity: sha512-BrpvfNAE3dcvq7ll3xVumzjKjZQ5tI1sEUIKr3Uoks0XUl45St3FlatVqef9prk4jRDzhW6WZg+3bk93y6pLjA==}
    engines: {node: '>=6'}
    dev: true

  /strip-indent/3.0.0:
    resolution: {integrity: sha512-laJTa3Jb+VQpaC6DseHhF7dXVqHTfJPCRDaEbid/drOhgitgYku/letMUqOXFoWV0zIIUbjpdH2t+tYj4bQMRQ==}
    engines: {node: '>=8'}
    dependencies:
      min-indent: 1.0.1
    dev: true

  /strip-json-comments/3.1.1:
    resolution: {integrity: sha512-6fPc+R4ihwqP6N/aIv2f1gMH8lOVtWQHoqC4yK6oSDVVocumAsfCqjkXnqiYMhmMwS/mEHLp7Vehlt3ql6lEig==}
    engines: {node: '>=8'}
    dev: true

  /supports-color/5.5.0:
    resolution: {integrity: sha512-QjVjwdXIt408MIiAqCX4oUKsgU2EqAGzs2Ppkm4aQYbjm+ZEWEcW4SfFNTr4uMNZma0ey4f5lgLrkB0aX0QMow==}
    engines: {node: '>=4'}
    dependencies:
      has-flag: 3.0.0
    dev: true

  /supports-color/7.2.0:
    resolution: {integrity: sha512-qpCAvRl9stuOHveKsn7HncJRvv501qIacKzQlO/+Lwxc9+0q2wLyv4Dfvt80/DPn2pqOBsJdDiogXGR9+OvwRw==}
    engines: {node: '>=8'}
    dependencies:
      has-flag: 4.0.0
    dev: true

  /supports-color/8.1.1:
    resolution: {integrity: sha512-MpUEN2OodtUzxvKQl72cUF7RQ5EiHsGvSsVG0ia9c5RbWGL2CI4C7EpPS8UTBIplnlzZiNuV56w+FuNxy3ty2Q==}
    engines: {node: '>=10'}
    dependencies:
      has-flag: 4.0.0
    dev: true

  /supports-color/9.2.1:
    resolution: {integrity: sha512-Obv7ycoCTG51N7y175StI9BlAXrmgZrFhZOb0/PyjHBher/NmsdBgbbQ1Inhq+gIhz6+7Gb+jWF2Vqi7Mf1xnQ==}
    engines: {node: '>=12'}
    dev: true

  /supports-preserve-symlinks-flag/1.0.0:
    resolution: {integrity: sha512-ot0WnXS9fgdkgIcePe6RHNk1WA8+muPa6cSjeR3V8K27q9BB1rTE3R1p7Hv0z1ZyAc8s6Vvv8DIyWf681MAt0w==}
    engines: {node: '>= 0.4'}
    dev: true

  /temp-dir/2.0.0:
    resolution: {integrity: sha512-aoBAniQmmwtcKp/7BzsH8Cxzv8OL736p7v1ihGb5e9DJ9kTwGWHrQrVB5+lfVDzfGrdRzXch+ig7LHaY1JTOrg==}
    engines: {node: '>=8'}
    dev: true

  /tempfile/3.0.0:
    resolution: {integrity: sha512-uNFCg478XovRi85iD42egu+eSFUmmka750Jy7L5tfHI5hQKKtbPnxaSaXAbBqCDYrw3wx4tXjKwci4/QmsZJxw==}
    engines: {node: '>=8'}
    dependencies:
      temp-dir: 2.0.0
      uuid: 3.4.0
    dev: true

  /test-exclude/6.0.0:
    resolution: {integrity: sha512-cAGWPIyOHU6zlmg88jwm7VRyXnMN7iV68OGAbYDk/Mh/xC/pzVPlQtY6ngoIH/5/tciuhGfvESU8GrHrcxD56w==}
    engines: {node: '>=8'}
    dependencies:
      '@istanbuljs/schema': 0.1.3
      glob: 7.2.0
      minimatch: 3.0.4
    dev: true

  /text-extensions/1.9.0:
    resolution: {integrity: sha512-wiBrwC1EhBelW12Zy26JeOUkQ5mRu+5o8rpsJk5+2t+Y5vE7e842qtZDQ2g1NpX/29HdyFeJ4nSIhI47ENSxlQ==}
    engines: {node: '>=0.10'}
    dev: true

  /text-table/0.2.0:
    resolution: {integrity: sha1-f17oI66AUgfACvLfSoTsP8+lcLQ=}
    dev: true

  /throttleit/1.0.0:
    resolution: {integrity: sha1-nnhYNtr0Z0MUWlmEtiaNgoUorGw=}
    dev: true

  /through/2.3.8:
    resolution: {integrity: sha1-DdTJ/6q8NXlgsbckEV1+Doai4fU=}
    dev: true

  /through2/2.0.5:
    resolution: {integrity: sha512-/mrRod8xqpA+IHSLyGCQ2s8SPHiCDEeQJSep1jqLYeEUClOFG2Qsh+4FU6G9VeqpZnGW/Su8LQGc4YKni5rYSQ==}
    dependencies:
      readable-stream: 2.3.7
      xtend: 4.0.2
    dev: true

  /through2/4.0.2:
    resolution: {integrity: sha512-iOqSav00cVxEEICeD7TjLB1sueEL+81Wpzp2bY17uZjZN0pWZPuo4suZ/61VujxmqSGFfgOcNuTZ85QJwNZQpw==}
    dependencies:
      readable-stream: 3.6.0
    dev: true

  /tinypool/0.1.1:
    resolution: {integrity: sha512-sW2fQZ2BRb/GX5v55NkHiTrbMLx0eX0xNpP+VGhOe2f7Oo04+LeClDyM19zCE/WCy7jJ8kzIJ0Ojrxj3UhN9Sg==}
    engines: {node: '>=14.0.0'}
    dev: true

  /tinyspy/0.2.10:
    resolution: {integrity: sha512-Qij6rGWCDjWIejxCXXVi6bNgvrYBp3PbqC4cBP/0fD6WHDOHCw09Zd13CsxrDqSR5PFq01WeqDws8t5lz5sH0A==}
    engines: {node: '>=14.0.0'}
    dev: true

  /tmp/0.2.1:
    resolution: {integrity: sha512-76SUhtfqR2Ijn+xllcI5P1oyannHNHByD80W1q447gU3mp9G9PSpGdWmjUOHRDPiHYacIk66W7ubDTuPF3BEtQ==}
    engines: {node: '>=8.17.0'}
    dependencies:
      rimraf: 3.0.2
    dev: true

  /to-regex-range/5.0.1:
    resolution: {integrity: sha512-65P7iz6X5yEr1cwcgvQxbbIw7Uk3gOy5dIdtZ4rDveLqhrdJP+Li/Hx6tyK0NEb+2GCyneCMJiGqrADCSNk8sQ==}
    engines: {node: '>=8.0'}
    dependencies:
      is-number: 7.0.0
    dev: true

  /totalist/3.0.0:
    resolution: {integrity: sha512-eM+pCBxXO/njtF7vdFsHuqb+ElbxqtI4r5EAvk6grfAFyJ6IvWlSkfZ5T9ozC6xWw3Fj1fGoSmrl0gUs46JVIw==}
    engines: {node: '>=6'}
    dev: true

  /tough-cookie/2.5.0:
    resolution: {integrity: sha512-nlLsUzgm1kfLXSXfRZMc1KLAugd4hqJHDTvc2hDIwS3mZAfMEuMbc03SujMF+GEcpaX/qboeycw6iO8JwVv2+g==}
    engines: {node: '>=0.8'}
    dependencies:
      psl: 1.8.0
      punycode: 2.1.1
    dev: true

  /trim-newlines/3.0.1:
    resolution: {integrity: sha512-c1PTsA3tYrIsLGkJkzHF+w9F2EyxfXGo4UyJc4pFL++FMjnq0HJS69T3M7d//gKrFKwy429bouPescbjecU+Zw==}
    engines: {node: '>=8'}
    dev: true

  /tslib/1.14.1:
    resolution: {integrity: sha512-Xni35NKzjgMrwevysHTCArtLDpPvye8zV/0E4EyYn43P7/7qvQwPh9BGkHewbMulVntbigmcT7rdX3BNo9wRJg==}
    dev: true

  /tslib/2.3.1:
    resolution: {integrity: sha512-77EbyPPpMz+FRFRuAFlWMtmgUWGe9UOG2Z25NqCwiIjRhOf5iKGuzSe5P2w1laq+FkRy4p+PCuVkJSGkzTEKVw==}
    dev: true

  /tsutils/3.21.0_typescript@4.5.5:
    resolution: {integrity: sha512-mHKK3iUXL+3UF6xL5k0PEhKRUBKPBCv/+RkEOpjRWxxx27KKRBmmA60A9pgOUvMi8GKhRMPEmjBRPzs2W7O1OA==}
    engines: {node: '>= 6'}
    peerDependencies:
      typescript: '>=2.8.0 || >= 3.2.0-dev || >= 3.3.0-dev || >= 3.4.0-dev || >= 3.5.0-dev || >= 3.6.0-dev || >= 3.6.0-beta || >= 3.7.0-dev || >= 3.7.0-beta'
    dependencies:
      tslib: 1.14.1
      typescript: 4.5.5
    dev: true

  /tunnel-agent/0.6.0:
    resolution: {integrity: sha1-J6XeoGs2sEoKmWZ3SykIaPD8QP0=}
    dependencies:
      safe-buffer: 5.2.1
    dev: true

  /tweetnacl/0.14.5:
    resolution: {integrity: sha1-WuaBd/GS1EViadEIr6k/+HQ/T2Q=}
    dev: true

  /type-check/0.4.0:
    resolution: {integrity: sha512-XleUoc9uwGXqjWwXaUTZAmzMcFZ5858QA2vvx1Ur5xIcixXIP+8LnFDgRplU30us6teqdlskFfu+ae4K79Ooew==}
    engines: {node: '>= 0.8.0'}
    dependencies:
      prelude-ls: 1.2.1
    dev: true

  /type-detect/4.0.8:
    resolution: {integrity: sha512-0fr/mIH1dlO+x7TlcMy+bIDqKPsw/70tVyeHW787goQjhmqaZe10uwLujubK9q9Lg6Fiho1KUKDYz0Z7k7g5/g==}
    engines: {node: '>=4'}
    dev: true

  /type-fest/0.18.1:
    resolution: {integrity: sha512-OIAYXk8+ISY+qTOwkHtKqzAuxchoMiD9Udx+FSGQDuiRR+PJKJHc2NJAXlbhkGwTt/4/nKZxELY1w3ReWOL8mw==}
    engines: {node: '>=10'}
    dev: true

  /type-fest/0.20.2:
    resolution: {integrity: sha512-Ne+eE4r0/iWnpAxD852z3A+N0Bt5RN//NjJwRd2VFHEmrywxf5vsZlh4R6lixl6B+wz/8d+maTSAkN1FIkI3LQ==}
    engines: {node: '>=10'}
    dev: true

  /type-fest/0.21.3:
    resolution: {integrity: sha512-t0rzBq87m3fVcduHDUFhKmyyX+9eo6WQjZvf51Ea/M0Q7+T374Jp1aUiyUl0GKxp8M/OETVHSDvmkyPgvX+X2w==}
    engines: {node: '>=10'}
    dev: true

  /type-fest/0.6.0:
    resolution: {integrity: sha512-q+MB8nYR1KDLrgr4G5yemftpMC7/QLqVndBmEEdqzmNj5dcFOO4Oo8qlwZE3ULT3+Zim1F8Kq4cBnikNhlCMlg==}
    engines: {node: '>=8'}
    dev: true

  /type-fest/0.8.1:
    resolution: {integrity: sha512-4dbzIzqvjtgiM5rw1k5rEHtBANKmdudhGyBEajN01fEyhaAIhsoKNy6y7+IN93IfpFtwY9iqi7kD+xwKhQsNJA==}
    engines: {node: '>=8'}
    dev: true

  /typedoc-plugin-missing-exports/0.22.6_typedoc@0.22.11:
    resolution: {integrity: sha512-1uguGQqa+c5f33nWS3v1mm0uAx4Ii1lw4Kx2zQksmYFKNEWTmrmMXbMNBoBg4wu0p4dFCNC7JIWPoRzpNS6pFA==}
    peerDependencies:
      typedoc: 0.22.x
    dependencies:
      typedoc: 0.22.11_typescript@4.5.5
    dev: true

  /typedoc/0.22.11_typescript@4.5.5:
    resolution: {integrity: sha512-pVr3hh6dkS3lPPaZz1fNpvcrqLdtEvXmXayN55czlamSgvEjh+57GUqfhAI1Xsuu/hNHUT1KNSx8LH2wBP/7SA==}
    engines: {node: '>= 12.10.0'}
    hasBin: true
    peerDependencies:
      typescript: 4.0.x || 4.1.x || 4.2.x || 4.3.x || 4.4.x || 4.5.x
    dependencies:
      glob: 7.2.0
      lunr: 2.3.9
      marked: 4.0.12
      minimatch: 3.0.4
      shiki: 0.10.0
      typescript: 4.5.5
    dev: true

  /typescript/4.5.5:
    resolution: {integrity: sha512-TCTIul70LyWe6IJWT8QSYeA54WQe8EjQFU4wY52Fasj5UKx88LNYKCgBEHcOMOrFF1rKGbD8v/xcNWVUq9SymA==}
    engines: {node: '>=4.2.0'}
    hasBin: true
    dev: true

  /uglify-js/3.15.0:
    resolution: {integrity: sha512-x+xdeDWq7FiORDvyIJ0q/waWd4PhjBNOm5dQUOq2AKC0IEjxOS66Ha9tctiVDGcRQuh69K7fgU5oRuTK4cysSg==}
    engines: {node: '>=0.8.0'}
    hasBin: true
    requiresBuild: true
    dev: true
    optional: true

  /unbox-primitive/1.0.1:
    resolution: {integrity: sha512-tZU/3NqK3dA5gpE1KtyiJUrEB0lxnGkMFHptJ7q6ewdZ8s12QrODwNbhIJStmJkd1QDXa1NRA8aF2A1zk/Ypyw==}
    dependencies:
      function-bind: 1.1.1
      has-bigints: 1.0.1
      has-symbols: 1.0.2
      which-boxed-primitive: 1.0.2
    dev: true

  /universalify/2.0.0:
    resolution: {integrity: sha512-hAZsKq7Yy11Zu1DE0OzWjw7nnLZmJZYTDZZyEFHZdUhV8FkH5MCfoU1XMaxXovpyW5nq5scPqq0ZDP9Zyl04oQ==}
    engines: {node: '>= 10.0.0'}
    dev: true

  /untildify/4.0.0:
    resolution: {integrity: sha512-KK8xQ1mkzZeg9inewmFVDNkg3l5LUhoq9kN6iWYB/CC9YMG8HA+c1Q8HwDe6dEX7kErrEVNVBO3fWsVq5iDgtw==}
    engines: {node: '>=8'}
    dev: true

  /uri-js/4.4.1:
    resolution: {integrity: sha512-7rKUyy33Q1yc98pQ1DAmLtwX109F7TIfWlW1Ydo8Wl1ii1SeHieeh0HHfPeL2fMXK6z0s8ecKs9frCuLJvndBg==}
    dependencies:
      punycode: 2.1.1
    dev: true

  /util-deprecate/1.0.2:
    resolution: {integrity: sha1-RQ1Nyfpw3nMnYvvS1KKJgUGaDM8=}
    dev: true

  /uuid/3.4.0:
    resolution: {integrity: sha512-HjSDRw6gZE5JMggctHBcjVak08+KEVhSIiDzFnT9S9aegmp85S/bReBVTb4QTFaRNptJ9kuYaNhnbNEOkbKb/A==}
    deprecated: Please upgrade  to version 7 or higher.  Older versions may use Math.random() in certain circumstances, which is known to be problematic.  See https://v8.dev/blog/math-random for details.
    hasBin: true
    dev: true

  /uuid/8.3.2:
    resolution: {integrity: sha512-+NYs2QeMWy+GWFOEm9xnn6HCDp0l7QBD7ml8zLUmJ+93Q5NF0NocErnwkTkXVFNiX3/fpC6afS8Dhb/gz7R7eg==}
    hasBin: true
    dev: true

  /v8-compile-cache/2.3.0:
    resolution: {integrity: sha512-l8lCEmLcLYZh4nbunNZvQCJc5pv7+RCwa8q/LdUx8u7lsWvPDKmpodJAJNwkAhJC//dFY48KuIEmjtd4RViDrA==}
    dev: true

  /v8-to-istanbul/8.1.1:
    resolution: {integrity: sha512-FGtKtv3xIpR6BYhvgH8MI/y78oT7d8Au3ww4QIxymrCtZEh5b8gCw2siywE+puhEmuWKDtmfrvF5UlB298ut3w==}
    engines: {node: '>=10.12.0'}
    dependencies:
      '@types/istanbul-lib-coverage': 2.0.4
      convert-source-map: 1.8.0
      source-map: 0.7.3
    dev: true

  /validate-npm-package-license/3.0.4:
    resolution: {integrity: sha512-DpKm2Ui/xN7/HQKCtpZxoRWBhZ9Z0kqtygG8XCgNQ8ZlDnxuQmWhj566j8fN4Cu3/JmbhsDo7fcAJq4s9h27Ew==}
    dependencies:
      spdx-correct: 3.1.1
      spdx-expression-parse: 3.0.1
    dev: true

  /validator/13.7.0:
    resolution: {integrity: sha512-nYXQLCBkpJ8X6ltALua9dRrZDHVYxjJ1wgskNt1lH9fzGjs3tgojGSCBjmEPwkWS1y29+DrizMTW19Pr9uB2nw==}
    engines: {node: '>= 0.10'}
    dev: true

  /verror/1.10.0:
    resolution: {integrity: sha1-OhBcoXBTr1XW4nDB+CiGguGNpAA=}
    engines: {'0': node >=0.6.0}
    dependencies:
      assert-plus: 1.0.0
      core-util-is: 1.0.2
      extsprintf: 1.3.0
    dev: true

  /vite/2.7.13:
    resolution: {integrity: sha512-Mq8et7f3aK0SgSxjDNfOAimZGW9XryfHRa/uV0jseQSilg+KhYDSoNb9h1rknOy6SuMkvNDLKCYAYYUMCE+IgQ==}
    engines: {node: '>=12.2.0'}
    hasBin: true
    peerDependencies:
      less: '*'
      sass: '*'
      stylus: '*'
    peerDependenciesMeta:
      less:
        optional: true
      sass:
        optional: true
      stylus:
        optional: true
    dependencies:
      esbuild: 0.13.15
      postcss: 8.4.5
      resolve: 1.22.0
      rollup: 2.66.1
    optionalDependencies:
      fsevents: 2.3.2
    dev: true

  /vitepress/0.21.6:
    resolution: {integrity: sha512-OzwD2cTfvoK5VKV0UWSqu4XvUOz4vWFJ4Bdi0z8GoVkTFXkfmbFawEDVXAZwzu0Hn4/VLopgmEyooc91iGKFlg==}
    engines: {node: '>=12.0.0'}
    hasBin: true
    dependencies:
      '@docsearch/css': 3.0.0-alpha.42
      '@docsearch/js': 3.0.0-alpha.42
      '@vitejs/plugin-vue': 2.1.0_vite@2.7.13+vue@3.2.29
      prismjs: 1.26.0
      vite: 2.7.13
      vue: 3.2.29
    transitivePeerDependencies:
      - '@algolia/client-search'
      - '@types/react'
      - less
      - react
      - react-dom
      - sass
      - stylus
    dev: true

  /vitest/0.2.5_@vitest+ui@0.2.5+c8@7.11.0:
    resolution: {integrity: sha512-QruEhsNxy8ycLxYG9rrGUfHZzJ8A6YvA9ULZ4w/ecvm0Zejm1nxUar/XkRWkL2xzrqA5AjmfqDSQZ8q2bFbA0Q==}
    engines: {node: '>=14.14.0'}
    hasBin: true
    peerDependencies:
      '@vitest/ui': '*'
      c8: '*'
      happy-dom: '*'
      jsdom: '*'
    peerDependenciesMeta:
      '@vitest/ui':
        optional: true
      c8:
        optional: true
      happy-dom:
        optional: true
      jsdom:
        optional: true
    dependencies:
      '@types/chai': 4.3.0
      '@types/chai-subset': 1.3.3
      '@vitest/ui': 0.2.5
      c8: 7.11.0
      chai: 4.3.6
      local-pkg: 0.4.1
      tinypool: 0.1.1
      tinyspy: 0.2.10
      vite: 2.7.13
    transitivePeerDependencies:
      - less
      - sass
      - stylus
    dev: true

  /vscode-oniguruma/1.6.1:
    resolution: {integrity: sha512-vc4WhSIaVpgJ0jJIejjYxPvURJavX6QG41vu0mGhqywMkQqulezEqEQ3cO3gc8GvcOpX6ycmKGqRoROEMBNXTQ==}
    dev: true

  /vscode-textmate/5.2.0:
    resolution: {integrity: sha512-Uw5ooOQxRASHgu6C7GVvUxisKXfSgW4oFlO+aa+PAkgmH89O3CXxEEzNRNtHSqtXFTl0nAC1uYj0GMSH27uwtQ==}
    dev: true

  /vue/3.2.29:
    resolution: {integrity: sha512-cFIwr7LkbtCRanjNvh6r7wp2yUxfxeM2yPpDQpAfaaLIGZSrUmLbNiSze9nhBJt5MrZ68Iqt0O5scwAMEVxF+Q==}
    dependencies:
      '@vue/compiler-dom': 3.2.29
      '@vue/compiler-sfc': 3.2.29
      '@vue/runtime-dom': 3.2.29
      '@vue/server-renderer': 3.2.29_vue@3.2.29
      '@vue/shared': 3.2.29
    dev: true

  /which-boxed-primitive/1.0.2:
    resolution: {integrity: sha512-bwZdv0AKLpplFY2KZRX6TvyuN7ojjr7lwkg6ml0roIy9YeuSr7JS372qlNW18UQYzgYK9ziGcerWqZOmEn9VNg==}
    dependencies:
      is-bigint: 1.0.4
      is-boolean-object: 1.1.2
      is-number-object: 1.0.6
      is-string: 1.0.7
      is-symbol: 1.0.4
    dev: true

  /which/1.3.1:
    resolution: {integrity: sha512-HxJdYWq1MTIQbJ3nw0cqssHoTNU267KlrDuGZ1WYlxDStUtKUhOaJmh112/TZmHxxUfuJqPXSOm7tDyas0OSIQ==}
    hasBin: true
    dependencies:
      isexe: 2.0.0
    dev: true

  /which/2.0.2:
    resolution: {integrity: sha512-BLI3Tl1TW3Pvl70l3yq3Y64i+awpwXqsGBYWkkqMtnbXgrMD+yj7rhW0kuEDxzJaYXGjEW5ogapKNMEKNMjibA==}
    engines: {node: '>= 8'}
    hasBin: true
    dependencies:
      isexe: 2.0.0
    dev: true

  /word-wrap/1.2.3:
    resolution: {integrity: sha512-Hz/mrNwitNRh/HUAtM/VT/5VH+ygD6DV7mYKZAtHOrbs8U7lvPS6xf7EJKMF0uW1KJCl0H701g3ZGus+muE5vQ==}
    engines: {node: '>=0.10.0'}
    dev: true

  /wordwrap/1.0.0:
    resolution: {integrity: sha1-J1hIEIkUVqQXHI0CJkQa3pDLyus=}
    dev: true

  /wrap-ansi/6.2.0:
    resolution: {integrity: sha512-r6lPcBGxZXlIcymEu7InxDMhdW0KDxpLgoFLcguasxCaJ/SOIZwINatK9KY/tf+ZrlywOKU0UDj3ATXUBfxJXA==}
    engines: {node: '>=8'}
    dependencies:
      ansi-styles: 4.3.0
      string-width: 4.2.3
      strip-ansi: 6.0.1
    dev: true

  /wrap-ansi/7.0.0:
    resolution: {integrity: sha512-YVGIj2kamLSTxw6NsZjoBxfSwsn0ycdesmc4p+Q21c5zPuZ1pl+NfxVdxPtdHvmNVOQ6XSYG4AUtyt/Fi7D16Q==}
    engines: {node: '>=10'}
    dependencies:
      ansi-styles: 4.3.0
      string-width: 4.2.3
      strip-ansi: 6.0.1
    dev: true

  /wrappy/1.0.2:
    resolution: {integrity: sha1-tSQ9jz7BqjXxNkYFvA0QNuMKtp8=}
    dev: true

  /xtend/4.0.2:
    resolution: {integrity: sha512-LKYU1iAXJXUgAXn9URjiu+MWhyUXHsvfp7mcuYm9dSUKK0/CjtrUwFAxD82/mCWbtLsGjFIad0wIsod4zrTAEQ==}
    engines: {node: '>=0.4'}
    dev: true

  /y18n/5.0.8:
    resolution: {integrity: sha512-0pfFzegeDWJHJIAmTLRP2DwHjdF5s7jo9tuztdQxAhINCdvS+3nGINqPd00AphqJR/0LhANUS6/+7SCb98YOfA==}
    engines: {node: '>=10'}
    dev: true

  /yallist/4.0.0:
    resolution: {integrity: sha512-3wdGidZyq5PB084XLES5TpOSRA3wjXAlIWMhum2kRcv/41Sn2emQ0dycQW4uZXLejwKvg6EsvbdlVL+FYEct7A==}
    dev: true

  /yaml/1.10.2:
    resolution: {integrity: sha512-r3vXyErRCYJ7wg28yvBY5VSoAF8ZvlcW9/BwUzEtUsjvX/DKs24dIkuwjtuprwJJHsbyUbLApepYTR1BN4uHrg==}
    engines: {node: '>= 6'}
    dev: true

  /yargs-parser/20.2.9:
    resolution: {integrity: sha512-y11nGElTIV+CT3Zv9t7VKl+Q3hTQoT9a1Qzezhhl6Rp21gJ/IVTW7Z3y9EWXhuUBC2Shnf+DX0antecpAwSP8w==}
    engines: {node: '>=10'}
    dev: true

  /yargs/16.2.0:
    resolution: {integrity: sha512-D1mvvtDG0L5ft/jGWkLpG1+m0eQxOfaBvTNELraWj22wSVUMWxZUvYgJYcKh6jGGIkJFhH4IZPQhR4TKpc8mBw==}
    engines: {node: '>=10'}
    dependencies:
      cliui: 7.0.4
      escalade: 3.1.1
      get-caller-file: 2.0.5
      require-directory: 2.1.1
      string-width: 4.2.3
      y18n: 5.0.8
      yargs-parser: 20.2.9
    dev: true

  /yauzl/2.10.0:
    resolution: {integrity: sha1-x+sXyT4RLLEIb6bY5R+wZnt5pfk=}
    dependencies:
      buffer-crc32: 0.2.13
      fd-slicer: 1.1.0
    dev: true

  /yocto-queue/0.1.0:
    resolution: {integrity: sha512-rVksvsnNCdJ/ohGc6xgPwyN8eheCxsiLM8mxuE/t/mOVqJewPuO1miLpTHQiRgTKCLexL4MeAFVagts7HmNZ2Q==}
    engines: {node: '>=10'}
    dev: true<|MERGE_RESOLUTION|>--- conflicted
+++ resolved
@@ -14,11 +14,7 @@
   eslint: ~8.8.0
   eslint-define-config: ~1.2.3
   eslint-gitignore: ~0.1.0
-<<<<<<< HEAD
-  eslint-plugin-jsdoc: ^37.7.0
-  eslint-plugin-prettier: ~4.0.0
-=======
->>>>>>> 1c8747d0
+  eslint-plugin-jsdoc: ^37.7.1
   esno: ~0.14.0
   lint-staged: ~12.3.3
   npm-run-all: ~4.1.5
@@ -48,11 +44,7 @@
   eslint: 8.8.0
   eslint-define-config: 1.2.3
   eslint-gitignore: 0.1.0_eslint@8.8.0
-<<<<<<< HEAD
-  eslint-plugin-jsdoc: 37.7.0_eslint@8.8.0
-  eslint-plugin-prettier: 4.0.0_43197c8d12d1d439034cfcf65e1c48c2
-=======
->>>>>>> 1c8747d0
+  eslint-plugin-jsdoc: 37.7.1_eslint@8.8.0
   esno: 0.14.0_typescript@4.5.5
   lint-staged: 12.3.3
   npm-run-all: 4.1.5
@@ -1912,9 +1904,8 @@
       - supports-color
     dev: true
 
-<<<<<<< HEAD
-  /eslint-plugin-jsdoc/37.7.0_eslint@8.8.0:
-    resolution: {integrity: sha512-vzy3/ltXoGtabRnjLogaEmhGxxIv5B8HK5MJLIrdxFJUvhBppZjuVuLr71DjIBi0jg6bFomwkYKjojt29cN8PA==}
+  /eslint-plugin-jsdoc/37.7.1_eslint@8.8.0:
+    resolution: {integrity: sha512-ySxDTedl6qKXT/VeTwcZlhsRtvNQZGPklyVnaL5+ge20vowzFA9CKvrY0NXRqvdIz6JBVMFpxX9DSmS3OyAUOQ==}
     engines: {node: ^12 || ^14 || ^16 || ^17}
     peerDependencies:
       eslint: ^7.0.0 || ^8.0.0
@@ -1932,25 +1923,6 @@
       - supports-color
     dev: true
 
-  /eslint-plugin-prettier/4.0.0_43197c8d12d1d439034cfcf65e1c48c2:
-    resolution: {integrity: sha512-98MqmCJ7vJodoQK359bqQWaxOE0CS8paAz/GgjaZLyex4TTk3g9HugoO89EqWCrFiOqn9EVvcoo7gZzONCWVwQ==}
-    engines: {node: '>=6.0.0'}
-    peerDependencies:
-      eslint: '>=7.28.0'
-      eslint-config-prettier: '*'
-      prettier: '>=2.0.0'
-    peerDependenciesMeta:
-      eslint-config-prettier:
-        optional: true
-    dependencies:
-      eslint: 8.8.0
-      eslint-config-prettier: 8.3.0_eslint@8.8.0
-      prettier: 2.5.1
-      prettier-linter-helpers: 1.0.0
-    dev: true
-
-=======
->>>>>>> 1c8747d0
   /eslint-scope/5.1.1:
     resolution: {integrity: sha512-2NxwbF/hZ0KpepYN0cNbo+FN6XoK7GaHlQhgx/hIZl6Va0bF45RQOOwhLIy8lQDbuCiadSLCBnH2CFYquit5bw==}
     engines: {node: '>=8.0.0'}
