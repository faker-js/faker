--- conflicted
+++ resolved
@@ -44,13 +44,6 @@
     'unicorn/number-literal-case': 'off', // incompatible with prettier
     'unicorn/prefer-ternary': 'off', // ternaries aren't always better
 
-<<<<<<< HEAD
-    // TODO @Shinigami92 2023-09-23: prefer-string-replace-all should be turned on when we drop support for Node 14.
-    'unicorn/prefer-string-replace-all': 'off',
-=======
-    // TODO @Shinigami92 2023-09-23: prefer-at should be turned on when we drop support for Node 14.
-    'unicorn/prefer-at': 'off',
->>>>>>> fd31ec6c
     // TODO @ST-DDT 2023-10-28: The following rule should be turned on when we switch to esm.
     'unicorn/prefer-top-level-await': 'off',
 
