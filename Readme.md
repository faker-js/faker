--- conflicted
+++ resolved
@@ -1,12 +1,10 @@
 # Faker
 
-<<<<<<< HEAD
+Generate massive amounts of fake data in the browser and node.js.
+
 <p align="center">
   <img src="https://raw.githubusercontent.com/faker-js/faker.js/main/logo.jpg" alt="Faker.js Logo"/>
 </p>
-=======
-Generate massive amounts of fake data in the browser and node.js.
->>>>>>> 6ed9f0ef
 
 [![Chat on Discord](https://img.shields.io/discord/929487054990110771)](https://discord.com/invite/4qDjAmDj4P)
 
