import { createHash } from 'node:crypto';
import { resolve } from 'node:path';

// Types

export type Page = { text: string; link: string };
export type PageIndex = Array<Page>;

<<<<<<< HEAD
export type PageAndDiff = {
  text: string;
  link: string;
  diff: DocsApiDiff;
};
export type PageAndDiffIndex = Array<PageAndDiff>;

export interface DocsApiDiffIndex {
  /**
   * The methods in the module by name.
   */
  [module: string]: DocsApiDiff;
}

export interface DocsApiDiff {
  /**
   * The checksum of the entire module.
   */
  moduleHash: string;
  /**
   * The checksum of the method by name.
   */
  [method: string]: string;
}
=======
// Paths
>>>>>>> 23aa0880

const pathRoot = resolve(__dirname, '..', '..');
export const pathDocsDir = resolve(pathRoot, 'docs');
const pathPublicDir = resolve(pathDocsDir, 'public');
export const nameDocsDiffIndexFile = 'api-diff-index.json';
export const pathDocsDiffIndexFile = resolve(
  pathPublicDir,
  nameDocsDiffIndexFile
);
export const pathOutputDir = resolve(pathDocsDir, 'api');

// Functions

export function mapByName<T extends { name: string }, V>(
  input: Array<T>,
  valueExtractor: (item: T) => V
): Record<string, V> {
  return input.reduce(
    (acc, item) => ({ ...acc, [item.name]: valueExtractor(item) }),
    {}
  );
<<<<<<< HEAD
  // Add to debug json output
  app.serializer.addSerializer(new DefaultParameterAwareSerializer());

  return app;
}

/**
 * Apply our patches to the generated typedoc data.
 *
 * This is moved to a separate method to allow printing/saving the original content before patching it.
 *
 * @param project The project to patch.
 */
export function patchProject(project: TypeDoc.ProjectReflection): void {
  patchProjectParameterDefaults(project);
}

/**
 * Formats markdown contents.
 *
 * @param text The text to format.
 */
export function formatMarkdown(text: string): string {
  return format(text, prettierMarkdown);
}

/**
 * Formats typedoc contents.
 *
 * @param text The text to format.
 */
export function formatTypescript(text: string): string {
  return format(text, prettierTypescript);
}

const prettierMarkdown: Options = {
  ...prettierConfig,
  parser: 'markdown',
};

const prettierTypescript: Options = {
  ...prettierConfig,
  parser: 'typescript',
};

/**
 * Extracts the text (md) from a jsdoc tag.
 *
 * @param tag The tag to extract the text from.
 * @param signature The signature to extract the text from.
 */
export function extractTagContent(
  tag: `@${string}`,
  signature?: SignatureReflection,
  tagProcessor: (tag: CommentTag) => string[] = joinTagContent
): string[] {
  return signature?.comment?.getTags(tag).flatMap(tagProcessor) ?? [];
}

/**
 * Extracts the examples from the jsdocs without the surrounding md code block.
 *
 * @param signature The signature to extract the examples from.
 */
export function extractRawExamples(signature?: SignatureReflection): string[] {
  return extractTagContent('@example', signature).map((tag) =>
    tag.replace(/^```ts\n/, '').replace(/\n```$/, '')
  );
}

/**
 * Extracts all the `@see` references from the jsdocs separately.
 *
 * @param signature The signature to extract the see also references from.
 */
export function extractSeeAlsos(signature?: SignatureReflection): string[] {
  return extractTagContent('@see', signature, (tag) =>
    // If the @see tag contains code in backticks, the content is split into multiple parts.
    // So we join together, split on newlines and filter out empty tags.
    joinTagParts(tag.content)
      .split('\n')
      .map((link) => {
        link = link.trim();
        if (link.startsWith('-')) {
          link = link.slice(1).trim();
        }

        return link;
      })
      .filter((link) => link)
  );
}

/**
 * Joins the parts of the given jsdocs tag.
 */
export function joinTagContent(tag: CommentTag): string[] {
  return [joinTagParts(tag?.content)];
}

export function joinTagParts(parts: CommentDisplayPart[]): string;
export function joinTagParts(parts?: CommentDisplayPart[]): string | undefined;
export function joinTagParts(parts?: CommentDisplayPart[]): string | undefined {
  return parts?.map((part) => part.text).join('');
}

/**
 * Checks if the given signature is deprecated.
 *
 * @param signature The signature to check.
 *
 * @returns `true` if it is deprecated, otherwise `false`.
 */
export function isDeprecated(signature: SignatureReflection): boolean {
  return extractTagContent('@deprecated', signature).length > 0;
}

/**
 * Extracts the "since" tag from the provided signature.
 *
 * @param signature The signature to check.
 *
 * @returns the contents of the @since tag
 */
export function extractSince(signature: SignatureReflection): string {
  return extractTagContent('@since', signature).join().trim();
}

export function diffHash(object: unknown): string {
  return createHash('md5').update(JSON.stringify(object)).digest('hex');
=======
>>>>>>> 23aa0880
}<|MERGE_RESOLUTION|>--- conflicted
+++ resolved
@@ -6,10 +6,7 @@
 export type Page = { text: string; link: string };
 export type PageIndex = Array<Page>;
 
-<<<<<<< HEAD
-export type PageAndDiff = {
-  text: string;
-  link: string;
+export type PageAndDiff = Page & {
   diff: DocsApiDiff;
 };
 export type PageAndDiffIndex = Array<PageAndDiff>;
@@ -31,9 +28,8 @@
    */
   [method: string]: string;
 }
-=======
+
 // Paths
->>>>>>> 23aa0880
 
 const pathRoot = resolve(__dirname, '..', '..');
 export const pathDocsDir = resolve(pathRoot, 'docs');
@@ -55,137 +51,13 @@
     (acc, item) => ({ ...acc, [item.name]: valueExtractor(item) }),
     {}
   );
-<<<<<<< HEAD
-  // Add to debug json output
-  app.serializer.addSerializer(new DefaultParameterAwareSerializer());
-
-  return app;
 }
 
 /**
- * Apply our patches to the generated typedoc data.
+ * Creates a diff hash for the given object.
  *
- * This is moved to a separate method to allow printing/saving the original content before patching it.
- *
- * @param project The project to patch.
+ * @param object The object to create a hash for.
  */
-export function patchProject(project: TypeDoc.ProjectReflection): void {
-  patchProjectParameterDefaults(project);
-}
-
-/**
- * Formats markdown contents.
- *
- * @param text The text to format.
- */
-export function formatMarkdown(text: string): string {
-  return format(text, prettierMarkdown);
-}
-
-/**
- * Formats typedoc contents.
- *
- * @param text The text to format.
- */
-export function formatTypescript(text: string): string {
-  return format(text, prettierTypescript);
-}
-
-const prettierMarkdown: Options = {
-  ...prettierConfig,
-  parser: 'markdown',
-};
-
-const prettierTypescript: Options = {
-  ...prettierConfig,
-  parser: 'typescript',
-};
-
-/**
- * Extracts the text (md) from a jsdoc tag.
- *
- * @param tag The tag to extract the text from.
- * @param signature The signature to extract the text from.
- */
-export function extractTagContent(
-  tag: `@${string}`,
-  signature?: SignatureReflection,
-  tagProcessor: (tag: CommentTag) => string[] = joinTagContent
-): string[] {
-  return signature?.comment?.getTags(tag).flatMap(tagProcessor) ?? [];
-}
-
-/**
- * Extracts the examples from the jsdocs without the surrounding md code block.
- *
- * @param signature The signature to extract the examples from.
- */
-export function extractRawExamples(signature?: SignatureReflection): string[] {
-  return extractTagContent('@example', signature).map((tag) =>
-    tag.replace(/^```ts\n/, '').replace(/\n```$/, '')
-  );
-}
-
-/**
- * Extracts all the `@see` references from the jsdocs separately.
- *
- * @param signature The signature to extract the see also references from.
- */
-export function extractSeeAlsos(signature?: SignatureReflection): string[] {
-  return extractTagContent('@see', signature, (tag) =>
-    // If the @see tag contains code in backticks, the content is split into multiple parts.
-    // So we join together, split on newlines and filter out empty tags.
-    joinTagParts(tag.content)
-      .split('\n')
-      .map((link) => {
-        link = link.trim();
-        if (link.startsWith('-')) {
-          link = link.slice(1).trim();
-        }
-
-        return link;
-      })
-      .filter((link) => link)
-  );
-}
-
-/**
- * Joins the parts of the given jsdocs tag.
- */
-export function joinTagContent(tag: CommentTag): string[] {
-  return [joinTagParts(tag?.content)];
-}
-
-export function joinTagParts(parts: CommentDisplayPart[]): string;
-export function joinTagParts(parts?: CommentDisplayPart[]): string | undefined;
-export function joinTagParts(parts?: CommentDisplayPart[]): string | undefined {
-  return parts?.map((part) => part.text).join('');
-}
-
-/**
- * Checks if the given signature is deprecated.
- *
- * @param signature The signature to check.
- *
- * @returns `true` if it is deprecated, otherwise `false`.
- */
-export function isDeprecated(signature: SignatureReflection): boolean {
-  return extractTagContent('@deprecated', signature).length > 0;
-}
-
-/**
- * Extracts the "since" tag from the provided signature.
- *
- * @param signature The signature to check.
- *
- * @returns the contents of the @since tag
- */
-export function extractSince(signature: SignatureReflection): string {
-  return extractTagContent('@since', signature).join().trim();
-}
-
 export function diffHash(object: unknown): string {
   return createHash('md5').update(JSON.stringify(object)).digest('hex');
-=======
->>>>>>> 23aa0880
 }