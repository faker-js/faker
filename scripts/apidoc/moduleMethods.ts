--- conflicted
+++ resolved
@@ -36,10 +36,16 @@
   const moduleFieldName = extractModuleFieldName(module);
   console.log(`Processing Module ${moduleName}`);
   const comment = stripAbsoluteFakerUrls(toBlock(module.comment));
-<<<<<<< HEAD
+  const deprecated = extractDeprecated(module);
   const methods = processModuleMethods(module, `faker.${moduleFieldName}.`);
 
-  return writeApiDocsModule(moduleName, moduleFieldName, comment, methods);
+  return writeApiDocsModule(
+    moduleName,
+    moduleFieldName,
+    comment,
+    deprecated,
+    methods
+  );
 }
 
 /**
@@ -67,9 +73,6 @@
   signatures: Record<string, SignatureReflection>,
   accessor: string = ''
 ): Method[] {
-=======
-  const deprecated = extractDeprecated(module);
->>>>>>> 4f332170
   const methods: Method[] = [];
 
   for (const [methodName, signature] of Object.entries(signatures)) {
@@ -77,36 +80,5 @@
     methods.push(analyzeSignature(signature, accessor, methodName));
   }
 
-<<<<<<< HEAD
   return methods;
-=======
-  writeApiDocsModulePage(
-    moduleName,
-    moduleFieldName,
-    comment,
-    deprecated,
-    methods
-  );
-  writeApiDocsData(moduleFieldName, methods);
-
-  return [
-    {
-      text: moduleName,
-      link: `/api/${moduleFieldName}.html`,
-      diff: methods.reduce(
-        (data, method) => ({
-          ...data,
-          [method.name]: methodDiffHash(method),
-        }),
-        {
-          moduleHash: diffHash({
-            name: moduleName,
-            field: moduleFieldName,
-            comment,
-          }),
-        }
-      ),
-    },
-  ];
->>>>>>> 4f332170
 }