import type {
  DeclarationReflection,
  ProjectReflection,
  SignatureReflection,
} from 'typedoc';
import type { Method } from '../../docs/.vitepress/components/api-docs/method';
<<<<<<< HEAD
import { writeApiDocsModule } from './apiDocsWriter';
import { analyzeSignature, toBlock } from './signature';
=======
import { writeApiDocsData, writeApiDocsModulePage } from './apiDocsWriter';
import { analyzeSignature, stripAbsoluteFakerUrls, toBlock } from './signature';
>>>>>>> 3562e872
import {
  extractModuleFieldName,
  extractModuleName,
  selectApiMethodSignatures,
  selectApiModules,
} from './typedoc';
import type { ModuleSummary } from './utils';

/**
 * Analyzes and writes the documentation for modules and their methods such as `faker.animal.cat()`.
 *
 * @param project The project used to extract the modules.
 * @returns The generated pages.
 */
export function processModules(project: ProjectReflection): ModuleSummary[] {
  return selectApiModules(project).map(processModule);
}

/**
 * Analyzes and writes the documentation for a module and its methods such as `faker.animal.cat()`.
 *
 * @param module The module to process.
 * @returns The generated pages.
 */
function processModule(module: DeclarationReflection): ModuleSummary {
  const moduleName = extractModuleName(module);
  const moduleFieldName = extractModuleFieldName(module);
  console.log(`Processing Module ${moduleName}`);
<<<<<<< HEAD
  const comment = toBlock(module.comment);
  const methods = processModuleMethods(module, `faker.${moduleFieldName}.`);
=======
  const comment = stripAbsoluteFakerUrls(toBlock(module.comment));
>>>>>>> 3562e872

  return writeApiDocsModule(moduleName, moduleFieldName, comment, methods);
}

/**
 * Processes all api methods of the given class. This does not include the constructor.
 *
 * @param module The module to process.
 * @param accessor The code used to access the methods within the module.
 * @returns A list containing the documentation for the api methods in the given module.
 */
export function processModuleMethods(
  module: DeclarationReflection,
  accessor: string
): Method[] {
  return processMethods(selectApiMethodSignatures(module), accessor);
}

/**
 * Processes all api methods.
 *
 * @param signatures The signatures to process.
 * @param accessor The code used to access the methods.
 * @returns A list containing the documentation for the api methods.
 */
export function processMethods(
  signatures: Record<string, SignatureReflection>,
  accessor: string = ''
): Method[] {
  const methods: Method[] = [];

  for (const [methodName, signature] of Object.entries(signatures)) {
    console.debug(`- ${methodName}`);
    methods.push(analyzeSignature(signature, accessor, methodName));
  }

  return methods;
}<|MERGE_RESOLUTION|>--- conflicted
+++ resolved
@@ -4,13 +4,8 @@
   SignatureReflection,
 } from 'typedoc';
 import type { Method } from '../../docs/.vitepress/components/api-docs/method';
-<<<<<<< HEAD
 import { writeApiDocsModule } from './apiDocsWriter';
-import { analyzeSignature, toBlock } from './signature';
-=======
-import { writeApiDocsData, writeApiDocsModulePage } from './apiDocsWriter';
 import { analyzeSignature, stripAbsoluteFakerUrls, toBlock } from './signature';
->>>>>>> 3562e872
 import {
   extractModuleFieldName,
   extractModuleName,
@@ -39,12 +34,8 @@
   const moduleName = extractModuleName(module);
   const moduleFieldName = extractModuleFieldName(module);
   console.log(`Processing Module ${moduleName}`);
-<<<<<<< HEAD
-  const comment = toBlock(module.comment);
+  const comment = stripAbsoluteFakerUrls(toBlock(module.comment));
   const methods = processModuleMethods(module, `faker.${moduleFieldName}.`);
-=======
-  const comment = stripAbsoluteFakerUrls(toBlock(module.comment));
->>>>>>> 3562e872
 
   return writeApiDocsModule(moduleName, moduleFieldName, comment, methods);
 }
