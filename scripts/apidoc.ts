--- conflicted
+++ resolved
@@ -1,48 +1,11 @@
 import { faker } from '../src';
-<<<<<<< HEAD
-import {
-  writeApiPagesIndex,
-  writeApiSearchIndex,
-  writeSourceBaseUrl,
-} from './apidoc/apiDocsWriter';
-import { processModuleMethods } from './apidoc/moduleMethods';
-=======
 import { generate } from './apidoc/generate';
->>>>>>> 52e9c1c4
 import { initMarkdownRenderer } from './apidoc/signature';
 
 async function build(): Promise<void> {
   await initMarkdownRenderer();
   faker.setDefaultRefDate(Date.UTC(2023, 0, 1));
-<<<<<<< HEAD
-
-  const app = newTypeDocApp();
-
-  app.bootstrap({
-    entryPoints: ['src/index.ts'],
-    pretty: true,
-    cleanOutputDir: true,
-  });
-
-  const project = app.convert();
-
-  if (!project) {
-    throw new Error('Failed to convert project');
-  }
-
-  // Useful for manually analyzing the content
-  await app.generateJson(project, pathOutputJson);
-
-  patchProject(project);
-
-  const modulesPages: PageIndex = processModuleMethods(project);
-  writeApiPagesIndex(modulesPages);
-
-  writeApiSearchIndex(project);
-  writeSourceBaseUrl(project);
-=======
   await generate();
->>>>>>> 52e9c1c4
 }
 
 build().catch(console.error);