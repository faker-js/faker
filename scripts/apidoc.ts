--- conflicted
+++ resolved
@@ -6,13 +6,8 @@
 } from './apidoc/apiDocsWriter';
 import { processModuleMethods } from './apidoc/moduleMethods';
 import { initMarkdownRenderer } from './apidoc/signature';
-<<<<<<< HEAD
-import { newTypeDocApp, patchProject, pathOutputDir } from './apidoc/utils';
-=======
 import { newTypeDocApp, patchProject } from './apidoc/typedoc';
-import type { PageIndex } from './apidoc/utils';
 import { pathOutputDir } from './apidoc/utils';
->>>>>>> 23aa0880
 
 const pathOutputJson = resolve(pathOutputDir, 'typedoc.json');
 
