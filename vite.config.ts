/// <reference types="vitest" />
import { defineConfig } from 'vite';

const VITEST_SEQUENCE_SEED = Date.now();

console.log('VITEST_SEQUENCE_SEED', VITEST_SEQUENCE_SEED);

// https://vitejs.dev/config/
export default defineConfig({
  test: {
    coverage: {
      all: true,
      reporter: ['clover', 'cobertura', 'lcov', 'text'],
      include: ['src'],
    },
<<<<<<< HEAD
    sequence: {
      seed: VITEST_SEQUENCE_SEED,
      shuffle: true,
=======
    onConsoleLog(log, type) {
      if (
        type === 'stderr' &&
        log.includes('[@faker-js/faker]:') &&
        log.includes('deprecated')
      ) {
        return false;
      }
>>>>>>> 250fbb71
    },
  },
});<|MERGE_RESOLUTION|>--- conflicted
+++ resolved
@@ -13,11 +13,10 @@
       reporter: ['clover', 'cobertura', 'lcov', 'text'],
       include: ['src'],
     },
-<<<<<<< HEAD
     sequence: {
       seed: VITEST_SEQUENCE_SEED,
       shuffle: true,
-=======
+    },
     onConsoleLog(log, type) {
       if (
         type === 'stderr' &&
@@ -26,7 +25,6 @@
       ) {
         return false;
       }
->>>>>>> 250fbb71
     },
   },
 });