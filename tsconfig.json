--- conflicted
+++ resolved
@@ -9,12 +9,7 @@
     "allowJs": true,
     "alwaysStrict": true,
     "strictFunctionTypes": true,
-<<<<<<< HEAD
-    // "strictPropertyInitialization": true,
     "noImplicitAny": true,
-    // "noImplicitThis": true,
-=======
->>>>>>> f9e5ba70
     "useUnknownInCatchVariables": true,
     "stripInternal": true,
     "baseUrl": "."
