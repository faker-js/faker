{
  "name": "@faker-js/faker",
  "version": "6.0.0-alpha.5",
  "description": "Generate massive amounts of fake contextual data",
  "keywords": [
    "faker",
    "faker.js",
    "fakerjs",
    "faker-js",
    "fake data generator",
    "fake data",
    "fake-data",
    "fake-generator",
    "fake-data-generator",
    "fake content generator",
    "fake contextual data generator",
    "fake contextual data"
  ],
  "repository": {
    "type": "git",
    "url": "https://github.com/faker-js/faker.git"
  },
  "license": "MIT",
  "main": "dist/cjs/index.js",
  "module": "dist/esm/index.js",
  "types": "index.d.ts",
  "typesVersions": {
    ">=4.0": {
      "*": [
        "dist/types/*"
      ]
    }
  },
  "exports": {
    ".": {
      "node": "./dist/cjs/index.js",
      "es2015": "./dist/esm/index.js",
      "default": "./dist/esm/index.js"
    },
    "./locale/*": {
      "node": "./dist/cjs/locale/*.js",
      "es2015": "./dist/esm/locale/*.js",
      "default": "./dist/esm/locale/*.js"
    },
    "./package.json": "./package.json"
  },
  "files": [
    "CHANGELOG.md",
    "CHANGELOG_old.md",
    "dist",
    "tsconfig.json"
  ],
  "scripts": {
    "clean": "rimraf coverage dist docs/.vitepress/dist pnpm-lock.yaml node_modules",
    "build:clean": "rimraf dist",
    "build:code": "esno ./scripts/bundle.ts",
    "build:types": "tsc --emitDeclarationOnly --outDir dist/types",
    "build": "run-s build:clean build:code build:types",
    "generate:api-docs": "esno ./scripts/apidoc.ts",
    "generate:locales": "esno ./scripts/generateLocales.ts",
    "docs:build": "run-s docs:prepare docs:build:run",
    "docs:build:run": "vitepress build docs",
    "docs:build:ci": "run-s build docs:build",
    "docs:prepare": "run-s generate:api-docs",
    "docs:dev": "run-s docs:prepare docs:dev:run",
    "docs:dev:run": "vitepress dev docs",
    "docs:serve": "vitepress serve docs",
    "format": "prettier --write .",
    "lint": "eslint .",
    "test": "vitest",
    "coverage": "vitest run --coverage",
    "cypress": "cypress",
    "docs:test:e2e:ci": "run-s docs:build:ci docs:test:e2e:run",
    "docs:test:e2e:run": "run-p --race docs:serve \"cypress run\"",
    "docs:test:e2e:open": "run-p --race docs:serve \"cypress open\""
  },
  "simple-git-hooks": {
    "pre-commit": "npx lint-staged --concurrent false",
    "commit-msg": "npx esno scripts/verifyCommit.ts $1"
  },
  "lint-staged": {
    "*": [
      "prettier --write --ignore-unknown"
    ],
    "**/*.ts": [
      "eslint --ext .ts"
    ]
  },
  "devDependencies": {
    "@types/node": "~16.11.21",
<<<<<<< HEAD
=======
    "@typescript-eslint/eslint-plugin": "~5.10.2",
    "@typescript-eslint/parser": "~5.10.2",
>>>>>>> 1c8747d0
    "@types/prettier": "~2.4.3",
    "@types/validator": "~13.7.1",
    "@typescript-eslint/eslint-plugin": "~5.10.1",
    "@typescript-eslint/parser": "~5.10.1",
    "@vitest/ui": "~0.2.5",
    "c8": "~7.11.0",
    "conventional-changelog-cli": "~2.2.2",
<<<<<<< HEAD
    "cypress": "~9.3.1",
    "esbuild": "~0.14.14",
    "eslint": "~8.8.0",
    "eslint-config-prettier": "~8.3.0",
    "eslint-define-config": "~1.2.3",
    "eslint-gitignore": "~0.1.0",
    "eslint-plugin-jsdoc": "^37.7.0",
    "eslint-plugin-prettier": "~4.0.0",
=======
    "cypress": "~9.4.1",
    "esbuild": "~0.14.18",
    "eslint-define-config": "~1.2.3",
    "eslint-gitignore": "~0.1.0",
    "eslint": "~8.8.0",
>>>>>>> 1c8747d0
    "esno": "~0.14.0",
    "lint-staged": "~12.3.3",
    "npm-run-all": "~4.1.5",
    "picocolors": "~1.0.0",
    "prettier": "2.5.1",
    "rimraf": "~3.0.2",
    "simple-git-hooks": "~2.7.0",
    "typedoc": "~0.22.11",
    "typedoc-plugin-missing-exports": "~0.22.6",
    "typescript": "~4.5.5",
    "validator": "~13.7.0",
    "vite": "~2.7.13",
    "vitepress": "~0.21.6",
    "vitest": "~0.2.5"
  },
  "packageManager": "pnpm@6.29.1",
  "engines": {
    "node": ">=14.0.0",
    "npm": ">=7.0.0"
  }
}<|MERGE_RESOLUTION|>--- conflicted
+++ resolved
@@ -88,34 +88,19 @@
   },
   "devDependencies": {
     "@types/node": "~16.11.21",
-<<<<<<< HEAD
-=======
     "@typescript-eslint/eslint-plugin": "~5.10.2",
     "@typescript-eslint/parser": "~5.10.2",
->>>>>>> 1c8747d0
     "@types/prettier": "~2.4.3",
     "@types/validator": "~13.7.1",
-    "@typescript-eslint/eslint-plugin": "~5.10.1",
-    "@typescript-eslint/parser": "~5.10.1",
     "@vitest/ui": "~0.2.5",
     "c8": "~7.11.0",
     "conventional-changelog-cli": "~2.2.2",
-<<<<<<< HEAD
-    "cypress": "~9.3.1",
-    "esbuild": "~0.14.14",
-    "eslint": "~8.8.0",
-    "eslint-config-prettier": "~8.3.0",
-    "eslint-define-config": "~1.2.3",
-    "eslint-gitignore": "~0.1.0",
-    "eslint-plugin-jsdoc": "^37.7.0",
-    "eslint-plugin-prettier": "~4.0.0",
-=======
     "cypress": "~9.4.1",
     "esbuild": "~0.14.18",
     "eslint-define-config": "~1.2.3",
     "eslint-gitignore": "~0.1.0",
+    "eslint-plugin-jsdoc": "^37.7.1",
     "eslint": "~8.8.0",
->>>>>>> 1c8747d0
     "esno": "~0.14.0",
     "lint-staged": "~12.3.3",
     "npm-run-all": "~4.1.5",
