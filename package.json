--- conflicted
+++ resolved
@@ -10,18 +10,12 @@
     "browser": "gulp browser",
     "jsdoc": "gulp jsdoc",
     "format": "prettier --write .",
-<<<<<<< HEAD
-    "lint": "eslint ./lib/animal.js",
-    "test": "mocha test/*.*.js",
-    "coverage": "nyc report --reporter=text-lcov | coveralls"
-=======
     "lint": "echo 'TODO eslint'",
     "test": "mocha test/*.*.js",
     "coverage": "nyc report --reporter=text-lcov | coveralls",
     "docs:dev": "vitepress dev docs",
     "docs:build": "vitepress build docs",
     "docs:serve": "vitepress serve docs"
->>>>>>> 16cd5d3c
   },
   "simple-git-hooks": {
     "pre-commit": "npx lint-staged --concurrent false",
