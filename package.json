--- conflicted
+++ resolved
@@ -98,21 +98,12 @@
     "@types/node": "~20.11.16",
     "@types/sanitize-html": "~2.11.0",
     "@types/semver": "~7.5.6",
-<<<<<<< HEAD
-    "@types/validator": "~13.11.7",
-    "@typescript-eslint/eslint-plugin": "~6.16.0",
-    "@typescript-eslint/parser": "~6.16.0",
-    "@vitest/coverage-v8": "~1.1.1",
-    "@vitest/ui": "~1.1.1",
-    "@vueuse/core": "~10.7.1",
-=======
     "@types/validator": "~13.11.8",
     "@typescript-eslint/eslint-plugin": "~6.21.0",
     "@typescript-eslint/parser": "~6.21.0",
     "@vitest/coverage-v8": "~1.2.2",
     "@vitest/ui": "~1.2.2",
     "@vueuse/core": "~10.7.2",
->>>>>>> f3980fd2
     "conventional-changelog-cli": "~4.1.0",
     "cypress": "~13.6.4",
     "esbuild": "~0.20.0",
@@ -137,17 +128,10 @@
     "typedoc": "~0.25.7",
     "typescript": "~4.9.5",
     "validator": "~13.11.0",
-<<<<<<< HEAD
-    "vite": "~5.0.10",
-    "vitepress": "1.0.0-rc.29",
-    "vitest": "~1.1.1",
-    "vue": "~3.3.13"
-=======
     "vite": "~5.1.0",
     "vitepress": "1.0.0-rc.39",
     "vitest": "~1.2.2",
     "vue": "~3.4.15"
->>>>>>> f3980fd2
   },
   "packageManager": "pnpm@8.15.1",
   "engines": {
