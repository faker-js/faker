--- conflicted
+++ resolved
@@ -46,7 +46,10 @@
     "fake contextual data generator",
     "fake contextual data"
   ],
-  "bugs": "https://github.com/faker-js/faker/issues",
+  "homepage": "https://fakerjs.dev",
+  "bugs": {
+    "url": "https://github.com/faker-js/faker/issues"
+  },
   "repository": {
     "type": "git",
     "url": "git+https://github.com/faker-js/faker.git"
@@ -57,13 +60,6 @@
       "url": "https://opencollective.com/fakerjs"
     }
   ],
-<<<<<<< HEAD
-=======
-  "bugs": {
-    "url": "https://github.com/faker-js/faker/issues"
-  },
-  "homepage": "https://fakerjs.dev",
->>>>>>> ca9d0362
   "license": "MIT",
   "sideEffects": false,
   "type": "module",
