{
  "name": "@faker-js/faker",
  "version": "9.0.3",
  "description": "Generate massive amounts of fake contextual data",
  "scripts": {
    "clean": "rimraf coverage .eslintcache dist docs/.vitepress/cache docs/.vitepress/dist node_modules",
    "build:clean": "rimraf dist",
    "build:code": "tsup-node",
    "build": "run-s build:clean build:code",
    "generate": "run-s generate:locales generate:api-docs",
    "generate:api-docs": "tsx ./scripts/apidocs.ts",
    "generate:locales": "tsx ./scripts/generate-locales.ts",
    "docs:build": "run-s generate:api-docs docs:build:run",
    "docs:build:run": "vitepress build docs",
    "docs:build:ci": "run-s build docs:build",
    "docs:dev": "run-s generate:api-docs docs:dev:run",
    "docs:dev:run": "vitepress dev docs",
    "docs:serve": "vitepress serve docs --port 5173",
    "docs:diff": "tsx ./scripts/diff.ts",
    "format": "prettier --cache --write .",
    "lint": "eslint --cache --cache-strategy content --flag unstable_ts_config .",
    "ts-check": "tsc",
    "test": "vitest",
    "test:update-snapshots": "vitest run -u",
    "coverage": "vitest run --coverage",
    "cypress": "cypress",
    "docs:test:e2e:ci": "run-s docs:build:ci docs:test:e2e:run",
    "docs:test:e2e:run": "run-p --race docs:serve \"cypress run\"",
    "docs:test:e2e:open": "run-p --race docs:serve \"cypress open\"",
    "release": "commit-and-tag-version",
    "prepublishOnly": "pnpm run clean && pnpm install && pnpm run build",
    "preflight": "pnpm install && run-s generate format lint build test:update-snapshots ts-check"
  },
  "keywords": [
    "faker",
    "faker.js",
    "fakerjs",
    "faker-js",
    "fake data generator",
    "fake data",
    "fake-data",
    "fake-generator",
    "fake-data-generator",
    "fake content generator",
    "fake contextual data generator",
    "fake contextual data"
  ],
  "homepage": "https://fakerjs.dev",
  "bugs": {
    "url": "https://github.com/faker-js/faker/issues"
  },
  "repository": {
    "type": "git",
    "url": "git+https://github.com/faker-js/faker.git"
  },
  "funding": [
    {
      "type": "opencollective",
      "url": "https://opencollective.com/fakerjs"
    }
  ],
  "license": "MIT",
  "sideEffects": false,
  "type": "module",
  "exports": {
    ".": {
      "require": {
        "types": "./dist/index.d.cts",
        "default": "./dist/index.cjs"
      },
      "default": {
        "types": "./dist/index.d.ts",
        "default": "./dist/index.js"
      }
    },
    "./locale/*": {
      "require": {
        "types": "./dist/locale/*.d.cts",
        "default": "./dist/locale/*.cjs"
      },
      "default": {
        "types": "./dist/locale/*.d.ts",
        "default": "./dist/locale/*.js"
      }
    },
    "./package.json": "./package.json"
  },
  "main": "dist/index.cjs",
  "module": "dist/index.js",
  "types": "dist/index.d.ts",
  "typesVersions": {
    ">=5.0": {
      ".": [
        "./dist/index.d.ts"
      ],
      "locale/*": [
        "./dist/locale/*.d.ts"
      ]
    }
  },
  "files": [
    "CHANGELOG.md",
    "dist"
  ],
  "devDependencies": {
<<<<<<< HEAD
    "@eslint/compat": "1.2.0",
    "@eslint/js": "9.12.0",
=======
    "@actions/github": "6.0.0",
    "@eslint/compat": "1.2.1",
    "@eslint/js": "9.13.0",
>>>>>>> 48931a56
    "@stylistic/eslint-plugin": "2.9.0",
    "@types/eslint__js": "8.42.3",
    "@types/node": "20.16.15",
    "@types/sanitize-html": "2.13.0",
    "@types/semver": "7.5.8",
    "@types/validator": "13.12.2",
    "@vitest/coverage-v8": "2.1.3",
    "@vitest/eslint-plugin": "1.1.7",
    "@vitest/ui": "2.1.3",
    "@vueuse/core": "11.1.0",
    "commit-and-tag-version": "12.5.0",
    "cypress": "13.15.0",
    "eslint": "9.13.0",
    "eslint-config-prettier": "9.1.0",
    "eslint-plugin-jsdoc": "50.4.3",
    "eslint-plugin-prettier": "5.2.1",
    "eslint-plugin-unicorn": "56.0.0",
    "jiti": "2.3.3",
    "npm-run-all2": "6.2.6",
    "prettier": "3.3.3",
    "prettier-plugin-organize-imports": "4.1.0",
    "prettier-plugin-packagejson": "2.5.3",
    "rimraf": "5.0.10",
    "sanitize-html": "2.13.1",
    "semver": "7.6.3",
    "ts-morph": "24.0.0",
    "tsup": "8.3.0",
    "tsx": "4.19.1",
    "typescript": "5.6.3",
    "typescript-eslint": "8.11.0",
    "validator": "13.12.0",
    "vite": "5.4.10",
    "vitepress": "1.4.1",
    "vitest": "2.1.3",
    "vue": "3.5.12",
    "vue-tsc": "2.1.6"
  },
  "packageManager": "pnpm@9.12.2",
  "engines": {
    "node": ">=18.0.0",
    "npm": ">=9.0.0"
  }
}<|MERGE_RESOLUTION|>--- conflicted
+++ resolved
@@ -103,14 +103,8 @@
     "dist"
   ],
   "devDependencies": {
-<<<<<<< HEAD
-    "@eslint/compat": "1.2.0",
-    "@eslint/js": "9.12.0",
-=======
-    "@actions/github": "6.0.0",
     "@eslint/compat": "1.2.1",
     "@eslint/js": "9.13.0",
->>>>>>> 48931a56
     "@stylistic/eslint-plugin": "2.9.0",
     "@types/eslint__js": "8.42.3",
     "@types/node": "20.16.15",
