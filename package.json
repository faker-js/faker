{
  "name": "@faker-js/faker",
  "version": "8.4.1",
  "description": "Generate massive amounts of fake contextual data",
  "keywords": [
    "faker",
    "faker.js",
    "fakerjs",
    "faker-js",
    "fake data generator",
    "fake data",
    "fake-data",
    "fake-generator",
    "fake-data-generator",
    "fake content generator",
    "fake contextual data generator",
    "fake contextual data"
  ],
  "repository": {
    "type": "git",
    "url": "https://github.com/faker-js/faker.git"
  },
  "funding": [
    {
      "type": "opencollective",
      "url": "https://opencollective.com/fakerjs"
    }
  ],
  "bugs": "https://github.com/faker-js/faker/issues",
  "license": "MIT",
  "type": "module",
  "main": "dist/index.cjs",
  "module": "dist/index.js",
  "types": "index.d.ts",
  "typesVersions": {
    ">=5.0": {
      "*": [
        "dist/types/*"
      ]
    }
  },
  "exports": {
    ".": {
      "types": "./dist/types/index.d.ts",
      "import": "./dist/index.js",
      "require": "./dist/index.cjs",
      "default": "./dist/index.js"
    },
    "./locale/*": {
      "types": "./dist/types/locale/*.d.ts",
      "import": "./dist/locale/*.js",
      "require": "./dist/locale/*.cjs",
      "default": "./dist/locale/*.js"
    },
    "./package.json": "./package.json"
  },
  "files": [
    "CHANGELOG.md",
    "dist"
  ],
  "scripts": {
    "clean": "rimraf coverage .eslintcache dist docs/.vitepress/dist locale node_modules",
    "build:clean": "rimraf dist",
    "build:code": "tsup-node",
    "build:types": "tsc --project tsconfig.build.json",
    "build": "run-s build:clean build:code build:types",
    "generate": "run-s generate:locales generate:api-docs",
    "generate:api-docs": "tsx ./scripts/apidocs.ts",
    "generate:locales": "tsx ./scripts/generate-locales.ts",
    "docs:build": "run-s generate:api-docs docs:build:run",
    "docs:build:run": "vitepress build docs",
    "docs:build:ci": "run-s build docs:build",
    "docs:dev": "run-s generate:api-docs docs:dev:run",
    "docs:dev:run": "vitepress dev docs",
    "docs:serve": "vitepress serve docs --port 5173",
    "docs:diff": "tsx ./scripts/diff.ts",
    "format": "prettier --cache --write .",
    "lint": "eslint --cache --cache-strategy content --report-unused-disable-directives .",
    "ts-check": "tsc",
    "test": "vitest",
    "test:update-snapshots": "vitest run -u",
    "coverage": "vitest run --coverage",
    "cypress": "cypress",
    "docs:test:e2e:ci": "run-s docs:build:ci docs:test:e2e:run",
    "docs:test:e2e:run": "run-p --race docs:serve \"cypress run\"",
    "docs:test:e2e:open": "run-p --race docs:serve \"cypress open\"",
    "release": "standard-version",
    "prepublishOnly": "pnpm run clean && pnpm install && pnpm run build",
    "preflight": "pnpm install && run-s generate format lint build test:update-snapshots ts-check"
  },
  "devDependencies": {
    "@actions/github": "6.0.0",
    "@algolia/client-search": "4.22.1",
    "@eslint-types/deprecation": "2.0.0-1",
    "@eslint-types/jsdoc": "48.2.0",
    "@eslint-types/prettier": "5.1.3",
    "@eslint-types/typescript-eslint": "7.0.2",
    "@eslint-types/unicorn": "51.0.1",
    "@types/markdown-it": "13.0.7",
    "@types/node": "20.11.30",
    "@types/sanitize-html": "2.11.0",
    "@types/semver": "7.5.8",
    "@types/validator": "13.11.9",
    "@typescript-eslint/eslint-plugin": "7.2.0",
    "@typescript-eslint/parser": "7.2.0",
    "@vitest/coverage-v8": "1.4.0",
    "@vitest/ui": "1.4.0",
    "@vueuse/core": "10.9.0",
    "conventional-changelog-cli": "4.1.0",
    "cypress": "13.7.1",
    "eslint": "8.57.0",
    "eslint-config-prettier": "9.1.0",
    "eslint-define-config": "2.1.0",
    "eslint-gitignore": "0.1.0",
    "eslint-plugin-deprecation": "2.0.0",
    "eslint-plugin-jsdoc": "48.2.1",
    "eslint-plugin-prettier": "5.1.3",
    "eslint-plugin-unicorn": "51.0.1",
    "eslint-plugin-vitest": "0.3.26",
    "glob": "10.3.10",
    "npm-run-all2": "6.1.2",
    "prettier": "3.2.5",
    "prettier-plugin-organize-imports": "3.2.4",
    "rimraf": "5.0.5",
    "sanitize-html": "2.13.0",
    "semver": "7.6.0",
    "standard-version": "9.5.0",
    "ts-morph": "22.0.0",
    "tsup": "8.0.2",
    "tsx": "4.7.1",
<<<<<<< HEAD
    "typescript": "5.4.2",
=======
    "typedoc": "0.25.12",
    "typescript": "5.4.3",
>>>>>>> 14779582
    "validator": "13.11.0",
    "vite": "5.2.6",
    "vitepress": "1.0.1",
    "vitest": "1.4.0",
    "vue": "3.4.21"
  },
  "packageManager": "pnpm@8.15.5",
  "engines": {
    "node": ">=18.0.0",
    "npm": ">=9.0.0"
  }
}<|MERGE_RESOLUTION|>--- conflicted
+++ resolved
@@ -128,12 +128,7 @@
     "ts-morph": "22.0.0",
     "tsup": "8.0.2",
     "tsx": "4.7.1",
-<<<<<<< HEAD
-    "typescript": "5.4.2",
-=======
-    "typedoc": "0.25.12",
     "typescript": "5.4.3",
->>>>>>> 14779582
     "validator": "13.11.0",
     "vite": "5.2.6",
     "vitepress": "1.0.1",
