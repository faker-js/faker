{
  "name": "@faker-js/faker",
  "version": "8.4.1",
  "description": "Generate massive amounts of fake contextual data",
  "keywords": [
    "faker",
    "faker.js",
    "fakerjs",
    "faker-js",
    "fake data generator",
    "fake data",
    "fake-data",
    "fake-generator",
    "fake-data-generator",
    "fake content generator",
    "fake contextual data generator",
    "fake contextual data"
  ],
  "repository": {
    "type": "git",
    "url": "https://github.com/faker-js/faker.git"
  },
  "funding": [
    {
      "type": "opencollective",
      "url": "https://opencollective.com/fakerjs"
    }
  ],
  "bugs": "https://github.com/faker-js/faker/issues",
  "license": "MIT",
  "main": "dist/index.js",
  "module": "dist/index.mjs",
  "types": "index.d.ts",
  "typesVersions": {
    ">=4.0": {
      "*": [
        "dist/types/*"
      ]
    }
  },
  "exports": {
    ".": {
      "types": "./dist/types/index.d.ts",
      "require": "./dist/index.js",
      "import": "./dist/index.mjs"
    },
    "./locale/*": {
      "types": "./dist/types/locale/*.d.ts",
      "require": "./dist/locale/*.js",
      "import": "./dist/locale/*.mjs"
    },
    "./package.json": "./package.json"
  },
  "files": [
    "CHANGELOG.md",
    "dist"
  ],
  "scripts": {
    "clean": "rimraf coverage .eslintcache dist docs/.vitepress/dist locale pnpm-lock.yaml node_modules",
    "build:clean": "rimraf dist",
    "build:code": "tsup-node",
    "build:types": "tsc --project tsconfig.build.json",
    "build": "run-s build:clean build:code build:types",
    "generate": "run-s generate:locales generate:api-docs",
    "generate:api-docs": "tsx ./scripts/apidoc.ts",
    "generate:api-docs:watch": "tsx watch ./scripts/apidoc.ts",
    "generate:locales": "tsx ./scripts/generate-locales.ts",
    "docs:build": "run-s docs:prepare docs:build:run",
    "docs:build:run": "vitepress build docs",
    "docs:build:ci": "run-s build docs:build",
    "docs:prepare": "run-s generate:api-docs",
    "docs:dev": "run-s docs:prepare docs:dev:run",
    "docs:dev:run": "vitepress dev docs",
    "docs:serve": "vitepress serve docs --port 5173",
    "docs:diff": "tsx ./scripts/diff.ts",
    "format": "prettier --cache --write .",
    "lint": "eslint --cache --cache-strategy content --report-unused-disable-directives .",
    "ts-check": "tsc",
    "test": "vitest",
    "test:update-snapshots": "vitest run -u",
    "coverage": "vitest run --coverage",
    "cypress": "cypress",
    "docs:test:e2e:ci": "run-s docs:build:ci docs:test:e2e:run",
    "docs:test:e2e:run": "run-p --race docs:serve \"cypress run\"",
    "docs:test:e2e:open": "run-p --race docs:serve \"cypress open\"",
    "release": "standard-version",
    "prepublishOnly": "pnpm run clean && pnpm install && pnpm run build",
    "preflight": "pnpm install && run-s generate format lint build test:update-snapshots ts-check"
  },
  "devDependencies": {
    "@actions/github": "~6.0.0",
    "@algolia/client-search": "~4.22.1",
    "@eslint-types/deprecation": "2.0.0-1",
    "@eslint-types/jsdoc": "~48.0.6",
    "@eslint-types/prettier": "5.1.3",
    "@eslint-types/typescript-eslint": "~6.21.0",
    "@eslint-types/unicorn": "~51.0.1",
    "@types/markdown-it": "~13.0.7",
    "@types/node": "~20.11.17",
    "@types/sanitize-html": "~2.11.0",
    "@types/semver": "~7.5.7",
    "@types/validator": "~13.11.9",
    "@typescript-eslint/eslint-plugin": "~6.21.0",
    "@typescript-eslint/parser": "~6.21.0",
    "@vitest/coverage-v8": "~1.2.2",
    "@vitest/ui": "~1.2.2",
    "@vueuse/core": "~10.7.2",
    "conventional-changelog-cli": "~4.1.0",
    "cypress": "~13.6.4",
    "eslint": "~8.56.0",
    "eslint-config-prettier": "~9.1.0",
    "eslint-define-config": "~2.1.0",
    "eslint-gitignore": "~0.1.0",
    "eslint-plugin-deprecation": "~2.0.0",
    "eslint-plugin-jsdoc": "~48.0.6",
    "eslint-plugin-prettier": "~5.1.3",
    "eslint-plugin-unicorn": "~51.0.1",
    "eslint-plugin-vitest": "~0.3.22",
    "glob": "~10.3.10",
    "npm-run-all2": "~6.1.2",
    "prettier-plugin-organize-imports": "~3.2.4",
    "prettier": "3.2.5",
    "rimraf": "~5.0.5",
    "sanitize-html": "~2.11.0",
    "semver": "~7.6.0",
    "standard-version": "~9.5.0",
<<<<<<< HEAD
    "ts-morph": "^21.0.1",
    "tsx": "~4.7.0",
=======
    "tsup": "~8.0.2",
    "tsx": "~4.7.1",
    "typedoc": "~0.25.7",
>>>>>>> db88a151
    "typescript": "~5.3.3",
    "validator": "~13.11.0",
    "vite": "~5.1.1",
    "vitepress": "1.0.0-rc.39",
    "vitest": "~1.2.2",
    "vue": "~3.4.18"
  },
  "packageManager": "pnpm@8.15.1",
  "engines": {
    "node": ">=18.0.0",
    "npm": ">=9.0.0"
  }
}<|MERGE_RESOLUTION|>--- conflicted
+++ resolved
@@ -124,14 +124,9 @@
     "sanitize-html": "~2.11.0",
     "semver": "~7.6.0",
     "standard-version": "~9.5.0",
-<<<<<<< HEAD
     "ts-morph": "^21.0.1",
-    "tsx": "~4.7.0",
-=======
     "tsup": "~8.0.2",
     "tsx": "~4.7.1",
-    "typedoc": "~0.25.7",
->>>>>>> db88a151
     "typescript": "~5.3.3",
     "validator": "~13.11.0",
     "vite": "~5.1.1",
