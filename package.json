--- conflicted
+++ resolved
@@ -4,11 +4,7 @@
   "version": "5.5.3",
   "repository": {
     "type": "git",
-<<<<<<< HEAD
-    "url": "http://github.com/faker-js/faker.git"
-=======
     "url": "https://github.com/faker-js/faker.git"
->>>>>>> a590f266
   },
   "scripts": {
     "browser": "./node_modules/.bin/gulp browser",
