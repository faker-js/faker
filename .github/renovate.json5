{
  "$schema": "https://docs.renovatebot.com/renovate-schema.json",
  "extends": [
    "config:best-practices",
    "schedule:earlyMondays",
    "group:allNonMajor",
    ":prHourlyLimitNone"
  ],
  "labels": ["c: dependencies", "p: 1-normal"],
  "lockFileMaintenance": {
    "enabled": true
  },
  "milestone": 15,
  "reviewersFromCodeOwners": true,
  "rangeStrategy": "pin",
  "packageRules": [
    {
      "groupName": "devDependencies",
      "matchDepTypes": ["devDependencies"]
    },
    {
      "groupName": "dependencies",
      "matchDepTypes": ["dependencies"],
      "rangeStrategy": "replace"
    },
    {
      "groupName": "peerDependencies",
      "matchDepTypes": ["peerDependencies"],
      "rangeStrategy": "widen"
    },
    {
      "groupName": "engines",
      "matchDepTypes": ["engines"],
      "rangeStrategy": "replace"
    },
    {
      "groupName": "eslint",
<<<<<<< HEAD
      "matchPackageNames": [
        "@typescript-eslint/{/,}**",
        "@eslint-types/{/,}**",
        "eslint{/,}**"
=======
      "matchPackagePrefixes": [
        "@eslint-types/",
        "@eslint/",
        "eslint",
        "typescript-eslint"
>>>>>>> 8e22b630
      ]
    },
    {
      "groupName": "vitest",
      "matchPackageNames": ["@vitest/{/,}**", "vitest{/,}**"]
    },
    {
      "groupName": "prettier",
      "matchPackageNames": ["@types/prettier", "prettier"]
    },
    {
      "groupName": "typescript",
      "matchPackageNames": ["typescript"]
    },
    {
      "groupName": "doc-dependencies",
      "matchPackageNames": ["@algolia/client-search", "ts-morph", "vitepress"]
    }
  ],
  "stopUpdatingLabel": "s: on hold",
  "vulnerabilityAlerts": {
    "labels": ["c: security", "p: 2-high"],
    "assignees": ["team:maintainers"]
  }
}<|MERGE_RESOLUTION|>--- conflicted
+++ resolved
@@ -35,23 +35,16 @@
     },
     {
       "groupName": "eslint",
-<<<<<<< HEAD
       "matchPackageNames": [
-        "@typescript-eslint/{/,}**",
-        "@eslint-types/{/,}**",
-        "eslint{/,}**"
-=======
-      "matchPackagePrefixes": [
-        "@eslint-types/",
-        "@eslint/",
+        "@eslint-types/**",
+        "@eslint/**",
         "eslint",
         "typescript-eslint"
->>>>>>> 8e22b630
       ]
     },
     {
       "groupName": "vitest",
-      "matchPackageNames": ["@vitest/{/,}**", "vitest{/,}**"]
+      "matchPackageNames": ["@vitest/**", "vitest"]
     },
     {
       "groupName": "prettier",
