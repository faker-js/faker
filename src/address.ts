--- conflicted
+++ resolved
@@ -256,34 +256,10 @@
    * faker.address.streetAddress(false) // '34830 Erdman Hollow'
    */
   streetAddress(useFullAddress: boolean = false): string {
-<<<<<<< HEAD
-    let address = '';
-    switch (this.faker.datatype.number(2)) {
-      case 0:
-        address = `${this.faker.helpers.replaceSymbolWithNumber(
-          '#####'
-        )} ${this.faker.address.streetName()}`;
-        break;
-      case 1:
-        address = `${this.faker.helpers.replaceSymbolWithNumber(
-          '####'
-        )} ${this.faker.address.streetName()}`;
-        break;
-      case 2:
-        address = `${this.faker.helpers.replaceSymbolWithNumber(
-          '###'
-        )} ${this.faker.address.streetName()}`;
-        break;
-    }
-    return useFullAddress
-      ? `${address} ${this.faker.address.secondaryAddress()}`
-      : address;
-=======
     const formats = this.faker.definitions.address.street_address;
     const format = formats[useFullAddress ? 'full' : 'normal'];
 
     return this.faker.fake(format);
->>>>>>> 5beac4be
   }
 
   /**
