--- conflicted
+++ resolved
@@ -56,14 +56,10 @@
 total time: ${now - startTime}ms`
   );
   throw new FakerError(
-<<<<<<< HEAD
-    `${code} for uniqueness check \n\nMay not be able to generate any more unique values with current settings. \nTry adjusting maxTime or maxRetries parameters for faker.unique()`
-=======
     `${code} for uniqueness check.
 
 May not be able to generate any more unique values with current settings.
 Try adjusting maxTime or maxRetries parameters for faker.unique().`
->>>>>>> 360bec7c
   );
 }
 
