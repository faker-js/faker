--- conflicted
+++ resolved
@@ -483,23 +483,13 @@
       return '';
     }
     for (const p in data) {
-<<<<<<< HEAD
       const re = new RegExp(`{{${p}}}`, 'g');
-      str = str.replace(
-        re,
-        // TODO @Shinigami92 2022-01-14: Try to improve the type or maybe use `if`
-        // @ts-expect-error
-        data[p]
-      );
-=======
-      const re = new RegExp('{{' + p + '}}', 'g');
       const value = data[p];
       if (typeof value === 'string') {
         str = str.replace(re, value);
       } else {
         str = str.replace(re, value);
       }
->>>>>>> b34ef465
     }
     return str;
   }
