--- conflicted
+++ resolved
@@ -98,11 +98,6 @@
    * such as sharing the same random generator with other instances/tools.
    * Defaults to faker's Mersenne Twister based pseudo random number generator.
    *
-<<<<<<< HEAD
-   * @example Nothing to see here.
-   *
-   * @since 0.0.0
-=======
    * @example
    * import { SimpleFaker } from '@faker-js/faker';
    * // const { SimpleFaker } = require('@faker-js/faker');
@@ -114,7 +109,6 @@
    * customSimpleFaker.number.int(10); // 4
    *
    * @since 8.1.0
->>>>>>> be8463c7
    */
   constructor(
     options: {
@@ -167,11 +161,7 @@
    * // Simply log the seed, and if you need to reproduce it, insert the seed here
    * console.log('Running test with seed:', faker.seed());
    *
-<<<<<<< HEAD
-   * @since 0.0.0
-=======
    * @since 6.0.0
->>>>>>> be8463c7
    */
   seed(seed?: number): number;
   /**
@@ -208,11 +198,7 @@
    * // Simply log the seed, and if you need to reproduce it, insert the seed here
    * console.log('Running test with seed:', faker.seed());
    *
-<<<<<<< HEAD
-   * @since 0.0.0
-=======
    * @since 6.0.0
->>>>>>> be8463c7
    */
   seed(seedArray: number[]): number[];
   /**
@@ -258,11 +244,7 @@
    * // Simply log the seed, and if you need to reproduce it, insert the seed here
    * console.log('Running test with seed:', faker.seed());
    *
-<<<<<<< HEAD
-   * @since 0.0.0
-=======
    * @since 6.0.0
->>>>>>> be8463c7
    */
   seed(seed?: number | number[]): number | number[];
   seed(
