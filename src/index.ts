--- conflicted
+++ resolved
@@ -40,11 +40,8 @@
   StaysDefinitions,
   SystemDefinitions,
   SystemMimeTypeEntryDefinitions,
-<<<<<<< HEAD
   TireDefinitions,
-=======
   ToyDefinitions,
->>>>>>> d9a72e05
   VehicleDefinitions,
   VideogameDefinitions,
   WatchDefinitions,
@@ -101,11 +98,8 @@
 export type { StaysModule } from './modules/stays';
 export type { StringModule } from './modules/string';
 export type { SystemModule } from './modules/system';
-<<<<<<< HEAD
 export type { TireModule } from './modules/tire';
-=======
 export type { ToyModule } from './modules/toy';
->>>>>>> d9a72e05
 export type { VehicleModule } from './modules/vehicle';
 export type { VideogameModule } from './modules/videogame';
 export type { WatchModule } from './modules/watch';
