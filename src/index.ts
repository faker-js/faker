--- conflicted
+++ resolved
@@ -54,7 +54,12 @@
 export type { DatabaseModule } from './modules/database';
 export type { DatatypeModule } from './modules/datatype';
 export type { DateModule, SimpleDateModule } from './modules/date';
-export type { Currency, FinanceModule } from './modules/finance';
+export { CreditCardIssuer } from './modules/finance';
+export type {
+  CreditCardIssuerType,
+  Currency,
+  FinanceModule,
+} from './modules/finance';
 export type { FoodModule } from './modules/food';
 export type { GitModule } from './modules/git';
 export type { HackerModule } from './modules/hacker';
@@ -66,18 +71,7 @@
 export type { MusicModule } from './modules/music';
 export type { NumberModule } from './modules/number';
 export { Sex } from './modules/person';
-<<<<<<< HEAD
-export type {
-  /** @deprecated Use PersonModule instead */
-  PersonModule as NameModule,
-  PersonModule,
-  SexType,
-} from './modules/person';
-export { CreditCardIssuer } from './modules/finance';
-export type { CreditCardIssuerType } from './modules/finance';
-=======
 export type { PersonModule, SexType } from './modules/person';
->>>>>>> 7dc8a18f
 export type { PhoneModule } from './modules/phone';
 export type { ChemicalElement, ScienceModule, Unit } from './modules/science';
 export type { StringModule } from './modules/string';
