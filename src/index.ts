--- conflicted
+++ resolved
@@ -32,18 +32,14 @@
   WordDefinitions,
 } from './definitions';
 export { FakerError } from './errors/faker-error';
-<<<<<<< HEAD
 export { Faker } from './faker';
 export type { FakerOptions } from './faker';
 export * from './locale';
 export { fakerEN as faker } from './locale';
 export * from './locales';
 export * as allLocales from './locales';
-=======
-export type { FakerOptions, UsableLocale, UsedLocales } from './faker';
 export { Aircraft, AircraftType } from './modules/airline';
 export type { AirlineModule } from './modules/airline';
->>>>>>> be77179f
 export type { AnimalModule } from './modules/animal';
 export type {
   Casing,
