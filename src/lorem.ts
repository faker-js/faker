import type { Faker } from '.';

/**
 * Module to generate random texts and words.
 */
export class Lorem {
  constructor(private readonly faker: Faker) {
    // Bind `this` so namespaced is working correctly
    for (const name of Object.getOwnPropertyNames(Lorem.prototype)) {
      if (name === 'constructor' || typeof this[name] !== 'function') {
        continue;
      }
      this[name] = this[name].bind(this);
    }
  }

  /**
   * Generates a word of a specified length.
   *
   * @param length length of the word that should be returned. Defaults to a random length.
   *
   * @example
   * faker.lorem.word() // 'temporibus'
   * faker.lorem.word(5) // 'velit'
   */
  word(length?: number): string {
    const hasRightLength = (word: string) => word.length === length;
    let properLengthWords: readonly string[];
    if (length == null) {
      properLengthWords = this.faker.definitions.lorem.words;
    } else {
      properLengthWords =
        this.faker.definitions.lorem.words.filter(hasRightLength);
    }
    return this.faker.random.arrayElement(properLengthWords);
  }

  /**
   * Generates a space separated list of words.
   *
   * @param num The number of words to generate. Defaults to `3`.
   *
   * @example
   * faker.lorem.words() // 'qui praesentium pariatur'
   * faker.lorem.words(10) // 'debitis consectetur voluptatem non doloremque ipsum autem totam eum ratione'
   */
  words(num: number = 3): string {
    const words: string[] = [];
    for (let i = 0; i < num; i++) {
      words.push(this.word());
    }
    return words.join(' ');
  }

  /**
   * Generates a space separated list of words beginning a capital letter and ending with a dot.
   *
   * @param wordCount The number of words, that should be in the sentence. Defaults to a random number between `3` and `10`.
   *
   * @example
   * faker.lorem.sentence() // 'Voluptatum cupiditate suscipit autem eveniet aut dolorem aut officiis distinctio.'
   * faker.lorem.sentence(5) // 'Laborum voluptatem officiis est et.'
   */
  sentence(wordCount?: number): string {
    if (wordCount == null) {
      wordCount = this.faker.datatype.number({ min: 3, max: 10 });
    }

<<<<<<< HEAD
    const sentence = this.faker.lorem.words(wordCount);
    return `${sentence.charAt(0).toUpperCase() + sentence.slice(1)}.`;
=======
    const sentence = this.words(wordCount);
    return sentence.charAt(0).toUpperCase() + sentence.slice(1) + '.';
>>>>>>> 360bec7c
  }

  /**
   * Generates a slugified text consisting of the given number of hyphen separated words.
   *
   * @param wordCount The number of words to generate. Defaults to `3`.
   *
   * @example
   * faker.lorem.slug() // 'dolores-illo-est'
   */
  slug(wordCount?: number): string {
    const words = this.words(wordCount);

    return this.faker.helpers.slugify(words);
  }

  /**
   * Generates the given number of sentences.
   *
   * @param sentenceCount The number of sentences to generate. Defaults to a random number between `2` and `6`.
   * @param separator The separator to add between sentences. Defaults to `' '`.
   *
   * @example
   * faker.lorem.sentences() // 'Iste molestiae incidunt aliquam possimus reprehenderit eum corrupti. Deleniti modi voluptatem nostrum ut esse.'
   * faker.lorem.sentences(2) // 'Maxime vel numquam quibusdam. Dignissimos ex molestias quos aut molestiae quam nihil occaecati maiores.'
   * faker.lorem.sentences(2, '\n')
   * // 'Et rerum a unde tempora magnam sit nisi.
   * // Et perspiciatis ipsam omnis.'
   */
  sentences(sentenceCount?: number, separator: string = ' '): string {
    if (sentenceCount == null) {
      sentenceCount = this.faker.datatype.number({ min: 2, max: 6 });
    }
    const sentences: string[] = [];
    for (sentenceCount; sentenceCount > 0; sentenceCount--) {
      sentences.push(this.sentence());
    }
    return sentences.join(separator);
  }

  /**
   * Generates a paragraph with at least the given number of sentences.
   *
   * @param sentenceCount The minim number of sentences to generate. Defaults to `3`.
   *
   * @example
   * faker.lorem.paragraph() // 'Non architecto nam unde sint. Ex tenetur dolor facere optio aut consequatur. Ea laudantium reiciendis repellendus.'
   * faker.lorem.paragraph() // 'Animi possimus nemo consequuntur ut ea et tempore unde qui. Quis corporis esse occaecati.'
   */
  paragraph(sentenceCount: number = 3): string {
    return this.sentences(sentenceCount + this.faker.datatype.number(3));
  }

  /**
   * Generates the given number of paragraphs.
   *
   * @param paragraphCount The number of paragraphs to generate. Defaults to `3`.
   * @param separator The separator to use. Defaults to `'\n'`.
   *
   * @example
   * faker.lorem.paragraphs()
   * // 'Beatae voluptatem dicta et assumenda fugit eaque quidem consequatur. Fuga unde provident. Id reprehenderit soluta facilis est laborum laborum. Illum aut non ut. Est nulla rem ipsa.
   * // Voluptatibus quo pariatur est. Temporibus deleniti occaecati pariatur nemo est molestias voluptas. Doloribus commodi et et exercitationem vel et. Omnis inventore cum aut amet.
   * // Sapiente deleniti et. Ducimus maiores eum. Rem dolorem itaque aliquam.'
   *
   * faker.lorem.paragraphs(5)
   * // 'Quia hic sunt ducimus expedita quo impedit soluta. Quam impedit et ipsum optio. Unde dolores nulla nobis vero et aspernatur officiis.
   * // Aliquam dolorem temporibus dolores voluptatem voluptatem qui nostrum quia. Sit hic facilis rerum eius. Beatae doloribus nesciunt iste ipsum.
   * // Natus nam eum nulla voluptas molestiae fuga libero nihil voluptatibus. Sed quam numquam eum ipsam temporibus eaque ut et. Enim quas debitis quasi quis. Vitae et vitae.
   * // Repellat voluptatem est laborum illo harum sed reprehenderit aut. Quo sit et. Exercitationem blanditiis totam velit ad dicta placeat.
   * // Rerum non eum incidunt amet quo. Eaque laborum ut. Recusandae illo ab distinctio veritatis. Cum quis architecto ad maxime a.'
   *
   * faker.lorem.paragraphs(2, '<br/>\n')
   * // 'Eos magnam aut qui accusamus. Sapiente quas culpa totam excepturi. Blanditiis totam distinctio occaecati dignissimos cumque atque qui officiis.<br/>
   * // Nihil quis vel consequatur. Blanditiis commodi deserunt sunt animi dolorum. A optio porro hic dolorum fugit aut et sint voluptas. Minima ad sed ipsa est non dolores.'
   */
  paragraphs(paragraphCount: number = 3, separator: string = '\n'): string {
    const paragraphs: string[] = [];
    for (paragraphCount; paragraphCount > 0; paragraphCount--) {
      paragraphs.push(this.paragraph());
    }
    return paragraphs.join(separator);
  }

  /**
   * Generates a random text based on a random lorem method.
   *
   * @example
   * faker.lorem.text() // 'Doloribus autem non quis vero quia.'
   * faker.lorem.text()
   * // 'Rerum eum reiciendis id ipsa hic dolore aut laborum provident.
   * // Quis beatae quis corporis veritatis corrupti ratione delectus sapiente ut.
   * // Quis ut dolor dolores facilis possimus tempore voluptates.
   * // Iure nam officia optio cumque.
   * // Dolor tempora iusto.'
   */
  text(): string {
    const methods: Array<keyof Lorem> = [
      'word',
      'words',
      'sentence',
      'sentences',
      'paragraph',
      'paragraphs',
      'lines',
    ];

    const method = this.faker.random.arrayElement(methods);

    return `${this[method]()}`;
  }

  /**
   * Generates the given number lines of lorem separated by `'\n'`.
   *
   * @param lineCount The number of lines to generate. Defaults to a random number between `1` and `5`.
   *
   * @example
   * faker.lorem.lines()
   * // 'Rerum quia aliquam pariatur explicabo sint minima eos.
   * // Voluptatem repellat consequatur deleniti qui quibusdam harum cumque.
   * // Enim eveniet a qui.
   * // Consectetur velit eligendi animi nostrum veritatis.'
   *
   * faker.lorem.lines()
   * // 'Soluta deserunt eos quam reiciendis libero autem enim nam ut.
   * // Voluptate aut aut.'
   */
  lines(lineCount?: number): string {
    if (lineCount == null) {
      lineCount = this.faker.datatype.number({ min: 1, max: 5 });
    }
    return this.sentences(lineCount, '\n');
  }
}<|MERGE_RESOLUTION|>--- conflicted
+++ resolved
@@ -66,13 +66,8 @@
       wordCount = this.faker.datatype.number({ min: 3, max: 10 });
     }
 
-<<<<<<< HEAD
-    const sentence = this.faker.lorem.words(wordCount);
-    return `${sentence.charAt(0).toUpperCase() + sentence.slice(1)}.`;
-=======
     const sentence = this.words(wordCount);
     return sentence.charAt(0).toUpperCase() + sentence.slice(1) + '.';
->>>>>>> 360bec7c
   }
 
   /**
