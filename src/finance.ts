--- conflicted
+++ resolved
@@ -330,11 +330,7 @@
     }
 
     if (!ibanFormat) {
-<<<<<<< HEAD
-      throw new Error(`Country code ${countryCode} not supported.`);
-=======
       throw new FakerError('Country code ' + countryCode + ' not supported.');
->>>>>>> 6096cb4d
     }
 
     let s = '';
