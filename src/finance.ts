--- conflicted
+++ resolved
@@ -391,24 +391,14 @@
   bic(): string {
     const vowels = ['A', 'E', 'I', 'O', 'U'];
     const prob = this.faker.datatype.number(100);
-<<<<<<< HEAD
 
     return [
       this.Helpers.replaceSymbols('???'),
       this.faker.random.arrayElement(vowels),
-      this.faker.random.arrayElement(this.ibanLib.iso3166),
+      this.faker.random.arrayElement(iban.iso3166),
       this.Helpers.replaceSymbols('?'),
       '1',
       prob < 10
-=======
-    return (
-      this.Helpers.replaceSymbols('???') +
-      this.faker.random.arrayElement(vowels) +
-      this.faker.random.arrayElement(iban.iso3166) +
-      this.Helpers.replaceSymbols('?') +
-      '1' +
-      (prob < 10
->>>>>>> 3e5aaf10
         ? this.Helpers.replaceSymbols(
             `?${this.faker.random.arrayElement(vowels)}?`
           )
