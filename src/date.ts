--- conflicted
+++ resolved
@@ -105,13 +105,8 @@
    * faker.date.betweens('2020-01-01T00:00:00.000Z', '2030-01-01T00:00:00.000Z', 2)
    * // [ 2023-05-02T16:00:00.000Z, 2026-09-01T08:00:00.000Z ]
    */
-<<<<<<< HEAD
   betweens(from: string | Date, to: string | Date, num?: number): Date[] {
-    if (typeof num == 'undefined') {
-=======
-  betweens(from: string, to: string, num?: number): Date[] {
     if (typeof num === 'undefined') {
->>>>>>> 1b08de82
       num = 3;
     }
 
