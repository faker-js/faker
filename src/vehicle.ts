import type { Faker } from '.';
import type { Fake } from './fake';

<<<<<<< HEAD
=======
let fake: Fake['fake'];

/**
 * Module to generate vehicle related entries.
 */
>>>>>>> 1b08de82
export class Vehicle {
  constructor(private readonly faker: Faker) {
    // Bind `this` so namespaced is working correctly
    for (const name of Object.getOwnPropertyNames(Vehicle.prototype)) {
      if (name === 'constructor' || typeof this[name] !== 'function') {
        continue;
      }
      this[name] = this[name].bind(this);
    }
  }

  /**
   * Returns a random vehicle.
   *
   * @example
   * faker.vehicle.vehicle() // 'BMW Explorer'
   */
  vehicle(): string {
    return `${this.manufacturer()} ${this.model()}`;
  }

  /**
   * Returns a manufacturer name.
   *
   * @example
   * faker.vehicle.manufacturer() // 'Ford'
   */
  manufacturer(): string {
    return this.faker.random.arrayElement(
      this.faker.definitions.vehicle.manufacturer
    );
  }

  /**
   * Returns a vehicle model.
   *
   * @example
   * faker.vehicle.model() // 'Explorer'
   */
  model(): string {
    return this.faker.random.arrayElement(this.faker.definitions.vehicle.model);
  }

  /**
   * Returns a vehicle type.
   *
   * @example
   * faker.vehicle.type() // 'Coupe'
   */
  type(): string {
    return this.faker.random.arrayElement(this.faker.definitions.vehicle.type);
  }

  /**
   * Returns a fuel type.
   *
   * @example
   * faker.vehicle.fuel() // 'Electric'
   */
  fuel(): string {
    return this.faker.random.arrayElement(this.faker.definitions.vehicle.fuel);
  }

  /**
   * Returns a vehicle identification number (VIN).
   *
   * @example
   * faker.vehicle.vin() // 'YV1MH682762184654'
   */
  vin(): string {
    const bannedChars = ['o', 'i', 'q'];
    return `${this.faker.random.alphaNumeric(10, {
      bannedChars,
    })}${this.faker.random.alpha({
      count: 1,
      upcase: true,
      bannedChars,
    })}${this.faker.random.alphaNumeric(1, {
      bannedChars,
    })}${this.faker.datatype.number({ min: 10000, max: 100000 })}` // return five digit #
      .toUpperCase();
  }

  /**
   * Returns a vehicle color.
   *
   * @example
   * faker.vehicle.color() // 'red'
   */
  color(): string {
    return this.faker.commerce.color();
  }

  /**
   * Returns a vehicle registration number (Vehicle Registration Mark - VRM)
   *
   * @example
   * faker.vehicle.vrm() // 'MF56UPA'
   */
  vrm(): string {
    return `${this.faker.random.alpha({
      count: 2,
      upcase: true,
    })}${this.faker.datatype.number({
      min: 0,
      max: 9,
    })}${this.faker.datatype.number({
      min: 0,
      max: 9,
    })}${this.faker.random.alpha({ count: 3, upcase: true })}`.toUpperCase();
  }

  /**
   * Returns a type of bicycle.
   *
   * @example
   * faker.vehicle.bicycle() // 'Adventure Road Bicycle'
   */
  bicycle(): string {
    return this.faker.random.arrayElement(
      this.faker.definitions.vehicle.bicycle_type
    );
  }
}<|MERGE_RESOLUTION|>--- conflicted
+++ resolved
@@ -1,14 +1,8 @@
 import type { Faker } from '.';
-import type { Fake } from './fake';
-
-<<<<<<< HEAD
-=======
-let fake: Fake['fake'];
 
 /**
  * Module to generate vehicle related entries.
  */
->>>>>>> 1b08de82
 export class Vehicle {
   constructor(private readonly faker: Faker) {
     // Bind `this` so namespaced is working correctly
