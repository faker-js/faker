import type { RecordKey } from './utils/unique';
import * as uniqueExec from './utils/unique';

/**
 * Module to generate unique entries.
 */
<<<<<<< HEAD
export class UniqueModule {
  // maximum time unique.exec will attempt to run before aborting
=======
export class Unique {
  /**
   * Maximum time `unique.exec` will attempt to run before aborting.
   *
   * @deprecated Use options instead.
   */
>>>>>>> dd11846b
  maxTime = 10;

  /**
   * Maximum retries `unique.exec` will recurse before aborting (max loop depth).
   *
   * @deprecated Use options instead.
   */
  maxRetries = 10;

  constructor() {
    // Bind `this` so namespaced is working correctly
    for (const name of Object.getOwnPropertyNames(UniqueModule.prototype)) {
      if (name === 'constructor' || typeof this[name] !== 'function') {
        continue;
      }
      this[name] = this[name].bind(this);
    }
  }

  /**
   * Generates a unique result using the results of the given method.
   * Used unique entries will be stored internally and filtered from subsequent calls.
   *
   * @template Method The type of the method to execute.
   * @param method The method used to generate the values.
   * @param args The arguments used to call the method.
   * @param options The optional options used to configure this method.
   * @param options.startTime This parameter does nothing.
   * @param options.maxTime The time in milliseconds this method may take before throwing an error. Defaults to `50`.
   * @param options.maxRetries The total number of attempts to try before throwing an error. Defaults to `50`.
   * @param options.currentIterations This parameter does nothing.
   * @param options.exclude The value or values that should be excluded/skipped. Defaults to `[]`.
   * @param options.compare The function used to determine whether a value was already returned. Defaults to check the existence of the key.
   *
   * @example
   * faker.unique(faker.name.firstName) // 'Corbin'
   */
  unique<Method extends (...parameters) => RecordKey>(
    method: Method,
    args?: Parameters<Method>,
    options: {
      startTime?: number;
      maxTime?: number;
      maxRetries?: number;
      currentIterations?: number;
      exclude?: RecordKey | RecordKey[];
      compare?: (obj: Record<RecordKey, RecordKey>, key: RecordKey) => 0 | -1;
    } = {}
  ): ReturnType<Method> {
    const { maxTime = this.maxTime, maxRetries = this.maxRetries } = options;
    return uniqueExec.exec(method, args, {
      ...options,
      startTime: new Date().getTime(),
      maxTime,
      maxRetries,
      currentIterations: 0,
    });
  }
}<|MERGE_RESOLUTION|>--- conflicted
+++ resolved
@@ -4,17 +4,12 @@
 /**
  * Module to generate unique entries.
  */
-<<<<<<< HEAD
 export class UniqueModule {
-  // maximum time unique.exec will attempt to run before aborting
-=======
-export class Unique {
   /**
    * Maximum time `unique.exec` will attempt to run before aborting.
    *
    * @deprecated Use options instead.
    */
->>>>>>> dd11846b
   maxTime = 10;
 
   /**
