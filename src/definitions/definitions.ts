--- conflicted
+++ resolved
@@ -13,11 +13,8 @@
 import type { CosmeticDefinitions } from './cosmetic';
 import type { DatabaseDefinitions } from './database';
 import type { DateDefinitions } from './date';
-<<<<<<< HEAD
 import type { DrinkDefinitions } from './drink';
-=======
 import type { FabricDefinitions } from './fabric';
->>>>>>> c6d2d310
 import type { FinanceDefinitions } from './finance';
 import type { FishDefinitions } from './fish';
 import type { FlightsDefinitions } from './flights';
@@ -87,11 +84,8 @@
   cosmetic: CosmeticDefinitions;
   database: DatabaseDefinitions;
   date: DateDefinitions;
-<<<<<<< HEAD
   drink: DrinkDefinitions;
-=======
   fabric: FabricDefinitions;
->>>>>>> c6d2d310
   finance: FinanceDefinitions;
   fish: FishDefinitions;
   flights: FlightsDefinitions;
