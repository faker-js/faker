--- conflicted
+++ resolved
@@ -1,9 +1,4 @@
-<<<<<<< HEAD
 import type { EmojiType } from '../modules/internet';
-import { allOf } from './utils';
-=======
-import type { EmojiType } from '../internet';
->>>>>>> cc46a0c1
 
 /**
  * The possible definitions related to internet stuff.
