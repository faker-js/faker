--- conflicted
+++ resolved
@@ -40,11 +40,8 @@
   SystemDefinitions,
   SystemMimeTypeEntryDefinitions,
 } from './system';
-<<<<<<< HEAD
 export type { TireDefinitions } from './tire';
-=======
 export type { ToyDefinitions } from './toy';
->>>>>>> d9a72e05
 export type { VehicleDefinitions } from './vehicle';
 export type { VideogameDefinitions } from './videogame';
 export type { WatchDefinitions } from './watch';
