--- conflicted
+++ resolved
@@ -46,12 +46,9 @@
   SystemDefinitions,
   SystemMimeTypeEntryDefinitions,
 } from './system';
-<<<<<<< HEAD
+export type { TireDefinitions } from './tire';
 export type { TobaccoDefinitions } from './tobacco';
-=======
-export type { TireDefinitions } from './tire';
 export type { ToyDefinitions } from './toy';
->>>>>>> aa6e39be
 export type { VehicleDefinitions } from './vehicle';
 export type { VideogameDefinitions } from './videogame';
 export type { WatchDefinitions } from './watch';
