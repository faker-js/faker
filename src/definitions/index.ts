--- conflicted
+++ resolved
@@ -19,11 +19,8 @@
 export type { DatabaseDefinitions } from './database';
 export type { DateDefinitions, DateEntryDefinition } from './date';
 export type { Definitions, LocaleDefinition } from './definitions';
-<<<<<<< HEAD
 export type { DrinkDefinitions } from './drink';
-=======
 export type { FabricDefinitions } from './fabric';
->>>>>>> c6d2d310
 export type {
   FinanceCurrencyEntryDefinitions,
   FinanceDefinitions,
