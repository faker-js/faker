--- conflicted
+++ resolved
@@ -1,8 +1,4 @@
 import type { Faker } from '../..';
-<<<<<<< HEAD
-import { FakerError } from '../../errors/faker-error';
-=======
->>>>>>> 2eb25373
 import { deprecated } from '../../internal/deprecated';
 import type { LiteralUnion } from '../../utils/types';
 import type {
@@ -41,7 +37,6 @@
    * @deprecated Use `faker.word.sample()` or `faker.lorem.word()` instead.
    */
   word(): string {
-<<<<<<< HEAD
     deprecated({
       deprecated: 'faker.random.word',
       proposed: 'faker.word.random or faker.lorem.word',
@@ -49,111 +44,6 @@
       until: '9.0',
     });
     return this.faker.word.sample();
-=======
-    const wordMethods = [
-      this.faker.location.cardinalDirection,
-      this.faker.location.cityName,
-      this.faker.location.country,
-      this.faker.location.county,
-      this.faker.location.direction,
-      this.faker.location.ordinalDirection,
-      this.faker.location.state,
-      this.faker.location.street,
-
-      this.faker.color.human,
-
-      this.faker.commerce.department,
-      this.faker.commerce.product,
-      this.faker.commerce.productAdjective,
-      this.faker.commerce.productMaterial,
-      this.faker.commerce.productName,
-
-      this.faker.company.bsAdjective,
-      this.faker.company.bsBuzz,
-      this.faker.company.bsNoun,
-      this.faker.company.catchPhraseAdjective,
-      this.faker.company.catchPhraseDescriptor,
-      this.faker.company.catchPhraseNoun,
-
-      this.faker.finance.accountName,
-      this.faker.finance.currencyName,
-      this.faker.finance.transactionType,
-
-      this.faker.hacker.abbreviation,
-      this.faker.hacker.adjective,
-      this.faker.hacker.ingverb,
-      this.faker.hacker.noun,
-      this.faker.hacker.verb,
-
-      this.faker.lorem.word,
-
-      this.faker.music.genre,
-
-      this.faker.person.gender,
-      this.faker.person.jobArea,
-      this.faker.person.jobDescriptor,
-      this.faker.person.jobTitle,
-      this.faker.person.jobType,
-      this.faker.person.sex,
-
-      () => this.faker.science.chemicalElement().name,
-      () => this.faker.science.unit().name,
-
-      this.faker.vehicle.bicycle,
-      this.faker.vehicle.color,
-      this.faker.vehicle.fuel,
-      this.faker.vehicle.manufacturer,
-      this.faker.vehicle.type,
-
-      this.faker.word.adjective,
-      this.faker.word.adverb,
-      this.faker.word.conjunction,
-      this.faker.word.interjection,
-      this.faker.word.noun,
-      this.faker.word.preposition,
-      this.faker.word.verb,
-    ];
-
-    const bannedChars = [
-      '!',
-      '#',
-      '%',
-      '&',
-      '*',
-      ')',
-      '(',
-      '+',
-      '=',
-      '.',
-      '<',
-      '>',
-      '{',
-      '}',
-      '[',
-      ']',
-      ':',
-      ';',
-      "'",
-      '"',
-      '_',
-      '-',
-    ];
-    let result: string;
-
-    do {
-      // randomly pick from the many faker methods that can generate words
-      const randomWordMethod = this.faker.helpers.arrayElement(wordMethods);
-
-      try {
-        result = randomWordMethod();
-      } catch {
-        // catch missing locale data potentially required by randomWordMethod
-        continue;
-      }
-    } while (!result || bannedChars.some((char) => result.includes(char)));
-
-    return this.faker.helpers.arrayElement(result.split(' '));
->>>>>>> 2eb25373
   }
 
   /**
