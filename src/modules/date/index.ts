--- conflicted
+++ resolved
@@ -34,7 +34,7 @@
   /**
    * Generates a random date that can be either in the past or in the future.
    *
-   * @param options The optional options object. Defaults to `{}`.
+   * @param options The optional options object.
    * @param options.refDate The date to use as reference point for the newly generated date. Defaults to `faker.defaultRefDate()`.
    *
    * @see faker.date.between() For dates in a specific range.
@@ -69,7 +69,7 @@
   /**
    * Generates a random date in the past.
    *
-   * @param options The optional options object. Defaults to `{}`.
+   * @param options The optional options object.
    * @param options.years The range of years the date may be in the past. Defaults to `1`.
    * @param options.refDate The date to use as reference point for the newly generated date. Defaults to `faker.defaultRefDate()`.
    *
@@ -117,7 +117,7 @@
   /**
    * Generates a random date in the past.
    *
-   * @param options The optional options object. Defaults to `{}`.
+   * @param options The optional options object.
    * @param options.years The range of years the date may be in the past. Defaults to `1`.
    * @param options.refDate The date to use as reference point for the newly generated date. Defaults to `faker.defaultRefDate()`.
    * @param legacyRefDate Deprecated, use `options.refDate` instead.
@@ -191,7 +191,7 @@
   /**
    * Generates a random date in the future.
    *
-   * @param options The optional options object. Defaults to `{}`.
+   * @param options The optional options object.
    * @param options.years The range of years the date may be in the future. Defaults to `1`.
    * @param options.refDate The date to use as reference point for the newly generated date. Defaults to `faker.defaultRefDate()`.
    *
@@ -239,7 +239,7 @@
   /**
    * Generates a random date in the future.
    *
-   * @param options The optional options object. Defaults to `{}`.
+   * @param options The optional options object.
    * @param options.years The range of years the date may be in the future. Defaults to `1`.
    * @param options.refDate The date to use as reference point for the newly generated date. Defaults to `faker.defaultRefDate()`.
    * @param legacyRefDate Deprecated, use `options.refDate` instead.
@@ -495,7 +495,7 @@
    * @param options.to The late date boundary.
    * @param options.count The number of dates to generate. Defaults to `3`.
    * @param legacyTo Deprecated, use `options.to` instead.
-   * @param legacyCount Deprecated, use `options.count` instead. Defaults to `3`.
+   * @param legacyCount Deprecated, use `options.count` instead.
    *
    * @example
    * faker.date.betweens({ from: '2020-01-01T00:00:00.000Z', to: '2030-01-01T00:00:00.000Z' })
@@ -583,7 +583,7 @@
   /**
    * Generates a random date in the recent past.
    *
-   * @param options The optional options object. Defaults to `{}`.
+   * @param options The optional options object.
    * @param options.days The range of days the date may be in the past. Defaults to `1`.
    * @param options.refDate The date to use as reference point for the newly generated date. Defaults to `faker.defaultRefDate()`.
    *
@@ -631,7 +631,7 @@
   /**
    * Generates a random date in the recent past.
    *
-   * @param options The optional options object. Defaults to `{}`.
+   * @param options The optional options object.
    * @param options.days The range of days the date may be in the past. Defaults to `1`.
    * @param options.refDate The date to use as reference point for the newly generated date. Defaults to `faker.defaultRefDate()`.
    * @param legacyRefDate Deprecated, use `options.refDate` instead.
@@ -700,7 +700,7 @@
   /**
    * Generates a random date in the near future.
    *
-   * @param options The optional options object. Defaults to `{}`.
+   * @param options The optional options object.
    * @param options.days The range of days the date may be in the future. Defaults to `1`.
    * @param options.refDate The date to use as reference point for the newly generated date. Defaults to `faker.defaultRefDate()`.
    *
@@ -748,7 +748,7 @@
   /**
    * Generates a random date in the near future.
    *
-   * @param options The optional options object. Defaults to `{}`.
+   * @param options The optional options object.
    * @param options.days The range of days the date may be in the future. Defaults to `1`.
    * @param options.refDate The date to use as reference point for the newly generated date. Defaults to `faker.defaultRefDate()`.
    * @param legacyRefDate Deprecated, use `options.refDate` instead.
@@ -925,7 +925,7 @@
   /**
    * Returns a random name of a month.
    *
-   * @param options The optional options to use. Defaults to `{}`.
+   * @param options The optional options to use.
    * @param options.abbreviated Whether to return an abbreviation. Defaults to `false`.
    * @param options.context Whether to return the name of a month in the context of a date. In the default `en` locale this has no effect, however, in other locales like `fr` or `ru`, this may affect grammar or capitalization, for example `'январь'` with `{ context: false }` and `'января'` with `{ context: true }` in `ru`. Defaults to `false`.
    *
@@ -958,7 +958,7 @@
   /**
    * Returns a random name of a month.
    *
-   * @param options The optional options to use. Defaults to `{}`.
+   * @param options The optional options to use.
    * @param options.abbr Deprecated, use `abbreviated` instead.
    * @param options.context Whether to return the name of a month in the context of a date. In the default `en` locale this has no effect, however, in other locales like `fr` or `ru`, this may affect grammar or capitalization, for example `'январь'` with `{ context: false }` and `'января'` with `{ context: true }` in `ru`. Defaults to `false`.
    *
@@ -995,7 +995,7 @@
   /**
    * Returns a random name of a month.
    *
-   * @param options The optional options to use. Defaults to `{}`.
+   * @param options The optional options to use.
    * @param options.abbr Deprecated, use `abbreviated` instead.
    * @param options.abbreviated Whether to return an abbreviation. Defaults to `false`.
    * @param options.context Whether to return the name of a month in the context of a date. In the default `en` locale this has no effect, however, in other locales like `fr` or `ru`, this may affect grammar or capitalization, for example `'январь'` with `{ context: false }` and `'января'` with `{ context: true }` in `ru`. Defaults to `false`.
@@ -1114,7 +1114,7 @@
   /**
    * Returns a random day of the week.
    *
-   * @param options The optional options to use. Defaults to `{}`.
+   * @param options The optional options to use.
    * @param options.abbreviated Whether to return an abbreviation. Defaults to `false`.
    * @param options.context Whether to return the day of the week in the context of a date. In the default `en` locale this has no effect, however, in other locales like `fr` or `ru`, this may affect grammar or capitalization, for example `'Lundi'` with `{ context: false }` and `'lundi'` with `{ context: true }` in `fr`. Defaults to `false`.
    *
@@ -1185,7 +1185,7 @@
   /**
    * Returns a random day of the week.
    *
-   * @param options The optional options to use. Defaults to `{}`.
+   * @param options The optional options to use.
    * @param options.abbr Deprecated, use `abbreviated` instead.
    * @param options.abbreviated Whether to return an abbreviation. Defaults to `false`.
    * @param options.context Whether to return the day of the week in the context of a date. In the default `en` locale this has no effect, however, in other locales like `fr` or `ru`, this may affect grammar or capitalization, for example `'Lundi'` with `{ context: false }` and `'lundi'` with `{ context: true }` in `fr`. Defaults to `false`.
@@ -1300,94 +1300,4 @@
 
     return this.faker.helpers.arrayElement(source[type]);
   }
-<<<<<<< HEAD
-
-  /**
-   * Returns a random birthdate.
-   *
-   * @param options The options to use to generate the birthdate. If no options are set, an age between 18 and 80 (inclusive) is generated. Defaults to `{}`.
-   * @param options.min The minimum age or year to generate a birthdate.
-   * @param options.max The maximum age or year to generate a birthdate.
-   * @param options.refDate The date to use as reference point for the newly generated date. Defaults to `now`.
-   * @param options.mode The mode to generate the birthdate. Supported modes are `'age'` and `'year'` .
-   *
-   * There are two modes available `'age'` and `'year'`:
-   * - `'age'`: The min and max options define the age of the person (e.g. `18` - `42`).
-   * - `'year'`: The min and max options define the range the birthdate may be in (e.g. `1900` - `2000`).
-   *
-   * Defaults to `year`.
-   *
-   * @example
-   * faker.date.birthdate() // 1977-07-10T01:37:30.719Z
-   * faker.date.birthdate({ min: 18, max: 65, mode: 'age' }) // 2003-11-02T20:03:20.116Z
-   * faker.date.birthdate({ min: 1900, max: 2000, mode: 'year' }) // 1940-08-20T08:53:07.538Z
-   *
-   * @since 7.0.0
-   */
-  birthdate(
-    options: {
-      /**
-       * The minimum age or year to generate a birthdate.
-       *
-       * @default 18
-       */
-      min?: number;
-      /**
-       * The maximum age or year to generate a birthdate.
-       *
-       * @default 80
-       */
-      max?: number;
-      /**
-       * The mode to generate the birthdate. Supported modes are `'age'` and `'year'` .
-       *
-       * There are two modes available `'age'` and `'year'`:
-       * - `'age'`: The min and max options define the age of the person (e.g. `18` - `42`).
-       * - `'year'`: The min and max options define the range the birthdate may be in (e.g. `1900` - `2000`).
-       *
-       * @default 'year'
-       */
-      mode?: 'age' | 'year';
-      /**
-       * The date to use as reference point for the newly generated date.
-       *
-       * @default faker.defaultRefDate()
-       */
-      refDate?: string | Date | number;
-    } = {}
-  ): Date {
-    if (options.max < options.min) {
-      throw new FakerError(
-        `Max ${options.max} should be larger than or equal to min ${options.min}.`
-      );
-    }
-
-    const mode = options.mode === 'age' ? 'age' : 'year';
-    const refDate = toDate(options.refDate, this.faker.defaultRefDate);
-    const refYear = refDate.getUTCFullYear();
-
-    // If no min or max is specified, generate a random date between (now - 80) years and (now - 18) years respectively
-    // So that people can still be considered as adults in most cases
-
-    // Convert to epoch timestamps
-    let min: number;
-    let max: number;
-    if (mode === 'age') {
-      min = new Date(refDate).setUTCFullYear(refYear - (options.max ?? 80) - 1);
-      max = new Date(refDate).setUTCFullYear(refYear - (options.min ?? 18));
-    } else {
-      // Avoid generating dates the first and last date of the year
-      // to avoid running into other years depending on the timezone.
-      min = new Date(Date.UTC(0, 0, 2)).setUTCFullYear(
-        options.min ?? refYear - 80
-      );
-      max = new Date(Date.UTC(0, 11, 30)).setUTCFullYear(
-        options.max ?? refYear - 18
-      );
-    }
-
-    return new Date(this.faker.number.int({ min, max }));
-  }
-=======
->>>>>>> 54102392
 }