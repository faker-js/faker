import type { Faker } from '../..';
import type { DateEntryDefinition } from '../../definitions';
import { FakerError } from '../../errors/faker-error';
import { SimpleModuleBase } from '../../internal/module-base';
import { assertLocaleData } from '../../locale-proxy';

/**
 * Converts a date passed as a `string`, `number` or `Date` to a valid `Date` object.
 *
 * @param date The date to convert.
 * @param name The reference name used for error messages. Defaults to `'refDate'`.
 *
 * @throws If the given date is invalid.
 */
function toDate(date: string | Date | number, name: string = 'refDate'): Date {
  const converted = new Date(date);

  if (Number.isNaN(converted.valueOf())) {
    throw new FakerError(`Invalid ${name} date: ${date.toString()}`);
  }

  return converted;
}

/**
 * Module to generate dates (without methods requiring localized data).
 */
export class SimpleDateModule extends SimpleModuleBase {
  /**
   * Generates a random date that can be either in the past or in the future.
   *
   * @param options The optional options object.
   * @param options.refDate The date to use as reference point for the newly generated date. Defaults to `faker.defaultRefDate()`.
   *
   * @see faker.date.between(): For generating dates in a specific range.
   * @see faker.date.past(): For generating dates explicitly in the past.
   * @see faker.date.future(): For generating dates explicitly in the future.
   *
   * @example
   * faker.date.anytime() // '2022-07-31T01:33:29.567Z'
   *
   * @since 8.0.0
   */
  anytime(
    options: {
      /**
       * The date to use as reference point for the newly generated date.
       *
       * @default faker.defaultRefDate()
       */
      refDate?: string | Date | number;
    } = {}
  ): Date {
    const { refDate = this.faker.defaultRefDate() } = options;
    const time = toDate(refDate).getTime();

    return this.between({
      from: time - 1000 * 60 * 60 * 24 * 365,
      to: time + 1000 * 60 * 60 * 24 * 365,
    });
  }

  /**
   * Generates a random date in the past.
   *
   * @param options The optional options object.
   * @param options.years The range of years the date may be in the past. Defaults to `1`.
   * @param options.refDate The date to use as reference point for the newly generated date. Defaults to `faker.defaultRefDate()`.
   *
   * @see faker.date.recent(): For generating dates in the recent past (days instead of years).
   *
   * @example
   * faker.date.past() // '2021-12-03T05:40:44.408Z'
   * faker.date.past({ years: 10 }) // '2017-10-25T21:34:19.488Z'
   * faker.date.past({ years: 10, refDate: '2020-01-01T00:00:00.000Z' }) // '2017-08-18T02:59:12.350Z'
   *
   * @since 8.0.0
   */
  past(
    options: {
      /**
       * The range of years the date may be in the past.
       *
       * @default 1
       */
      years?: number;
      /**
       * The date to use as reference point for the newly generated date.
       *
       * @default faker.defaultRefDate()
       */
      refDate?: string | Date | number;
    } = {}
  ): Date {
    const { years = 1, refDate = this.faker.defaultRefDate() } = options;

    if (years <= 0) {
      throw new FakerError('Years must be greater than 0.');
    }

    const time = toDate(refDate).getTime();

    return this.between({
      from: time - years * 365 * 24 * 3600 * 1000,
      to: time - 1000,
    });
  }

  /**
   * Generates a random date in the future.
   *
   * @param options The optional options object.
   * @param options.years The range of years the date may be in the future. Defaults to `1`.
   * @param options.refDate The date to use as reference point for the newly generated date. Defaults to `faker.defaultRefDate()`.
   *
   * @see faker.date.soon(): For generating dates in the near future (days instead of years).
   *
   * @example
   * faker.date.future() // '2022-11-19T05:52:49.100Z'
   * faker.date.future({ years: 10 }) // '2030-11-23T09:38:28.710Z'
   * faker.date.future({ years: 10, refDate: '2020-01-01T00:00:00.000Z' }) // '2020-12-13T22:45:10.252Z'
   *
   * @since 8.0.0
   */
  future(
    options: {
      /**
       * The range of years the date may be in the future.
       *
       * @default 1
       */
      years?: number;
      /**
       * The date to use as reference point for the newly generated date.
       *
       * @default faker.defaultRefDate()
       */
      refDate?: string | Date | number;
    } = {}
  ): Date {
    const { years = 1, refDate = this.faker.defaultRefDate() } = options;

    if (years <= 0) {
      throw new FakerError('Years must be greater than 0.');
    }

    const time = toDate(refDate).getTime();

    return this.between({
      from: time + 1000,
      to: time + years * 365 * 24 * 3600 * 1000,
    });
  }

  /**
   * Generates a random date between the given boundaries.
   *
   * @param options The options object.
   * @param options.from The early date boundary.
   * @param options.to The late date boundary.
   *
   * @throws If `from` or `to` are not provided.
   * @throws If `from` is after `to`.
   *
   * @example
   * faker.date.between({ from: '2020-01-01T00:00:00.000Z', to: '2030-01-01T00:00:00.000Z' }) // '2026-05-16T02:22:53.002Z'
   *
   * @since 8.0.0
   */
  between(options: {
    /**
     * The early date boundary.
     */
    from: string | Date | number;
    /**
     * The late date boundary.
     */
    to: string | Date | number;
  }): Date {
    if (!options) {
      throw new FakerError(
        'Must pass an options object with `from` and `to` values.'
      );
    }

    const { from, to } = options;
    const fromMs = new Date(from).getTime();
    const toMs = new Date(to).getTime();

    if (Number.isNaN(fromMs) || Number.isNaN(toMs)) {
      throw new FakerError('Both `from` and `to` must be valid dates.');
    }

<<<<<<< HEAD
    if (fromMs > toMs) {
      throw new FakerError('`from` date must be before `to` date.');
    }
=======
    const fromMs = toDate(from, 'from').getTime();
    const toMs = toDate(to, 'to').getTime();
>>>>>>> 3485e7ee

    return new Date(this.faker.number.int({ min: fromMs, max: toMs }));
  }

  /**
   * Generates random dates between the given boundaries. The dates will be returned in an array sorted in chronological order.
   *
   * @param options The options object.
   * @param options.from The early date boundary.
   * @param options.to The late date boundary.
   * @param options.count The number of dates to generate. Defaults to `3`.
   *
   * @throws If `from` or `to` are not provided.
   * @throws If `from` is after `to`.
   *
   * @example
   * faker.date.betweens({ from: '2020-01-01T00:00:00.000Z', to: '2030-01-01T00:00:00.000Z' })
   * // [
   * //   2022-07-02T06:00:00.000Z,
   * //   2024-12-31T12:00:00.000Z,
   * //   2027-07-02T18:00:00.000Z
   * // ]
   * faker.date.betweens({ from: '2020-01-01T00:00:00.000Z', to: '2030-01-01T00:00:00.000Z', count: 2 })
   * // [ 2023-05-02T16:00:00.000Z, 2026-09-01T08:00:00.000Z ]
   * faker.date.betweens({ from: '2020-01-01T00:00:00.000Z', to: '2030-01-01T00:00:00.000Z', count: { min: 2, max: 5 }})
   * // [
   * //   2021-12-19T06:35:40.191Z,
   * //   2022-09-10T08:03:51.351Z,
   * //   2023-04-19T11:41:17.501Z
   * // ]
   *
   * @since 8.0.0
   */
  betweens(options: {
    /**
     * The early date boundary.
     */
    from: string | Date | number;
    /**
     * The late date boundary.
     */
    to: string | Date | number;
    /**
     * The number of dates to generate.
     *
     * @default 3
     */
    count?:
      | number
      | {
          /**
           * The minimum number of dates to generate.
           */
          min: number;
          /**
           * The maximum number of dates to generate.
           */
          max: number;
        };
  }): Date[] {
    if (!options) {
      throw new FakerError(
        'Must pass an options object with `from` and `to` values.'
      );
    }

    const { from, to, count = 3 } = options;
    return this.faker.helpers
      .multiple(() => this.between({ from, to }), { count })
      .sort((a, b) => a.getTime() - b.getTime());
  }

  /**
   * Generates a random date in the recent past.
   *
   * @param options The optional options object.
   * @param options.days The range of days the date may be in the past. Defaults to `1`.
   * @param options.refDate The date to use as reference point for the newly generated date. Defaults to `faker.defaultRefDate()`.
   *
   * @see faker.date.past(): For generating dates further back in time (years instead of days).
   *
   * @example
   * faker.date.recent() // '2022-02-04T02:09:35.077Z'
   * faker.date.recent({ days: 10 }) // '2022-01-29T06:12:12.829Z'
   * faker.date.recent({ days: 10, refDate: '2020-01-01T00:00:00.000Z' }) // '2019-12-27T18:11:19.117Z'
   *
   * @since 8.0.0
   */
  recent(
    options: {
      /**
       * The range of days the date may be in the past.
       *
       * @default 1
       */
      days?: number;
      /**
       * The date to use as reference point for the newly generated date.
       *
       * @default faker.defaultRefDate()
       */
      refDate?: string | Date | number;
    } = {}
  ): Date {
    const { days = 1, refDate = this.faker.defaultRefDate() } = options;

    if (days <= 0) {
      throw new FakerError('Days must be greater than 0.');
    }

    const time = toDate(refDate).getTime();

    return this.between({
      from: time - days * 24 * 3600 * 1000,
      to: time - 1000,
    });
  }

  /**
   * Generates a random date in the near future.
   *
   * @param options The optional options object.
   * @param options.days The range of days the date may be in the future. Defaults to `1`.
   * @param options.refDate The date to use as reference point for the newly generated date. Defaults to `faker.defaultRefDate()`.
   *
   * @see faker.date.future(): For generating dates further in the future (years instead of days).
   *
   * @example
   * faker.date.soon() // '2022-02-05T09:55:39.216Z'
   * faker.date.soon({ days: 10 }) // '2022-02-11T05:14:39.138Z'
   * faker.date.soon({ days: 10, refDate: '2020-01-01T00:00:00.000Z' }) // '2020-01-01T02:40:44.990Z'
   *
   * @since 8.0.0
   */
  soon(
    options: {
      /**
       * The range of days the date may be in the future.
       *
       * @default 1
       */
      days?: number;
      /**
       * The date to use as reference point for the newly generated date.
       *
       * @default faker.defaultRefDate()
       */
      refDate?: string | Date | number;
    } = {}
  ): Date {
    const { days = 1, refDate = this.faker.defaultRefDate() } = options;

    if (days <= 0) {
      throw new FakerError('Days must be greater than 0.');
    }

    const time = toDate(refDate).getTime();

    return this.between({
      from: time + 1000,
      to: time + days * 24 * 3600 * 1000,
    });
  }

  /**
   * Returns a random birthdate.
   *
   * @param options The options to use to generate the birthdate. If no options are set, an age between 18 and 80 (inclusive) is generated.
   * @param options.min The minimum age or year to generate a birthdate.
   * @param options.max The maximum age or year to generate a birthdate.
   * @param options.refDate The date to use as reference point for the newly generated date. Defaults to `now`.
   * @param options.mode The mode to generate the birthdate. Supported modes are `'age'` and `'year'` .
   *
   * There are two modes available `'age'` and `'year'`:
   * - `'age'`: The min and max options define the age of the person (e.g. `18` - `42`).
   * - `'year'`: The min and max options define the range the birthdate may be in (e.g. `1900` - `2000`).
   *
   * Defaults to `year`.
   *
   * @example
   * faker.date.birthdate() // 1977-07-10T01:37:30.719Z
   * faker.date.birthdate({ min: 18, max: 65, mode: 'age' }) // 2003-11-02T20:03:20.116Z
   * faker.date.birthdate({ min: 1900, max: 2000, mode: 'year' }) // 1940-08-20T08:53:07.538Z
   *
   * @since 7.0.0
   */
  birthdate(
    options: {
      /**
       * The minimum age or year to generate a birthdate.
       *
       * @default 18
       */
      min?: number;
      /**
       * The maximum age or year to generate a birthdate.
       *
       * @default 80
       */
      max?: number;
      /**
       * The mode to generate the birthdate. Supported modes are `'age'` and `'year'` .
       *
       * There are two modes available `'age'` and `'year'`:
       * - `'age'`: The min and max options define the age of the person (e.g. `18` - `42`).
       * - `'year'`: The min and max options define the range the birthdate may be in (e.g. `1900` - `2000`).
       *
       * @default 'year'
       */
      mode?: 'age' | 'year';
      /**
       * The date to use as reference point for the newly generated date.
       *
       * @default faker.defaultRefDate()
       */
      refDate?: string | Date | number;
    } = {}
  ): Date {
    const { mode = 'year', refDate = this.faker.defaultRefDate() } = options;
    const date = toDate(refDate);
    const refYear = date.getUTCFullYear();

    // If no min or max is specified, generate a random date between (now - 80) years and (now - 18) years respectively
    // So that people can still be considered as adults in most cases

    // Convert to epoch timestamps
    let min: number;
    let max: number;
    if (mode === 'age') {
      min = new Date(date).setUTCFullYear(refYear - (options.max ?? 80) - 1);
      max = new Date(date).setUTCFullYear(refYear - (options.min ?? 18));
    } else {
      // Avoid generating dates the first and last date of the year
      // to avoid running into other years depending on the timezone.
      min = new Date(Date.UTC(0, 0, 2)).setUTCFullYear(
        options.min ?? refYear - 80
      );
      max = new Date(Date.UTC(0, 11, 30)).setUTCFullYear(
        options.max ?? refYear - 19
      );
    }

    if (max < min) {
      throw new FakerError(
        `Max ${options.max} should be larger than or equal to min ${options.min}.`
      );
    }

    return new Date(this.faker.number.int({ min, max }));
  }
}

/**
 * Module to generate dates.
 *
 * ### Overview
 *
 * To quickly generate a date in the past, use [`recent()`](https://fakerjs.dev/api/date.html#recent) (last day) or [`past()`](https://fakerjs.dev/api/date.html#past) (last year).
 * To quickly generate a date in the future, use [`soon()`](https://fakerjs.dev/api/date.html#soon) (next day) or [`future()`](https://fakerjs.dev/api/date.html#future) (next year).
 * For a realistic birthdate for an adult, use [`birthdate()`](https://fakerjs.dev/api/date.html#birthdate).
 *
 * For more control, any of these methods can be customized with further options, or use [`between()`](https://fakerjs.dev/api/date.html#between) to generate a single date between two dates, or [`betweens()`](https://fakerjs.dev/api/date.html#betweens) for multiple dates.
 *
 * Dates can be specified as Javascript Date objects, strings or UNIX timestamps.
 * For example to generate a date between 1st January 2000 and now, use:
 * ```ts
 * faker.date.between({ from: '2000-01-01', to: Date.now() });
 * ```
 *
 * You can generate random localized month and weekday names using [`month()`](https://fakerjs.dev/api/date.html#month) and [`weekday()`](https://fakerjs.dev/api/date.html#weekday).
 *
 * These methods have additional concerns about reproducibility, see [Reproducible Results](https://fakerjs.dev/guide/usage.html#reproducible-results).
 */
export class DateModule extends SimpleDateModule {
  constructor(protected readonly faker: Faker) {
    super(faker);
  }

  /**
   * Returns a random name of a month.
   *
   * @param options The optional options to use.
   * @param options.abbreviated Whether to return an abbreviation. Defaults to `false`.
   * @param options.context Whether to return the name of a month in the context of a date. In the default `en` locale this has no effect, however, in other locales like `fr` or `ru`, this may affect grammar or capitalization, for example `'январь'` with `{ context: false }` and `'января'` with `{ context: true }` in `ru`. Defaults to `false`.
   *
   * @example
   * faker.date.month() // 'October'
   * faker.date.month({ abbreviated: true }) // 'Feb'
   * faker.date.month({ context: true }) // 'June'
   * faker.date.month({ abbreviated: true, context: true }) // 'Sep'
   *
   * @since 3.0.1
   */
  month(
    options: {
      /**
       * Whether to return an abbreviation.
       *
       * @default false
       */
      abbreviated?: boolean;
      /**
       * Whether to return the name of a month in the context of a date.
       *
       * In the default `en` locale this has no effect,
       * however, in other locales like `fr` or `ru`, this may affect grammar or capitalization,
       * for example `'январь'` with `{ context: false }` and `'января'` with `{ context: true }` in `ru`.
       *
       * @default false
       */
      context?: boolean;
    } = {}
  ): string {
    const { abbreviated = false, context = false } = options;

    const source = this.faker.definitions.date.month;
    let type: keyof DateEntryDefinition;
    if (abbreviated) {
      const useContext = context && source['abbr_context'] != null;
      type = useContext ? 'abbr_context' : 'abbr';
    } else {
      const useContext = context && source['wide_context'] != null;
      type = useContext ? 'wide_context' : 'wide';
    }

    const values = source[type];
    assertLocaleData(values, 'date.month', type);
    return this.faker.helpers.arrayElement(values);
  }

  /**
   * Returns a random day of the week.
   *
   * @param options The optional options to use.
   * @param options.abbreviated Whether to return an abbreviation. Defaults to `false`.
   * @param options.context Whether to return the day of the week in the context of a date. In the default `en` locale this has no effect, however, in other locales like `fr` or `ru`, this may affect grammar or capitalization, for example `'Lundi'` with `{ context: false }` and `'lundi'` with `{ context: true }` in `fr`. Defaults to `false`.
   *
   * @example
   * faker.date.weekday() // 'Monday'
   * faker.date.weekday({ abbreviated: true }) // 'Thu'
   * faker.date.weekday({ context: true }) // 'Thursday'
   * faker.date.weekday({ abbreviated: true, context: true }) // 'Fri'
   *
   * @since 3.0.1
   */
  weekday(
    options: {
      /**
       * Whether to return an abbreviation.
       *
       * @default false
       */
      abbreviated?: boolean;
      /**
       * Whether to return the day of the week in the context of a date.
       *
       * In the default `en` locale this has no effect,
       * however, in other locales like `fr` or `ru`, this may affect grammar or capitalization,
       * for example `'Lundi'` with `{ context: false }` and `'lundi'` with `{ context: true }` in `fr`.
       *
       * @default false
       */
      context?: boolean;
    } = {}
  ): string {
    const { abbreviated = false, context = false } = options;

    const source = this.faker.definitions.date.weekday;
    let type: keyof DateEntryDefinition;
    if (abbreviated) {
      const useContext = context && source['abbr_context'] != null;
      type = useContext ? 'abbr_context' : 'abbr';
    } else {
      const useContext = context && source['wide_context'] != null;
      type = useContext ? 'wide_context' : 'wide';
    }

    const values = source[type];
    assertLocaleData(values, 'date.weekday', type);
    return this.faker.helpers.arrayElement(values);
  }
}<|MERGE_RESOLUTION|>--- conflicted
+++ resolved
@@ -184,21 +184,12 @@
     }
 
     const { from, to } = options;
-    const fromMs = new Date(from).getTime();
-    const toMs = new Date(to).getTime();
-
-    if (Number.isNaN(fromMs) || Number.isNaN(toMs)) {
-      throw new FakerError('Both `from` and `to` must be valid dates.');
-    }
-
-<<<<<<< HEAD
+
+    const fromMs = toDate(from, 'from').getTime();
+    const toMs = toDate(to, 'to').getTime();
     if (fromMs > toMs) {
       throw new FakerError('`from` date must be before `to` date.');
     }
-=======
-    const fromMs = toDate(from, 'from').getTime();
-    const toMs = toDate(to, 'to').getTime();
->>>>>>> 3485e7ee
 
     return new Date(this.faker.number.int({ min: fromMs, max: toMs }));
   }
