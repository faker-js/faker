import { FakerError } from '../../errors/faker-error';
import { deprecated } from '../../internal/deprecated';
import { ModuleBase } from '../../internal/module-base';

/**
 * Module to generate addresses and locations. Prior to Faker 8.0.0, this module was known as `faker.address`.
 *
 * ### Overview
 *
 * For a typical street address for a locale, use [`streetAddress()`](https://fakerjs.dev/api/location.html#streetaddress), [`city()`](https://fakerjs.dev/api/location.html#city), [`state()`](https://fakerjs.dev/api/location.html#state) (or [`stateAbbr()`](https://fakerjs.dev/api/location.html#stateabbr)), and [`zipCode()`](https://fakerjs.dev/api/location.html#zipcode). Most locales provide localized versions for a specific country.
 *
 * If you need latitude and longitude coordinates, use [`latitude()`](https://fakerjs.dev/api/location.html#latitude) and [`longitude()`](https://fakerjs.dev/api/location.html#longitude), or [`nearbyGPSCoordinate()`](https://fakerjs.dev/api/location.html#nearbygpscoordinate) for a latitude/longitude near a given location.
 *
 * For a random country, you can use [`country()`](https://fakerjs.dev/api/location.html#country) or [`countryCode()`](https://fakerjs.dev/api/location.html#countrycode).
 */
export class LocationModule extends ModuleBase {
  /**
   * Generates random zip code from specified format. If format is not specified,
   * the locale's zip format is used.
   *
   * @param options The format used to generate the zip code or an options object.
   * @param options.state The state to generate the zip code for.
   * If the current locale does not have a corresponding `postcode_by_state` definition, an error is thrown.
   * @param options.format The optional format used to generate the zip code.
   * By default, a random format is used from the locale zip formats.
   * This won't be used if the state option is specified.
   *
   * @see faker.helpers.replaceSymbols(): For more information about how the pattern is used.
   *
   * @example
   * faker.location.zipCode() // '17839'
   * faker.location.zipCode('####') // '6925'
   *
   * @since 8.0.0
   */
  zipCode(
    options:
      | string
      | {
          /**
           * The state to generate the zip code for.
           *
           * If the current locale does not have a corresponding `postcode_by_state` definition, an error is thrown.
           */
          state?: string;
          /**
           * The optional format used to generate the zip code.
           *
           * This won't be used if the state option is specified.
           *
           * @default faker.definitions.location.postcode
           */
          format?: string;
        } = {}
  ): string {
    if (typeof options === 'string') {
      options = { format: options };
    }

    const { state } = options;

    if (state) {
      const zipPattern: string =
        this.faker.definitions.location.postcode_by_state[state];

      if (zipPattern) {
        return this.faker.helpers.fake(zipPattern);
      }

      throw new FakerError(`No zip code definition found for state "${state}"`);
    }

    let { format = this.faker.definitions.location.postcode } = options;
    if (typeof format === 'string') {
      format = [format];
    }

    format = this.faker.helpers.arrayElement(format);

    return this.faker.helpers.replaceSymbols(format);
  }

  /**
   * Generates random zip code from state abbreviation.
   *
   * If the current locale does not have a corresponding `postcode_by_state` definition, an error is thrown.
   *
   * @param options A state abbreviation or an options object.
   * @param options.state The abbreviation of the state to generate the zip code for.
   * If not specified, a random zip code is generated according to the locale's zip format.
   *
   * @see faker.location.zipCode(): For the replacement method.
   *
   * @example
   * fakerEN_US.location.zipCodeByState("AK") // '99595'
   * fakerEN_US.location.zipCodeByState() // '47683-9880'
   * fakerEN_US.location.zipCodeByState({ state: "AK" }) // '99595'
   *
   * @since 8.0.0
   *
   * @deprecated Use `faker.location.zipCode({ state })` instead.
   */
  zipCodeByState(
    options:
      | string
      | {
          /**
           * The abbreviation of the state to generate the zip code for.
           * If not specified, a random zip code is generated according to the locale's zip format.
           */
          state?: string;
        } = {}
  ): string {
    deprecated({
      deprecated: 'faker.location.zipCodeByState',
      proposed: 'faker.location.zipCode({ state })',
      since: '8.0',
      until: '9.0',
    });

    if (typeof options === 'string') {
      options = { state: options };
    }

    const { state } = options;

    return this.zipCode({ state });
  }

  /**
   * Generates a random localized city name.
   *
   * @example
   * faker.location.city() // 'East Jarretmouth'
   * fakerDE.location.city() // 'Bad Lilianadorf'
   *
   * @since 8.0.0
   */
  city(): string {
    return this.faker.helpers.fake(
      this.faker.definitions.location.city_pattern
    );
  }

  /**
   * Returns a random city name from a list of real cities for the locale.
   *
   * @see faker.location.city(): For the replacement method.
   *
   * @example
   * faker.location.cityName() // 'San Rafael'
   * fakerDE.location.cityName() // 'Nürnberg'
   *
   * @since 8.0.0
   *
   * @deprecated Use `faker.location.city()` instead.
   */
  cityName(): string {
    deprecated({
      deprecated: 'faker.location.cityName',
      proposed: 'faker.location.city',
      since: '8.0',
      until: '9.0',
    });
    return this.faker.helpers.arrayElement(
      this.faker.definitions.location.city_name
    );
  }

  /**
   * Generates a random building number.
   *
   * @example
   * faker.location.buildingNumber() // '379'
   *
   * @since 8.0.0
   */
  buildingNumber(): string {
    return this.faker.helpers
      .arrayElement(this.faker.definitions.location.building_number)
      .replace(/#+/g, (m) =>
        this.faker.string.numeric({
          length: m.length,
          allowLeadingZeros: false,
        })
      );
  }

  /**
   * Generates a random localized street name.
   *
   * @example
   * faker.location.street() // 'Schroeder Isle'
   *
   * @since 8.0.0
   */
  street(): string {
    return this.faker.helpers.fake(
      this.faker.definitions.location.street_pattern
    );
  }

  /**
   * Returns a random localized street name.
   *
   * @see faker.location.street(): For the replacement method.
   *
   * @example
   * fakerDE.location.streetName() // 'Cavill Avenue'
   *
   * @since 8.0.0
   *
   * @deprecated Use `faker.location.street()` instead.
   */
  streetName(): string {
    deprecated({
      deprecated: 'faker.location.streetName',
      proposed: 'faker.location.street',
      since: '8.0',
      until: '9.0',
    });
    return this.faker.helpers.arrayElement(
      this.faker.definitions.location.street_name
    );
  }

  /**
   * Generates a random localized street address.
   *
   * @param options Whether to use a full address or an options object.
   * @param options.useFullAddress When true this will generate a full address.
   * Otherwise it will just generate a street address.
   *
   * @example
   * faker.location.streetAddress() // '0917 O'Conner Estates'
   * faker.location.streetAddress(false) // '34830 Erdman Hollow'
   * faker.location.streetAddress(true) // '3393 Ronny Way Apt. 742'
   * faker.location.streetAddress({ useFullAddress: true }) // '7917 Miller Park Apt. 410'
   *
   * @since 8.0.0
   */
  streetAddress(
    options:
      | boolean
      | {
          /**
           * When true this will generate a full address.
           * Otherwise it will just generate a street address.
           */
          useFullAddress?: boolean;
        } = {}
  ): string {
    if (typeof options === 'boolean') {
      options = { useFullAddress: options };
    }

    const { useFullAddress } = options;

    const formats = this.faker.definitions.location.street_address;
    const format = formats[useFullAddress ? 'full' : 'normal'];

    return this.faker.helpers.fake(format);
  }

  /**
   * Generates a random localized secondary address. This refers to a specific location at a given address
   * such as an apartment or room number.
   *
   * @example
   * faker.location.secondaryAddress() // 'Apt. 861'
   *
   * @since 8.0.0
   */
  secondaryAddress(): string {
    return this.faker.helpers
      .arrayElement(this.faker.definitions.location.secondary_address)
      .replace(/#+/g, (m) =>
        this.faker.string.numeric({
          length: m.length,
          allowLeadingZeros: false,
        })
      );
  }

  /**
   * Returns a random localized county, or other equivalent second-level administrative entity for the locale's country such as a district or department.
   *
   * @example
   * fakerEN_GB.location.county() // 'Cambridgeshire'
   * fakerEN_US.location.county() // 'Monroe County'
   *
   * @since 8.0.0
   */
  county(): string {
    return this.faker.helpers.arrayElement(
      this.faker.definitions.location.county
    );
  }

  /**
   * Returns a random country name.
   *
   * @example
   * faker.location.country() // 'Greece'
   *
   * @since 8.0.0
   */
  country(): string {
    return this.faker.helpers.arrayElement(
      this.faker.definitions.location.country
    );
  }

  /**
   * Returns a random [ISO_3166-1](https://en.wikipedia.org/wiki/ISO_3166-1) country code.
   *
   * @param options The code to return or an options object.
   * @param options.variant The variant to return. Can be one of:
   *
   * - `'alpha-2'` (two-letter code)
   * - `'alpha-3'` (three-letter code)
   * - `'numeric'` (numeric code)
   *
   * Defaults to `'alpha-2'`.
   *
   * @example
   * faker.location.countryCode() // 'SJ'
   * faker.location.countryCode('alpha-2') // 'GA'
   * faker.location.countryCode('alpha-3') // 'TJK'
   * faker.location.countryCode('numeric') // '528'
   *
   * @since 8.0.0
   */
  countryCode(
    options:
      | 'alpha-2'
      | 'alpha-3'
      | 'numeric'
      | {
          /**
           * The code to return.
           * Can be either `'alpha-2'` (two-letter code),
           * `'alpha-3'` (three-letter code)
           * or `'numeric'` (numeric code).
           *
           * @default 'alpha-2'
           */
          variant?: 'alpha-2' | 'alpha-3' | 'numeric';
        } = {}
  ): string {
    if (typeof options === 'string') {
      options = { variant: options };
    }

    const { variant = 'alpha-2' } = options;
    const key = (() => {
      switch (variant) {
        case 'numeric':
          return 'numeric';
        case 'alpha-3':
          return 'alpha3';
        case 'alpha-2':
        default:
          return 'alpha2';
      }
    })();

    return this.faker.helpers.arrayElement(
      this.faker.definitions.location.country_code
    )[key];
  }

  /**
   * Returns a random localized state, or other equivalent first-level administrative entity for the locale's country such as a province or region.
   * Generally, these are the ISO 3166-2 subdivisions for a country.
   * If a locale doesn't correspond to one specific country, the method may return ISO 3166-2 subdivisions from one or more countries that uses that language. For example, the `ar` locale includes subdivisions from Arabic-speaking countries, such as Tunisia, Algeria, Syria, Lebanon, etc.
   * For historical compatibility reasons, the default `en` locale only includes states in the United States (identical to `en_US`). However, you can use other English locales, such as `en_IN`, `en_GB`, and `en_AU`, if needed.
   *
   * @param options An options object.
   * @param options.abbreviated If true this will return abbreviated first-level administrative entity names.
   * Otherwise this will return the long name. Defaults to `false`.
   *
   * @example
   * faker.location.state() // 'Mississippi'
   * fakerEN_CA.location.state() // 'Saskatchewan'
   * fakerDE.location.state() // 'Nordrhein-Westfalen'
   * faker.location.state({ abbreviated: true }) // 'LA'
   *
   * @since 8.0.0
   */
  state(
    options: {
      /**
       * If true this will return abbreviated first-level administrative entity names.
       * Otherwise this will return the long name.
       *
       * @default false
       */
      abbreviated?: boolean;
    } = {}
  ): string {
    const { abbreviated = false } = options;
    const stateDataSet = abbreviated
      ? this.faker.definitions.location.state_abbr
      : this.faker.definitions.location.state;

    return this.faker.helpers.arrayElement(stateDataSet);
  }

  /**
   * Returns a random localized state's abbreviated name from this country.
   *
   * @example
   * faker.location.stateAbbr() // 'ND'
   *
   * @since 8.0.0
   *
   * @deprecated Use `faker.location.state({ abbreviated: true })` instead.
   */
  stateAbbr(): string {
    deprecated({
      deprecated: 'faker.location.stateAbbr()',
      proposed: 'faker.location.state({ abbreviated: true })',
      since: '8.0',
      until: '9.0',
    });
    return this.state({ abbreviated: true });
  }

  /**
   * Generates a random latitude.
   *
   * @param options An options object.
   * @param options.max The upper bound for the latitude to generate. Defaults to `90`.
   * @param options.min The lower bound for the latitude to generate. Defaults to `-90`.
   * @param options.precision The number of decimal points of precision for the latitude. Defaults to `4`.
   *
   * @example
   * faker.location.latitude() // -30.9501
   * faker.location.latitude({ max: 10 }) // 5.7225
   * faker.location.latitude({ max: 10, min: -10 }) // -9.6273
   * faker.location.latitude({ max: 10, min: -10, precision: 5 }) // 2.68452
   *
   * @since 8.0.0
   */
  latitude(options?: {
    /**
     * The upper bound for the latitude to generate.
     *
     * @default 90
     */
    max?: number;
    /**
     * The lower bound for the latitude to generate.
     *
     * @default -90
     */
    min?: number;
    /**
     * The number of decimal points of precision for the latitude.
     *
     * @default 4
     */
    precision?: number;
  }): number;
  /**
   * Generates a random latitude.
   *
   * @param max The upper bound for the latitude to generate. Defaults to `90`.
   * @param min The lower bound for the latitude to generate. Defaults to `-90`.
   * @param precision The number of decimal points of precision for the latitude. Defaults to `4`.
   *
   * @example
   * faker.location.latitude() // -30.9501
   * faker.location.latitude(10) // 5.7225
   * faker.location.latitude(10, -10) // -9.6273
   * faker.location.latitude(10, -10, 5) // 2.68452
   *
   * @since 8.0.0
   */
  latitude(max?: number, min?: number, precision?: number): number;
  /**
   * Generates a random latitude.
   *
   * @param options The upper bound for the latitude or an options object.
   * @param options.max The upper bound for the latitude to generate. Defaults to `90`.
   * @param options.min The lower bound for the latitude to generate. Defaults to `-90`.
   * @param options.precision The number of decimal points of precision for the latitude. Defaults to `4`.
   * @param legacyMin The lower bound for the latitude to generate. Defaults to `-90`.
   * @param legacyPrecision The number of decimal points of precision for the latitude. Defaults to `4`.
   *
   * @example
   * faker.location.latitude() // -30.9501
   * faker.location.latitude({ max: 10 }) // 5.7225
   * faker.location.latitude({ max: 10, min: -10 }) // -9.6273
   * faker.location.latitude({ max: 10, min: -10, precision: 5 }) // 2.68452
   * faker.location.latitude(10) // 5.7225
   * faker.location.latitude(10, -10) // -9.6273
   * faker.location.latitude(10, -10, 5) // 2.68452
   *
   * @since 8.0.0
   */
  latitude(
    options:
      | number
      | {
          /**
           * The upper bound for the latitude to generate.
           *
           * @default 90
           */
          max?: number;
          /**
           * The lower bound for the latitude to generate.
           *
           * @default -90
           */
          min?: number;
          /**
           * The number of decimal points of precision for the latitude.
           *
           * @default 4
           */
          precision?: number;
        },
    legacyMin?: number,
    legacyPrecision?: number
  ): number;
  /**
   * Generates a random latitude.
   *
   * @param options The upper bound for the latitude or an options object.
   * @param options.max The upper bound for the latitude to generate. Defaults to `90`.
   * @param options.min The lower bound for the latitude to generate. Defaults to `-90`.
   * @param options.precision The number of decimal points of precision for the latitude. Defaults to `4`.
   * @param legacyMin The lower bound for the latitude to generate. Defaults to `-90`.
   * @param legacyPrecision The number of decimal points of precision for the latitude. Defaults to `4`.
   *
   * @example
   * faker.location.latitude() // -30.9501
   * faker.location.latitude({ max: 10 }) // 5.7225
   * faker.location.latitude({ max: 10, min: -10 }) // -9.6273
   * faker.location.latitude({ max: 10, min: -10, precision: 5 }) // 2.68452
   * faker.location.latitude(10) // 5.7225
   * faker.location.latitude(10, -10) // -9.6273
   * faker.location.latitude(10, -10, 5) // 2.68452
   *
   * @since 8.0.0
   */
  latitude(
    options:
      | number
      | {
          /**
           * The upper bound for the latitude to generate.
           *
           * @default 90
           */
          max?: number;
          /**
           * The lower bound for the latitude to generate.
           *
           * @default -90
           */
          min?: number;
          /**
           * The number of decimal points of precision for the latitude.
           *
           * @default 4
           */
          precision?: number;
        } = {},
    legacyMin = -90,
    legacyPrecision = 4
  ): number {
    if (typeof options === 'number') {
      options = { max: options };
    }

    const { max = 90, min = legacyMin, precision = legacyPrecision } = options;

<<<<<<< HEAD
    return this.faker.number.float({ min, max, fractionDigits: precision });
=======
    return this.faker.number.float({ min, max, multipleOf: 10 ** -precision });
>>>>>>> 394d58fa
  }

  /**
   * Generates a random longitude.
   *
   * @param options An options object.
   * @param options.max The upper bound for the longitude to generate. Defaults to `180`.
   * @param options.min The lower bound for the longitude to generate. Defaults to `-180`.
   * @param options.precision The number of decimal points of precision for the longitude. Defaults to `4`.
   *
   * @example
   * faker.location.longitude() // -30.9501
   * faker.location.longitude({ max: 10 }) // 5.7225
   * faker.location.longitude({ max: 10, min: -10 }) // -9.6273
   * faker.location.longitude({ max: 10, min: -10, precision: 5 }) // 2.68452
   *
   * @since 8.0.0
   */
  longitude(options?: {
    /**
     * The upper bound for the latitude to generate.
     *
     * @default 90
     */
    max?: number;
    /**
     * The lower bound for the latitude to generate.
     *
     * @default -90
     */
    min?: number;
    /**
     * The number of decimal points of precision for the latitude.
     *
     * @default 4
     */
    precision?: number;
  }): number;
  /**
   * Generates a random longitude.
   *
   * @param options An options object.
   * @param options.max The upper bound for the longitude to generate. Defaults to `180`.
   * @param options.min The lower bound for the longitude to generate. Defaults to `-180`.
   * @param options.precision The number of decimal points of precision for the longitude. Defaults to `4`.
   *
   * @example
   * faker.location.longitude() // -30.9501
   * faker.location.longitude({ max: 10 }) // 5.7225
   * faker.location.longitude({ max: 10, min: -10 }) // -9.6273
   * faker.location.longitude({ max: 10, min: -10, precision: 5 }) // 2.68452
   *
   * @since 8.0.0
   */
  longitude(max?: number, min?: number, precision?: number): number;
  /**
   * Generates a random longitude.
   *
   * @param options The upper bound for the longitude or an options object.
   * @param options.max The upper bound for the longitude to generate. Defaults to `180`.
   * @param options.min The lower bound for the longitude to generate. Defaults to `-180`.
   * @param options.precision The number of decimal points of precision for the longitude. Defaults to `4`.
   * @param legacyMin The lower bound for the longitude to generate. Defaults to `-180`.
   * @param legacyPrecision The number of decimal points of precision for the longitude. Defaults to `4`.
   *
   * @example
   * faker.location.longitude() // -30.9501
   * faker.location.longitude({ max: 10 }) // 5.7225
   * faker.location.longitude({ max: 10, min: -10 }) // -9.6273
   * faker.location.longitude({ max: 10, min: -10, precision: 5 }) // 2.68452
   *
   * @since 8.0.0
   */
  longitude(
    options?:
      | number
      | {
          /**
           * The upper bound for the longitude to generate.
           *
           * @default 180
           */
          max?: number;
          /**
           * The lower bound for the longitude to generate.
           *
           * @default -180
           */
          min?: number;
          /**
           * The number of decimal points of precision for the longitude.
           *
           * @default 4
           */
          precision?: number;
        },
    legacyMin?: number,
    legacyPrecision?: number
  ): number;
  /**
   * Generates a random longitude.
   *
   * @param options An options object.
   * @param options.max The upper bound for the longitude to generate. Defaults to `180`.
   * @param options.min The lower bound for the longitude to generate. Defaults to `-180`.
   * @param options.precision The number of decimal points of precision for the longitude. Defaults to `4`.
   * @param legacyMin The lower bound for the longitude to generate. Defaults to `-180`.
   * @param legacyPrecision The number of decimal points of precision for the longitude. Defaults to `4`.
   *
   * @example
   * faker.location.longitude() // -154.0226
   * faker.location.longitude({ max: 10 }) // 2.4387
   * faker.location.longitude({ max: 10, min: -10 }) // 6.9126
   * faker.location.longitude({ max: 10, min: -10, precision: 5 }) // -4.03620
   * faker.location.longitude(10) // 2.4387
   * faker.location.longitude(10, -10) // 6.9126
   * faker.location.longitude(10, -10, 5) // -4.03620
   *
   * @since 8.0.0
   */
  longitude(
    options:
      | number
      | {
          /**
           * The upper bound for the longitude to generate.
           *
           * @default 180
           */
          max?: number;
          /**
           * The lower bound for the longitude to generate.
           *
           * @default -180
           */
          min?: number;
          /**
           * The number of decimal points of precision for the longitude.
           *
           * @default 4
           */
          precision?: number;
        } = {},
    legacyMin = -180,
    legacyPrecision = 4
  ): number {
    if (typeof options === 'number') {
      options = { max: options };
    }

    const { max = 180, min = legacyMin, precision = legacyPrecision } = options;

<<<<<<< HEAD
    return this.faker.number.float({ max, min, fractionDigits: precision });
=======
    return this.faker.number.float({ max, min, multipleOf: 10 ** -precision });
>>>>>>> 394d58fa
  }

  /**
   * Returns a random direction (cardinal and ordinal; northwest, east, etc).
   *
   * @param options The options to use.
   * @param options.abbreviated If true this will return abbreviated directions (NW, E, etc).
   * Otherwise this will return the long name. Defaults to `false`.
   *
   * @example
   * faker.location.direction() // 'Northeast'
   * faker.location.direction({ abbreviated: true }) // 'SW'
   *
   * @since 8.0.0
   */
  direction(options?: {
    /**
     * If true this will return abbreviated directions (NW, E, etc).
     * Otherwise this will return the long name.
     *
     * @default false
     */
    abbreviated?: boolean;
  }): string;
  /**
   * Returns a random direction (cardinal and ordinal; northwest, east, etc).
   *
   * @param abbreviated If true this will return abbreviated directions (NW, E, etc).
   * Otherwise this will return the long name. Defaults to `false`.
   *
   * @example
   * faker.location.direction() // 'Northeast'
   * faker.location.direction(false) // 'South'
   * faker.location.direction(true) // 'NE'
   *
   * @since 8.0.0
   *
   * @deprecated Use `faker.location.direction({ abbreviated })` instead.
   */
  direction(abbreviated?: boolean): string;
  /**
   * Returns a random direction (cardinal and ordinal; northwest, east, etc).
   *
   * @param options Whether to use abbreviated or an options object.
   * @param options.abbreviated If true this will return abbreviated directions (NW, E, etc).
   * Otherwise this will return the long name. Defaults to `false`.
   *
   * @example
   * faker.location.direction() // 'Northeast'
   * faker.location.direction({ abbreviated: true }) // 'SW'
   *
   * @since 8.0.0
   */
  direction(
    options?:
      | boolean
      | {
          /**
           * If true this will return abbreviated directions (NW, E, etc).
           * Otherwise this will return the long name.
           *
           * @default false
           */
          abbreviated?: boolean;
        }
  ): string;
  /**
   * Returns a random direction (cardinal and ordinal; northwest, east, etc).
   *
   * @param options Whether to use abbreviated or an options object.
   * @param options.abbreviated If true this will return abbreviated directions (NW, E, etc).
   * Otherwise this will return the long name. Defaults to `false`.
   *
   * @example
   * faker.location.direction() // 'Northeast'
   * faker.location.direction({ abbreviated: true }) // 'SW'
   *
   * @since 8.0.0
   */
  direction(
    options:
      | boolean
      | {
          /**
           * If true this will return abbreviated directions (NW, E, etc).
           * Otherwise this will return the long name.
           *
           * @default false
           */
          abbreviated?: boolean;
        } = {}
  ): string {
    if (typeof options === 'boolean') {
      deprecated({
        deprecated: 'faker.location.direction(abbreviated)',
        proposed: 'faker.location.direction({ abbreviated })',
        since: '8.0',
        until: '9.0',
      });
      options = { abbreviated: options };
    }

    const { abbreviated = false } = options;

    if (!abbreviated) {
      return this.faker.helpers.arrayElement(
        this.faker.definitions.location.direction
      );
    }

    return this.faker.helpers.arrayElement(
      this.faker.definitions.location.direction_abbr
    );
  }

  /**
   * Returns a random cardinal direction (north, east, south, west).
   *
   * @param options The options to use.
   * @param options.abbreviated If true this will return abbreviated directions (N, E, etc).
   * Otherwise this will return the long name. Defaults to `false`.
   *
   * @example
   * faker.location.cardinalDirection() // 'North'
   * faker.location.cardinalDirection({ abbreviated: true }) // 'W'
   *
   * @since 8.0.0
   */
  cardinalDirection(options?: {
    /**
     * If true this will return abbreviated directions (N, E, etc).
     * Otherwise this will return the long name.
     *
     * @default false
     */
    abbreviated?: boolean;
  }): string;
  /**
   * Returns a random cardinal direction (north, east, south, west).
   *
   * @param abbreviated If true this will return abbreviated directions (N, E, etc).
   * Otherwise this will return the long name. Defaults to `false`.
   *
   * @example
   * faker.location.cardinalDirection() // 'North'
   * faker.location.cardinalDirection(false) // 'South'
   * faker.location.cardinalDirection(true) // 'N'
   *
   * @since 8.0.0
   *
   * @deprecated Use `faker.location.cardinalDirection({ abbreviated })` instead.
   */
  cardinalDirection(abbreviated?: boolean): string;
  /**
   * Returns a random cardinal direction (north, east, south, west).
   *
   * @param options Whether to use abbreviated or an options object. Defaults to`{}`.
   * @param options.abbreviated If true this will return abbreviated directions (N, E, etc).
   * Otherwise this will return the long name. Defaults to `false`.
   *
   * @example
   * faker.location.cardinalDirection() // 'North'
   * faker.location.cardinalDirection({ abbreviated: true }) // 'W'
   *
   * @since 8.0.0
   */
  cardinalDirection(
    options?:
      | boolean
      | {
          /**
           * If true this will return abbreviated directions (N, E, etc).
           * Otherwise this will return the long name.
           *
           * @default false
           */
          abbreviated?: boolean;
        }
  ): string;
  /**
   * Returns a random cardinal direction (north, east, south, west).
   *
   * @param options Whether to use abbreviated or an options object.
   * @param options.abbreviated If true this will return abbreviated directions (N, E, etc).
   * Otherwise this will return the long name. Defaults to `false`.
   *
   * @example
   * faker.location.cardinalDirection() // 'North'
   * faker.location.cardinalDirection({ abbreviated: true }) // 'W'
   *
   * @since 8.0.0
   */
  cardinalDirection(
    options:
      | boolean
      | {
          /**
           * If true this will return abbreviated directions (N, E, etc).
           * Otherwise this will return the long name.
           *
           * @default false
           */
          abbreviated?: boolean;
        } = {}
  ): string {
    if (typeof options === 'boolean') {
      deprecated({
        deprecated: 'faker.location.cardinalDirection(abbreviated)',
        proposed: 'faker.location.cardinalDirection({ abbreviated })',
        since: '8.0',
        until: '9.0',
      });
      options = { abbreviated: options };
    }

    const { abbreviated = false } = options;
    if (!abbreviated) {
      return this.faker.helpers.arrayElement(
        this.faker.definitions.location.direction.slice(0, 4)
      );
    }

    return this.faker.helpers.arrayElement(
      this.faker.definitions.location.direction_abbr.slice(0, 4)
    );
  }

  /**
   * Returns a random ordinal direction (northwest, southeast, etc).
   *
   * @param options Whether to use abbreviated or an options object.
   * @param options.abbreviated If true this will return abbreviated directions (NW, SE, etc).
   * Otherwise this will return the long name. Defaults to `false`.
   *
   * @example
   * faker.location.ordinalDirection() // 'Northeast'
   * faker.location.ordinalDirection({ abbreviated: true }) // 'SW'
   *
   * @since 8.0.0
   */
  ordinalDirection(options?: {
    /**
     * If true this will return abbreviated directions (NW, SE, etc).
     * Otherwise this will return the long name.
     *
     * @default false
     */
    abbreviated?: boolean;
  }): string;
  /**
   * Returns a random ordinal direction (northwest, southeast, etc).
   *
   * @param options Whether to use abbreviated or an options object.
   * @param options.abbreviated If true this will return abbreviated directions (NW, SE, etc).
   * Otherwise this will return the long name. Defaults to `false`.
   *
   * @example
   * faker.location.ordinalDirection() // 'Northeast'
   * faker.location.ordinalDirection(false) // 'Northwest'
   * faker.location.ordinalDirection(true) // 'NE'
   *
   * @since 8.0.0
   *
   * @deprecated Use `faker.location.ordinalDirection({ abbreviated })` instead.
   */
  ordinalDirection(abbreviated?: boolean): string;
  /**
   * Returns a random ordinal direction (northwest, southeast, etc).
   *
   * @param options Whether to use abbreviated or an options object.
   * @param options.abbreviated If true this will return abbreviated directions (NW, SE, etc).
   * Otherwise this will return the long name. Defaults to `false`.
   *
   * @example
   * faker.location.ordinalDirection() // 'Northeast'
   * faker.location.ordinalDirection({ abbreviated: true }) // 'SW'
   *
   * @since 8.0.0
   */
  ordinalDirection(
    options?:
      | boolean
      | {
          /**
           * If true this will return abbreviated directions (NW, SE, etc).
           * Otherwise this will return the long name.
           *
           * @default false
           */
          abbreviated?: boolean;
        }
  ): string;
  /**
   * Returns a random ordinal direction (northwest, southeast, etc).
   *
   * @param options Whether to use abbreviated or an options object.
   * @param options.abbreviated If true this will return abbreviated directions (NW, SE, etc).
   * Otherwise this will return the long name. Defaults to `false`.
   *
   * @example
   * faker.location.ordinalDirection() // 'Northeast'
   * faker.location.ordinalDirection({ abbreviated: true }) // 'SW'
   *
   * @since 8.0.0
   */
  ordinalDirection(
    options:
      | boolean
      | {
          /**
           * If true this will return abbreviated directions (NW, SE, etc).
           * Otherwise this will return the long name.
           *
           * @default false
           */
          abbreviated?: boolean;
        } = {}
  ): string {
    if (typeof options === 'boolean') {
      deprecated({
        deprecated: 'faker.location.ordinalDirection(abbreviated)',
        proposed: 'faker.location.ordinalDirection({ abbreviated })',
        since: '8.0',
        until: '9.0',
      });
      options = { abbreviated: options };
    }

    const { abbreviated = false } = options;
    if (!abbreviated) {
      return this.faker.helpers.arrayElement(
        this.faker.definitions.location.direction.slice(4, 8)
      );
    }

    return this.faker.helpers.arrayElement(
      this.faker.definitions.location.direction_abbr.slice(4, 8)
    );
  }

  /**
   * Generates a random GPS coordinate within the specified radius from the given coordinate.
   *
   * @param options The options for generating a GPS coordinate.
   * @param options.origin The original coordinate to get a new coordinate close to.
   * If no coordinate is given, a random one will be chosen.
   * @param options.radius The maximum distance from the given coordinate to the new coordinate. Defaults to `10`.
   * @param options.isMetric If `true` assume the radius to be in kilometers. If `false` for miles. Defaults to `false`.
   *
   * @example
   * faker.location.nearbyGPSCoordinate() // [ 33.8475, -170.5953 ]
   * faker.location.nearbyGPSCoordinate({ origin: [33, -170] }) // [ 33.0165, -170.0636 ]
   * faker.location.nearbyGPSCoordinate({ origin: [33, -170], radius: 1000, isMetric: true }) // [ 37.9163, -179.2408 ]
   *
   * @since 8.0.0
   */
  nearbyGPSCoordinate(options?: {
    /**
     * The original coordinate to get a new coordinate close to.
     */
    origin?: [latitude: number, longitude: number];
    /**
     * The maximum distance from the given coordinate to the new coordinate.
     *
     * @default 10
     */
    radius?: number;
    /**
     * If `true` assume the radius to be in kilometers. If `false` for miles.
     *
     * @default false
     */
    isMetric?: boolean;
  }): [latitude: number, longitude: number];
  /**
   * Generates a random GPS coordinate within the specified radius from the given coordinate.
   *
   * @param coordinate The original coordinate to get a new coordinate close to.
   * If no coordinate is given, a random one will be chosen.
   * @param radius The maximum distance from the given coordinate to the new coordinate. Defaults to `10`.
   * @param isMetric If `true` assume the radius to be in kilometers. If `false` for miles. Defaults to `false`.
   *
   * @example
   * faker.location.nearbyGPSCoordinate() // [ 33.8475, -170.5953 ]
   * faker.location.nearbyGPSCoordinate([33, -170]) // [ 33.0165, -170.0636 ]
   * faker.location.nearbyGPSCoordinate([33, -170], 1000, true) // [ 37.9163, -179.2408 ]
   *
   * @since 8.0.0
   *
   * @deprecated Use `faker.location.nearbyGPSCoordinate({ origin, radius, isMetric })` instead.
   */
  nearbyGPSCoordinate(
    coordinate?: [latitude: number, longitude: number],
    radius?: number,
    isMetric?: boolean
  ): [latitude: number, longitude: number];
  /**
   * Generates a random GPS coordinate within the specified radius from the given coordinate.
   *
   * @param options The options for generating a GPS coordinate.
   * @param options.origin The original coordinate to get a new coordinate close to.
   * If no coordinate is given, a random one will be chosen.
   * @param options.radius The maximum distance from the given coordinate to the new coordinate. Defaults to `10`.
   * @param options.isMetric If `true` assume the radius to be in kilometers. If `false` for miles. Defaults to `false`.
   * @param legacyRadius Deprecated, use `options.radius` instead. Defaults to `10`.
   * @param legacyIsMetric Deprecated, use `options.isMetric` instead. Defaults to `false`.
   *
   * @example
   * faker.location.nearbyGPSCoordinate() // [ 33.8475, -170.5953 ]
   * faker.location.nearbyGPSCoordinate({ origin: [33, -170] }) // [ 33.0165, -170.0636 ]
   * faker.location.nearbyGPSCoordinate({ origin: [33, -170], radius: 1000, isMetric: true }) // [ 37.9163, -179.2408 ]
   *
   * @since 8.0.0
   */
  nearbyGPSCoordinate(
    options?:
      | [latitude: number, longitude: number]
      | {
          /**
           * The original coordinate to get a new coordinate close to.
           */
          origin?: [latitude: number, longitude: number];
          /**
           * The maximum distance from the given coordinate to the new coordinate.
           *
           * @default 10
           */
          radius?: number;
          /**
           * If `true` assume the radius to be in kilometers. If `false` for miles.
           *
           * @default false
           */
          isMetric?: boolean;
        },
    legacyRadius?: number,
    legacyIsMetric?: boolean
  ): [latitude: number, longitude: number];
  nearbyGPSCoordinate(
    options:
      | [latitude: number, longitude: number]
      | {
          origin?: [latitude: number, longitude: number];
          radius?: number;
          isMetric?: boolean;
        } = {},
    legacyRadius: number = 10,
    legacyIsMetric: boolean = false
  ): [latitude: number, longitude: number] {
    if (Array.isArray(options)) {
      deprecated({
        deprecated:
          'faker.location.nearbyGPSCoordinate(coordinate, radius, isMetric)',
        proposed:
          'faker.location.nearbyGPSCoordinate({ origin, radius, isMetric })',
        since: '8.0',
        until: '9.0',
      });
      options = { origin: options };
    }

    const {
      origin,
      radius = legacyRadius,
      isMetric = legacyIsMetric,
    } = options;

    // If there is no origin, the best we can do is return a random GPS coordinate.
    if (origin == null) {
      return [this.latitude(), this.longitude()];
    }

    const angleRadians = this.faker.number.float({
      max: 2 * Math.PI,
<<<<<<< HEAD
      fractionDigits: 5,
=======
      multipleOf: 0.00001,
>>>>>>> 394d58fa
    }); // in ° radians

    const radiusMetric = isMetric ? radius : radius * 1.60934; // in km
    const errorCorrection = 0.995; // avoid float issues
    const distanceInKm =
      this.faker.number.float({
        max: radiusMetric,
<<<<<<< HEAD
        fractionDigits: 3,
=======
        multipleOf: 0.001,
>>>>>>> 394d58fa
      }) * errorCorrection; // in km

    /**
     * The distance in km per degree for earth.
     */
    // TODO @Shinigami92 2022-04-26: Provide an option property to provide custom circumferences.
    const kmPerDegree = 40_000 / 360; // in km/°

    const distanceInDegree = distanceInKm / kmPerDegree; // in °

    const coordinate: [latitude: number, longitude: number] = [
      origin[0] + Math.sin(angleRadians) * distanceInDegree,
      origin[1] + Math.cos(angleRadians) * distanceInDegree,
    ];

    // Box latitude [-90°, 90°]
    coordinate[0] = coordinate[0] % 180;
    if (coordinate[0] < -90 || coordinate[0] > 90) {
      coordinate[0] = Math.sign(coordinate[0]) * 180 - coordinate[0];
      coordinate[1] += 180;
    }

    // Box longitude [-180°, 180°]
    coordinate[1] = (((coordinate[1] % 360) + 540) % 360) - 180;

    return [coordinate[0], coordinate[1]];
  }

  /**
   * Returns a random time zone.
   *
   * @example
   * faker.location.timeZone() // 'Pacific/Guam'
   *
   * @since 8.0.0
   */
  timeZone(): string {
    return this.faker.helpers.arrayElement(
      this.faker.definitions.location.time_zone
    );
  }
}<|MERGE_RESOLUTION|>--- conflicted
+++ resolved
@@ -579,11 +579,7 @@
 
     const { max = 90, min = legacyMin, precision = legacyPrecision } = options;
 
-<<<<<<< HEAD
     return this.faker.number.float({ min, max, fractionDigits: precision });
-=======
-    return this.faker.number.float({ min, max, multipleOf: 10 ** -precision });
->>>>>>> 394d58fa
   }
 
   /**
@@ -736,11 +732,7 @@
 
     const { max = 180, min = legacyMin, precision = legacyPrecision } = options;
 
-<<<<<<< HEAD
     return this.faker.number.float({ max, min, fractionDigits: precision });
-=======
-    return this.faker.number.float({ max, min, multipleOf: 10 ** -precision });
->>>>>>> 394d58fa
   }
 
   /**
@@ -1215,11 +1207,7 @@
 
     const angleRadians = this.faker.number.float({
       max: 2 * Math.PI,
-<<<<<<< HEAD
       fractionDigits: 5,
-=======
-      multipleOf: 0.00001,
->>>>>>> 394d58fa
     }); // in ° radians
 
     const radiusMetric = isMetric ? radius : radius * 1.60934; // in km
@@ -1227,11 +1215,7 @@
     const distanceInKm =
       this.faker.number.float({
         max: radiusMetric,
-<<<<<<< HEAD
         fractionDigits: 3,
-=======
-        multipleOf: 0.001,
->>>>>>> 394d58fa
       }) * errorCorrection; // in km
 
     /**
