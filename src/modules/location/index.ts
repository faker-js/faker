import type { Faker } from '../..';
import { FakerError } from '../../errors/faker-error';
import { deprecated } from '../../internal/deprecated';

/**
 * Module to generate addresses and locations. Prior to Faker 8.0.0, this module was known as `faker.address`.
 *
 * ### Overview
 *
 * For a typical street address for a locale, use [`streetAddress()`](https://next.fakerjs.dev/api/location.html#streetaddress), [`city()`](https://next.fakerjs.dev/api/location.html#city), [`state()`](https://next.fakerjs.dev/api/location.html#state) (or [`stateAbbr()`](https://next.fakerjs.dev/api/location.html#stateabbr)), and [`zipCode()`](https://next.fakerjs.dev/api/location.html#zipcode). Most locales provide localized versions for a specific country.
 *
 * If you need latitude and longitude coordinates, use [`latitude()`](https://next.fakerjs.dev/api/location.html#latitude) and [`longitude()`](https://next.fakerjs.dev/api/location.html#longitude), or [`nearbyGPSCoordinate()`](https://next.fakerjs.dev/api/location.html#nearbygpscoordinate) for a latitude/longitude near a given location.
 *
 * For a random country, you can use [`country()`](https://next.fakerjs.dev/api/location.html#country) or [`countryCode()`](https://next.fakerjs.dev/api/location.html#countrycode).
 */
export class LocationModule {
  constructor(private readonly faker: Faker) {
    // Bind `this` so namespaced is working correctly
    for (const name of Object.getOwnPropertyNames(
      LocationModule.prototype
    ) as Array<keyof LocationModule | 'constructor'>) {
      if (name === 'constructor' || typeof this[name] !== 'function') {
        continue;
      }

      this[name] = this[name].bind(this);
    }
  }

  /**
   * Generates random zip code from specified format. If format is not specified,
   * the locale's zip format is used.
   *
   * @param options The format used to generate the the zip code or an options object. Defaults to `{}`.
   * @param options.state The state to generate the zip code for.
   * If the current locale does not have a corresponding `postcode_by_state` definition, an error is thrown.
   * @param options.format The optional format used to generate the the zip code.
   * By default, a random format is used from the locale zip formats.
   * This wont be used if the state option is specified.
   *
   * @see faker.helpers.replaceSymbols()
   *
   * @example
   * faker.location.zipCode() // '17839'
   * faker.location.zipCode('####') // '6925'
   *
   * @since 8.0.0
   */
  zipCode(
    options:
      | string
      | {
          /**
           * The state to generate the zip code for.
           *
           * If the currrent locale does not have a corresponding `postcode_by_state` definition, an error is thrown.
           */
          state?: string;
          /**
           * The optional format used to generate the the zip code.
           *
           * This wont be used if the state option is specified.
           *
           * @default faker.definitions.location.postcode
           */
          format?: string;
        } = {}
  ): string {
    if (typeof options === 'string') {
      options = { format: options };
    }

    const { state } = options;

    if (state) {
      const zipRange =
        this.faker.definitions.location.postcode_by_state?.[state];

      if (zipRange) {
        return String(this.faker.number.int(zipRange));
      }

      throw new FakerError(`No zip code definition found for state "${state}"`);
    }

    let { format = this.faker.definitions.location.postcode } = options;
    if (typeof format === 'string') {
      format = [format];
    }

    format = this.faker.helpers.arrayElement(format);

    return this.faker.helpers.replaceSymbols(format);
  }

  /**
   * Generates random zip code from state abbreviation.
   *
   * If the current locale does not have a corresponding `postcode_by_state` definition, an error is thrown.
   *
   * @param options A state abbreviation or an options object. Defaults to `{}`.
   * @param options.state The abbreviation of the state to generate the zip code for.
   * If not specified, a random zip code is generated according to the locale's zip format.
   *
   * @see faker.location.zipCode()
   *
   * @example
   * fakerEN_US.location.zipCodeByState("AK") // '99595'
   * fakerEN_US.location.zipCodeByState() // '47683-9880'
   * fakerEN_US.location.zipCodeByState({ state: "AK" }) // '99595'
   *
   * @since 8.0.0
   *
   * @deprecated Use `faker.location.zipCode({ state })` instead.
   */
  zipCodeByState(
    options:
      | string
      | {
          /**
           * The abbreviation of the state to generate the zip code for.
           * If not specified, a random zip code is generated according to the locale's zip format.
           */
          state?: string;
        } = {}
  ): string {
    deprecated({
      deprecated: 'faker.location.zipCodeByState',
      proposed: 'faker.location.zipCode({ state })',
      since: '8.0',
      until: '9.0',
    });

    if (typeof options === 'string') {
      options = { state: options };
    }

    const { state } = options;

<<<<<<< HEAD
    const zipRange =
      this.faker.rawDefinitions.location?.postcode_by_state?.[state];
    if (zipRange) {
      return String(this.faker.number.int(zipRange));
    }

    return this.zipCode();
=======
    return this.zipCode({ state });
>>>>>>> 5b689f9b
  }

  /**
   * Generates a random fictional city name for the locale.
   *
   * @example
   * faker.location.city() // 'East Jarretmouth'
   * fakerDE.location.city() // 'Bad Lilianadorf'
   *
   * @since 8.0.0
   */
  city(): string {
    return this.faker.helpers.fake(this.faker.definitions.location.city);
  }

  /**
   * Returns a random city name from a list of real cities for the locale.
   *
   * @example
   * faker.location.cityName() // 'San Rafael'
   * fakerDE.location.cityName() // 'Nürnberg'
   *
   * @since 8.0.0
   */
  cityName(): string {
    return this.faker.helpers.arrayElement(
      this.faker.definitions.location.city_name
    );
  }

  /**
   * Generates a random building number.
   *
   * @example
   * faker.location.buildingNumber() // '379'
   *
   * @since 8.0.0
   */
  buildingNumber(): string {
    const format = this.faker.helpers.arrayElement(
      this.faker.definitions.location.building_number
    );

    return this.faker.helpers.replaceSymbolWithNumber(format);
  }

  /**
   * Generates a random localized street name.
   *
   * @example
   * faker.location.street() // 'Schroeder Isle'
   *
   * @since 8.0.0
   */
  street(): string {
    return this.faker.helpers.fake(this.faker.definitions.location.street);
  }

  /**
   * Returns a random localized street name.
   *
   * @example
   * fakerDE.location.streetName() // 'Cavill Avenue'
   *
   * @since 8.0.0
   */
  streetName(): string {
    return this.faker.helpers.arrayElement(
      this.faker.definitions.location.street_name
    );
  }

  /**
   * Generates a random localized street address.
   *
   * @param options Whether to use a full address or an options object. Defaults to `{}`.
   * @param options.useFullAddress When true this will generate a full address.
   * Otherwise it will just generate a street address.
   *
   * @example
   * faker.location.streetAddress() // '0917 O'Conner Estates'
   * faker.location.streetAddress(false) // '34830 Erdman Hollow'
   * faker.location.streetAddress(true) // '3393 Ronny Way Apt. 742'
   * faker.location.streetAddress({ useFullAddress: true }) // '7917 Miller Park Apt. 410'
   *
   * @since 8.0.0
   */
  streetAddress(
    options:
      | boolean
      | {
          /**
           * When true this will generate a full address.
           * Otherwise it will just generate a street address.
           */
          useFullAddress?: boolean;
        } = {}
  ): string {
    if (typeof options === 'boolean') {
      options = { useFullAddress: options };
    }

    const { useFullAddress } = options;

    const formats = this.faker.definitions.location.street_address;
    const format = formats[useFullAddress ? 'full' : 'normal'];

    return this.faker.helpers.fake(format);
  }

  /**
   * Generates a random localized secondary address. This refers to a specific location at a given address
   * such as an apartment or room number.
   *
   * @example
   * faker.location.secondaryAddress() // 'Apt. 861'
   *
   * @since 8.0.0
   */
  secondaryAddress(): string {
    return this.faker.helpers.replaceSymbolWithNumber(
      this.faker.helpers.arrayElement(
        this.faker.definitions.location.secondary_address
      )
    );
  }

  /**
   * Returns a random localized county, or other equivalent second-level administrative entity for the locale's country such as a district or department.
   *
   * @example
   * fakerEN_GB.location.county() // 'Cambridgeshire'
   * fakerEN_US.location.county() // 'Monroe County'
   *
   * @since 8.0.0
   */
  county(): string {
    return this.faker.helpers.arrayElement(
      this.faker.definitions.location.county
    );
  }

  /**
   * Returns a random country name.
   *
   * @example
   * faker.location.country() // 'Greece'
   *
   * @since 8.0.0
   */
  country(): string {
    return this.faker.helpers.arrayElement(
      this.faker.definitions.location.country
    );
  }

  /**
   * Returns a random [ISO_3166-1](https://en.wikipedia.org/wiki/ISO_3166-1) country code.
   *
   * @param options The code to return or an options object. Defaults to `{}`.
   * @param options.variant The variant to return. Can be either `'alpha-2'` (two letter code)
   * or `'alpha-3'` (three letter code). Defaults to `'alpha-2'`.
   *
   * @example
   * faker.location.countryCode() // 'SJ'
   * faker.location.countryCode('alpha-2') // 'GA'
   * faker.location.countryCode('alpha-3') // 'TJK'
   *
   * @since 8.0.0
   */
  countryCode(
    options:
      | 'alpha-2'
      | 'alpha-3'
      | {
          /**
           * The code to return.
           * Can be either `'alpha-2'` (two letter code)
           * or `'alpha-3'` (three letter code).
           *
           * @default 'alpha-2'
           */
          variant?: 'alpha-2' | 'alpha-3';
        } = {}
  ): string {
    if (typeof options === 'string') {
      options = { variant: options };
    }

    const { variant = 'alpha-2' } = options;
    const key = variant === 'alpha-3' ? 'alpha3' : 'alpha2';

    return this.faker.helpers.arrayElement(
      this.faker.definitions.location.country_code
    )[key];
  }

  /**
   * Returns a random localized state, or other equivalent first-level administrative entity for the locale's country such as a province or region.
   *
   * @example
   * faker.location.state() // 'Mississippi'
   * fakerEN_CA.location.state() // 'Saskatchewan'
   * fakerDE.location.state() // 'Nordrhein-Westfalen'
   *
   * @since 8.0.0
   */
  state(): string {
    return this.faker.helpers.arrayElement(
      this.faker.definitions.location.state
    );
  }

  /**
   * Returns a random localized state's abbreviated name from this country.
   *
   * @example
   * faker.location.stateAbbr() // 'ND'
   *
   * @since 8.0.0
   */
  stateAbbr(): string {
    return this.faker.helpers.arrayElement(
      this.faker.definitions.location.state_abbr
    );
  }

  /**
   * Generates a random latitude.
   *
   * @param options An options object. Defaults to `{}`.
   * @param options.max The upper bound for the latitude to generate. Defaults to `90`.
   * @param options.min The lower bound for the latitude to generate. Defaults to `-90`.
   * @param options.precision The number of decimal points of precision for the latitude. Defaults to `4`.
   *
   * @example
   * faker.location.latitude() // -30.9501
   * faker.location.latitude({ max: 10 }) // 5.7225
   * faker.location.latitude({ max: 10, min: -10 }) // -9.6273
   * faker.location.latitude({ max: 10, min: -10, precision: 5 }) // 2.68452
   *
   * @since 8.0.0
   */
  latitude(options?: {
    /**
     * The upper bound for the latitude to generate.
     *
     * @default 90
     */
    max?: number;
    /**
     * The lower bound for the latitude to generate.
     *
     * @default -90
     */
    min?: number;
    /**
     * The number of decimal points of precision for the latitude.
     *
     * @default 4
     */
    precision?: number;
  }): number;
  /**
   * Generates a random latitude.
   *
   * @param max The upper bound for the latitude to generate. Defaults to `90`.
   * @param min The lower bound for the latitude to generate. Defaults to `-90`.
   * @param precision The number of decimal points of precision for the latitude. Defaults to `4`.
   *
   * @example
   * faker.location.latitude() // -30.9501
   * faker.location.latitude(10) // 5.7225
   * faker.location.latitude(10, -10) // -9.6273
   * faker.location.latitude(10, -10, 5) // 2.68452
   *
   * @since 8.0.0
   */
  latitude(max?: number, min?: number, precision?: number): number;
  /**
   * Generates a random latitude.
   *
   * @param options The upper bound for the latitude or an options object. Defaults to `{}`.
   * @param options.max The upper bound for the latitude to generate. Defaults to `90`.
   * @param options.min The lower bound for the latitude to generate. Defaults to `-90`.
   * @param options.precision The number of decimal points of precision for the latitude. Defaults to `4`.
   * @param legacyMin The lower bound for the latitude to generate. Defaults to `-90`.
   * @param legacyPrecision The number of decimal points of precision for the latitude. Defaults to `4`.
   *
   * @example
   * faker.location.latitude() // -30.9501
   * faker.location.latitude({ max: 10 }) // 5.7225
   * faker.location.latitude({ max: 10, min: -10 }) // -9.6273
   * faker.location.latitude({ max: 10, min: -10, precision: 5 }) // 2.68452
   * faker.location.latitude(10) // 5.7225
   * faker.location.latitude(10, -10) // -9.6273
   * faker.location.latitude(10, -10, 5) // 2.68452
   *
   * @since 8.0.0
   */
  latitude(
    options:
      | number
      | {
          /**
           * The upper bound for the latitude to generate.
           *
           * @default 90
           */
          max?: number;
          /**
           * The lower bound for the latitude to generate.
           *
           * @default -90
           */
          min?: number;
          /**
           * The number of decimal points of precision for the latitude.
           *
           * @default 4
           */
          precision?: number;
        },
    legacyMin?: number,
    legacyPrecision?: number
  ): number;
  /**
   * Generates a random latitude.
   *
   * @param options The upper bound for the latitude or an options object. Defaults to `{}`.
   * @param options.max The upper bound for the latitude to generate. Defaults to `90`.
   * @param options.min The lower bound for the latitude to generate. Defaults to `-90`.
   * @param options.precision The number of decimal points of precision for the latitude. Defaults to `4`.
   * @param legacyMin The lower bound for the latitude to generate. Defaults to `-90`.
   * @param legacyPrecision The number of decimal points of precision for the latitude. Defaults to `4`.
   *
   * @example
   * faker.location.latitude() // -30.9501
   * faker.location.latitude({ max: 10 }) // 5.7225
   * faker.location.latitude({ max: 10, min: -10 }) // -9.6273
   * faker.location.latitude({ max: 10, min: -10, precision: 5 }) // 2.68452
   * faker.location.latitude(10) // 5.7225
   * faker.location.latitude(10, -10) // -9.6273
   * faker.location.latitude(10, -10, 5) // 2.68452
   *
   * @since 8.0.0
   */
  latitude(
    options:
      | number
      | {
          /**
           * The upper bound for the latitude to generate.
           *
           * @default 90
           */
          max?: number;
          /**
           * The lower bound for the latitude to generate.
           *
           * @default -90
           */
          min?: number;
          /**
           * The number of decimal points of precision for the latitude.
           *
           * @default 4
           */
          precision?: number;
        } = {},
    legacyMin = -90,
    legacyPrecision = 4
  ): number {
    if (typeof options === 'number') {
      options = { max: options };
    }

    const { max = 90, min = legacyMin, precision = legacyPrecision } = options;

    return this.faker.number.float({ min, max, precision: 10 ** -precision });
  }

  /**
   * Generates a random longitude.
   *
   * @param options An options object. Defaults to `{}`.
   * @param options.max The upper bound for the longitude to generate. Defaults to `180`.
   * @param options.min The lower bound for the longitude to generate. Defaults to `-180`.
   * @param options.precision The number of decimal points of precision for the longitude. Defaults to `4`.
   *
   * @example
   * faker.location.longitude() // -30.9501
   * faker.location.longitude({ max: 10 }) // 5.7225
   * faker.location.longitude({ max: 10, min: -10 }) // -9.6273
   * faker.location.longitude({ max: 10, min: -10, precision: 5 }) // 2.68452
   *
   * @since 8.0.0
   */
  longitude(options?: {
    /**
     * The upper bound for the latitude to generate.
     *
     * @default 90
     */
    max?: number;
    /**
     * The lower bound for the latitude to generate.
     *
     * @default -90
     */
    min?: number;
    /**
     * The number of decimal points of precision for the latitude.
     *
     * @default 4
     */
    precision?: number;
  }): number;
  /**
   * Generates a random longitude.
   *
   * @param options An options object. Defaults to `{}`.
   * @param options.max The upper bound for the longitude to generate. Defaults to `180`.
   * @param options.min The lower bound for the longitude to generate. Defaults to `-180`.
   * @param options.precision The number of decimal points of precision for the longitude. Defaults to `4`.
   *
   * @example
   * faker.location.longitude() // -30.9501
   * faker.location.longitude({ max: 10 }) // 5.7225
   * faker.location.longitude({ max: 10, min: -10 }) // -9.6273
   * faker.location.longitude({ max: 10, min: -10, precision: 5 }) // 2.68452
   *
   * @since 8.0.0
   */
  longitude(max?: number, min?: number, precision?: number): number;
  /**
   * Generates a random longitude.
   *
   * @param options The upper bound for the longitude or an options object. Defaults to `{}`.
   * @param options.max The upper bound for the longitude to generate. Defaults to `180`.
   * @param options.min The lower bound for the longitude to generate. Defaults to `-180`.
   * @param options.precision The number of decimal points of precision for the longitude. Defaults to `4`.
   * @param legacyMin The lower bound for the longitude to generate. Defaults to `-180`.
   * @param legacyPrecision The number of decimal points of precision for the longitude. Defaults to `4`.
   *
   * @example
   * faker.location.longitude() // -30.9501
   * faker.location.longitude({ max: 10 }) // 5.7225
   * faker.location.longitude({ max: 10, min: -10 }) // -9.6273
   * faker.location.longitude({ max: 10, min: -10, precision: 5 }) // 2.68452
   *
   * @since 8.0.0
   */
  longitude(
    options?:
      | number
      | {
          /**
           * The upper bound for the longitude to generate.
           *
           * @default 180
           */
          max?: number;
          /**
           * The lower bound for the longitude to generate.
           *
           * @default -180
           */
          min?: number;
          /**
           * The number of decimal points of precision for the longitude.
           *
           * @default 4
           */
          precision?: number;
        },
    legacyMin?: number,
    legacyPrecision?: number
  ): number;
  /**
   * Generates a random longitude.
   *
   * @param options An options object. Defaults to `{}`.
   * @param options.max The upper bound for the longitude to generate. Defaults to `180`.
   * @param options.min The lower bound for the longitude to generate. Defaults to `-180`.
   * @param options.precision The number of decimal points of precision for the longitude. Defaults to `4`.
   * @param legacyMin The lower bound for the longitude to generate. Defaults to `-180`.
   * @param legacyPrecision The number of decimal points of precision for the longitude. Defaults to `4`.
   *
   * @example
   * faker.location.longitude() // -154.0226
   * faker.location.longitude({ max: 10 }) // 2.4387
   * faker.location.longitude({ max: 10, min: -10 }) // 6.9126
   * faker.location.longitude({ max: 10, min: -10, precision: 5 }) // -4.03620
   * faker.location.longitude(10) // 2.4387
   * faker.location.longitude(10, -10) // 6.9126
   * faker.location.longitude(10, -10, 5) // -4.03620
   *
   * @since 8.0.0
   */
  longitude(
    options:
      | number
      | {
          /**
           * The upper bound for the longitude to generate.
           *
           * @default 180
           */
          max?: number;
          /**
           * The lower bound for the longitude to generate.
           *
           * @default -180
           */
          min?: number;
          /**
           * The number of decimal points of precision for the longitude.
           *
           * @default 4
           */
          precision?: number;
        } = {},
    legacyMin = -180,
    legacyPrecision = 4
  ): number {
    if (typeof options === 'number') {
      options = { max: options };
    }

    const { max = 180, min = legacyMin, precision = legacyPrecision } = options;

    return this.faker.number.float({ max, min, precision: 10 ** -precision });
  }

  /**
   * Returns a random direction (cardinal and ordinal; northwest, east, etc).
   *
   * @param options Whether to use abbreviated or an options object.
   * @param options.useAbbr If true this will return abbreviated directions (NW, E, etc).
   * Otherwise this will return the long name. Defaults to `false`.
   *
   * @example
   * faker.location.direction() // 'Northeast'
   * faker.location.direction(false) // 'South'
   * faker.location.direction(true) // 'NE'
   * faker.location.direction({ useAbbr: true }) // 'SW'
   *
   * @since 8.0.0
   */
  direction(
    options:
      | boolean
      | {
          /**
           * If true this will return abbreviated directions (NW, E, etc).
           * Otherwise this will return the long name.
           *
           * @default false
           */
          useAbbr?: boolean;
        } = {}
  ): string {
    if (typeof options === 'boolean') {
      options = { useAbbr: options };
    }

    const { useAbbr = false } = options;

    if (!useAbbr) {
      return this.faker.helpers.arrayElement(
        this.faker.definitions.location.direction
      );
    }

    return this.faker.helpers.arrayElement(
      this.faker.definitions.location.direction_abbr
    );
  }

  /**
   * Returns a random cardinal direction (north, east, south, west).
   *
   * @param options Whether to use abbreviated or an options object.
   * @param options.useAbbr If true this will return abbreviated directions (N, E, etc).
   * Otherwise this will return the long name. Defaults to `false`.
   *
   * @example
   * faker.location.cardinalDirection() // 'North'
   * faker.location.cardinalDirection(false) // 'South'
   * faker.location.cardinalDirection(true) // 'N'
   * faker.location.cardinalDirection({ useAbbr: true }) // 'W'
   *
   * @since 8.0.0
   */
  cardinalDirection(
    options:
      | boolean
      | {
          /**
           * If true this will return abbreviated directions (N, E, etc).
           * Otherwise this will return the long name.
           *
           * @default false
           */
          useAbbr?: boolean;
        } = {}
  ): string {
    if (typeof options === 'boolean') {
      options = { useAbbr: options };
    }

    const { useAbbr = false } = options;
    if (!useAbbr) {
      return this.faker.helpers.arrayElement(
        this.faker.definitions.location.direction.slice(0, 4)
      );
    }

    return this.faker.helpers.arrayElement(
      this.faker.definitions.location.direction_abbr.slice(0, 4)
    );
  }

  /**
   * Returns a random ordinal direction (northwest, southeast, etc).
   *
   * @param options Whether to use abbreviated or an options object.
   * @param options.useAbbr If true this will return abbreviated directions (NW, SE, etc).
   * Otherwise this will return the long name. Defaults to `false`.
   *
   * @example
   * faker.location.ordinalDirection() // 'Northeast'
   * faker.location.ordinalDirection(false) // 'Northwest'
   * faker.location.ordinalDirection(true) // 'NE'
   * faker.location.ordinalDirection({ useAbbr: true }) // 'SW'
   *
   * @since 8.0.0
   */
  ordinalDirection(
    options:
      | boolean
      | {
          /**
           * If true this will return abbreviated directions (NW, SE, etc).
           * Otherwise this will return the long name.
           *
           * @default false
           */
          useAbbr?: boolean;
        } = {}
  ): string {
    if (typeof options === 'boolean') {
      options = { useAbbr: options };
    }

    const { useAbbr = false } = options;
    if (!useAbbr) {
      return this.faker.helpers.arrayElement(
        this.faker.definitions.location.direction.slice(4, 8)
      );
    }

    return this.faker.helpers.arrayElement(
      this.faker.definitions.location.direction_abbr.slice(4, 8)
    );
  }

  /**
   * Generates a random GPS coordinate within the specified radius from the given coordinate.
   *
   * @param options The options for generating a GPS coordinate.
   * @param options.origin The original coordinate to get a new coordinate close to.
   * If no coordinate is given, a random one will be chosen.
   * @param options.radius The maximum distance from the given coordinate to the new coordinate. Defaults to `10`.
   * @param options.isMetric If `true` assume the radius to be in kilometers. If `false` for miles. Defaults to `false`.
   *
   * @example
   * faker.location.nearbyGPSCoordinate() // [ 33.8475, -170.5953 ]
   * faker.location.nearbyGPSCoordinate({ origin: [33, -170] }) // [ 33.0165, -170.0636 ]
   * faker.location.nearbyGPSCoordinate({ origin: [33, -170], radius: 1000, isMetric: true }) // [ 37.9163, -179.2408 ]
   *
   * @since 8.0.0
   */
  nearbyGPSCoordinate(options?: {
    origin?: [latitude: number, longitude: number];
    radius?: number;
    isMetric?: boolean;
  }): [latitude: number, longitude: number];
  /**
   * Generates a random GPS coordinate within the specified radius from the given coordinate.
   *
   * @param coordinate The original coordinate to get a new coordinate close to.
   * If no coordinate is given, a random one will be chosen.
   * @param radius The maximum distance from the given coordinate to the new coordinate. Defaults to `10`.
   * @param isMetric If `true` assume the radius to be in kilometers. If `false` for miles. Defaults to `false`.
   *
   * @example
   * faker.location.nearbyGPSCoordinate() // [ 33.8475, -170.5953 ]
   * faker.location.nearbyGPSCoordinate([33, -170]) // [ 33.0165, -170.0636 ]
   * faker.location.nearbyGPSCoordinate([33, -170], 1000, true) // [ 37.9163, -179.2408 ]
   *
   * @since 8.0.0
   *
   * @deprecated Use `faker.location.nearbyGPSCoordinate({ origin, radius, isMetric })` instead.
   */
  nearbyGPSCoordinate(
    coordinate?: [latitude: number, longitude: number],
    radius?: number,
    isMetric?: boolean
  ): [latitude: number, longitude: number];
  /**
   * Generates a random GPS coordinate within the specified radius from the given coordinate.
   *
   * @param options The options for generating a GPS coordinate.
   * @param options.origin The original coordinate to get a new coordinate close to.
   * If no coordinate is given, a random one will be chosen.
   * @param options.radius The maximum distance from the given coordinate to the new coordinate. Defaults to `10`.
   * @param options.isMetric If `true` assume the radius to be in kilometers. If `false` for miles. Defaults to `false`.
   * @param legacyRadius Deprecated, use `options.radius` instead.
   * @param legacyIsMetric Deprecated, use `options.isMetric` instead.
   *
   * @example
   * faker.location.nearbyGPSCoordinate() // [ 33.8475, -170.5953 ]
   * faker.location.nearbyGPSCoordinate({ origin: [33, -170] }) // [ 33.0165, -170.0636 ]
   * faker.location.nearbyGPSCoordinate({ origin: [33, -170], radius: 1000, isMetric: true }) // [ 37.9163, -179.2408 ]
   *
   * @since 8.0.0
   */
  nearbyGPSCoordinate(
    options?:
      | [latitude: number, longitude: number]
      | {
          origin?: [latitude: number, longitude: number];
          radius?: number;
          isMetric?: boolean;
        },
    legacyRadius?: number,
    legacyIsMetric?: boolean
  ): [latitude: number, longitude: number];
  nearbyGPSCoordinate(
    options:
      | [latitude: number, longitude: number]
      | {
          origin?: [latitude: number, longitude: number];
          radius?: number;
          isMetric?: boolean;
        } = {},
    legacyRadius: number = 10,
    legacyIsMetric: boolean = false
  ): [latitude: number, longitude: number] {
    if (Array.isArray(options)) {
      deprecated({
        deprecated:
          'faker.location.nearbyGPSCoordinate(coordinate, radius, isMetric)',
        proposed:
          'faker.location.nearbyGPSCoordinate({ origin, radius, isMetric })',
        since: '8.0',
        until: '9.0',
      });
      options = { origin: options };
    }

    const {
      origin,
      radius = legacyRadius,
      isMetric = legacyIsMetric,
    } = options;

    // If there is no origin, the best we can do is return a random GPS coordinate.
    if (origin == null) {
      return [this.latitude(), this.longitude()];
    }

    const angleRadians = this.faker.number.float({
      max: 2 * Math.PI,
      precision: 0.00001,
    }); // in ° radians

    const radiusMetric = isMetric ? radius : radius * 1.60934; // in km
    const errorCorrection = 0.995; // avoid float issues
    const distanceInKm =
      this.faker.number.float({
        max: radiusMetric,
        precision: 0.001,
      }) * errorCorrection; // in km

    /**
     * The distance in km per degree for earth.
     */
    // TODO @Shinigami92 2022-04-26: Provide an option property to provide custom circumferences.
    const kmPerDegree = 40_000 / 360; // in km/°

    const distanceInDegree = distanceInKm / kmPerDegree; // in °

    const coordinate: [latitude: number, longitude: number] = [
      origin[0] + Math.sin(angleRadians) * distanceInDegree,
      origin[1] + Math.cos(angleRadians) * distanceInDegree,
    ];

    // Box latitude [-90°, 90°]
    coordinate[0] = coordinate[0] % 180;
    if (coordinate[0] < -90 || coordinate[0] > 90) {
      coordinate[0] = Math.sign(coordinate[0]) * 180 - coordinate[0];
      coordinate[1] += 180;
    }

    // Box longitude [-180°, 180°]
    coordinate[1] = (((coordinate[1] % 360) + 540) % 360) - 180;

    return [coordinate[0], coordinate[1]];
  }

  /**
   * Returns a random time zone.
   *
   * @example
   * faker.location.timeZone() // 'Pacific/Guam'
   *
   * @since 8.0.0
   */
  timeZone(): string {
    return this.faker.helpers.arrayElement(
      this.faker.definitions.location.time_zone
    );
  }
}<|MERGE_RESOLUTION|>--- conflicted
+++ resolved
@@ -73,8 +73,7 @@
     const { state } = options;
 
     if (state) {
-      const zipRange =
-        this.faker.definitions.location.postcode_by_state?.[state];
+      const zipRange = this.faker.definitions.location.postcode_by_state[state];
 
       if (zipRange) {
         return String(this.faker.number.int(zipRange));
@@ -137,17 +136,7 @@
 
     const { state } = options;
 
-<<<<<<< HEAD
-    const zipRange =
-      this.faker.rawDefinitions.location?.postcode_by_state?.[state];
-    if (zipRange) {
-      return String(this.faker.number.int(zipRange));
-    }
-
-    return this.zipCode();
-=======
     return this.zipCode({ state });
->>>>>>> 5b689f9b
   }
 
   /**
