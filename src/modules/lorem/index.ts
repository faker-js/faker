<<<<<<< HEAD
import { ModuleBase } from '../../internal/module-base';
import { filterWordListByLength } from '../word/filterWordListByLength';
=======
import type { Faker } from '../..';
import { bindThisToMemberFunctions } from '../../internal/bind-this-to-member-functions';
import { filterWordListByLength } from '../word/filter-word-list-by-length';
>>>>>>> 3ab23b57

/**
 * Module to generate random texts and words.
 *
 * ### Overview
 *
 * Generate dummy content using traditional faux-Latin [lorem ipsum](https://en.wikipedia.org/wiki/Lorem_ipsum) (in other locales to `en`, alternative words may be used).
 *
 * In order of increasing size you can generate a single [`word()`](https://fakerjs.dev/api/lorem.html#word), multiple [`words()`](https://fakerjs.dev/api/lorem.html#words), a [`sentence()`](https://fakerjs.dev/api/lorem.html#sentence), multiple [`sentences()`](https://fakerjs.dev/api/lorem.html#sentences), [`lines()`](https://fakerjs.dev/api/lorem.html#lines) separated by newlines, one [`paragraph()`](https://fakerjs.dev/api/lorem.html#paragraph), or multiple [`paragraphs()`](https://fakerjs.dev/api/lorem.html#paragraphs).
 *
 * The generic [`text()`](https://fakerjs.dev/api/lorem.html#text) method can be used to generate some text between one sentence and multiple paragraphs, while [`slug()`](https://fakerjs.dev/api/lorem.html#slug) generates an URL-friendly hyphenated string.
 */
export class LoremModule extends ModuleBase {
  /**
   * Generates a word of a specified length.
   *
   * @param options The expected length of the word or the options to use.
   * @param options.length The expected length of the word.
   * @param options.strategy The strategy to apply when no words with a matching length are found.
   *
   * Available error handling strategies:
   *
   * - `fail`: Throws an error if no words with the given length are found.
   * - `shortest`: Returns any of the shortest words.
   * - `closest`: Returns any of the words closest to the given length.
   * - `longest`: Returns any of the longest words.
   * - `any-length`: Returns a word with any length.
   *
   * Defaults to `'any-length'`.
   *
   * @example
   * faker.lorem.word() // 'temporibus'
   * faker.lorem.word(5) // 'velit'
   * faker.lorem.word({ strategy: 'shortest' }) // 'a'
   * faker.lorem.word({ length: { min: 5, max: 7 }, strategy: 'fail' }) // 'quaerat'
   *
   * @since 3.1.0
   */
  word(
    options:
      | number
      | {
          /**
           * The expected length of the word.
           *
           * @default 1
           */
          length?:
            | number
            | {
                /**
                 * The minimum length of the word.
                 */
                min: number;
                /**
                 * The maximum length of the word.
                 */
                max: number;
              };
          /**
           * The strategy to apply when no words with a matching length are found.
           *
           * Available error handling strategies:
           *
           * - `fail`: Throws an error if no words with the given length are found.
           * - `shortest`: Returns any of the shortest words.
           * - `closest`: Returns any of the words closest to the given length.
           * - `longest`: Returns any of the longest words.
           * - `any-length`: Returns a word with any length.
           *
           * @default 'any-length'
           */
          strategy?: 'fail' | 'closest' | 'shortest' | 'longest' | 'any-length';
        } = {}
  ): string {
    const opts = typeof options === 'number' ? { length: options } : options;
    return this.faker.helpers.arrayElement(
      filterWordListByLength({
        ...opts,
        wordList: this.faker.definitions.lorem.words,
      })
    );
  }

  /**
   * Generates a space separated list of words.
   *
   * @param wordCount The number of words to generate. Defaults to `3`.
   * @param wordCount.min The minimum number of words to generate.
   * @param wordCount.max The maximum number of words to generate.
   *
   * @example
   * faker.lorem.words() // 'qui praesentium pariatur'
   * faker.lorem.words(10) // 'debitis consectetur voluptatem non doloremque ipsum autem totam eum ratione'
   * faker.lorem.words({ min: 1, max: 3 }) // 'tenetur error cum'
   *
   * @since 2.0.1
   */
  words(
    wordCount:
      | number
      | {
          /**
           * The minimum number of words to generate.
           */
          min: number;
          /**
           * The maximum number of words to generate.
           */
          max: number;
        } = 3
  ): string {
    return this.faker.helpers
      .multiple(() => this.word(), { count: wordCount })
      .join(' ');
  }

  /**
   * Generates a space separated list of words beginning with a capital letter and ending with a period.
   *
   * @param wordCount The number of words, that should be in the sentence. Defaults to a random number between `3` and `10`.
   * @param wordCount.min The minimum number of words to generate. Defaults to `3`.
   * @param wordCount.max The maximum number of words to generate. Defaults to `10`.
   *
   * @example
   * faker.lorem.sentence() // 'Voluptatum cupiditate suscipit autem eveniet aut dolorem aut officiis distinctio.'
   * faker.lorem.sentence(5) // 'Laborum voluptatem officiis est et.'
   * faker.lorem.sentence({ min: 3, max: 5 }) // 'Fugiat repellendus nisi.'
   *
   * @since 2.0.1
   */
  sentence(
    wordCount:
      | number
      | {
          /**
           * The minimum number of words to generate.
           */
          min: number;
          /**
           * The maximum number of words to generate.
           */
          max: number;
        } = { min: 3, max: 10 }
  ): string {
    const sentence = this.words(wordCount);
    return `${sentence.charAt(0).toUpperCase() + sentence.substring(1)}.`;
  }

  /**
   * Generates a slugified text consisting of the given number of hyphen separated words.
   *
   * @param wordCount The number of words to generate. Defaults to `3`.
   * @param wordCount.min The minimum number of words to generate.
   * @param wordCount.max The maximum number of words to generate.
   *
   * @example
   * faker.lorem.slug() // 'dolores-illo-est'
   * faker.lorem.slug(5) // 'delectus-totam-iusto-itaque-placeat'
   * faker.lorem.slug({ min: 1, max: 3 }) // 'illo-ratione'
   *
   * @since 4.0.0
   */
  slug(
    wordCount:
      | number
      | {
          /**
           * The minimum number of words to generate.
           */
          min: number;
          /**
           * The maximum number of words to generate.
           */
          max: number;
        } = 3
  ): string {
    const words = this.words(wordCount);
    return this.faker.helpers.slugify(words);
  }

  /**
   * Generates the given number of sentences.
   *
   * @param sentenceCount The number of sentences to generate. Defaults to a random number between `2` and `6`.
   * @param sentenceCount.min The minimum number of sentences to generate. Defaults to `2`.
   * @param sentenceCount.max The maximum number of sentences to generate. Defaults to `6`.
   * @param separator The separator to add between sentences. Defaults to `' '`.
   *
   * @example
   * faker.lorem.sentences() // 'Iste molestiae incidunt aliquam possimus reprehenderit eum corrupti. Deleniti modi voluptatem nostrum ut esse.'
   * faker.lorem.sentences(2) // 'Maxime vel numquam quibusdam. Dignissimos ex molestias quos aut molestiae quam nihil occaecati maiores.'
   * faker.lorem.sentences(2, '\n')
   * // 'Et rerum a unde tempora magnam sit nisi.
   * // Et perspiciatis ipsam omnis.'
   * faker.lorem.sentences({ min: 1, max: 3 }) // 'Placeat ex natus tenetur repellendus repellendus iste. Optio nostrum veritatis.'
   *
   * @since 2.0.1
   */
  sentences(
    sentenceCount:
      | number
      | {
          /**
           * The minimum number of sentences to generate.
           */
          min: number;
          /**
           * The maximum number of sentences to generate.
           */
          max: number;
        } = { min: 2, max: 6 },
    separator: string = ' '
  ): string {
    return this.faker.helpers
      .multiple(() => this.sentence(), { count: sentenceCount })
      .join(separator);
  }

  /**
   * Generates a paragraph with the given number of sentences.
   *
   * @param sentenceCount The number of sentences to generate. Defaults to `3`.
   * @param sentenceCount.min The minimum number of sentences to generate.
   * @param sentenceCount.max The maximum number of sentences to generate.
   *
   * @example
   * faker.lorem.paragraph() // 'Non architecto nam unde sint. Ex tenetur dolor facere optio aut consequatur. Ea laudantium reiciendis repellendus.'
   * faker.lorem.paragraph(2) // 'Animi possimus nemo consequuntur ut ea et tempore unde qui. Quis corporis esse occaecati.'
   * faker.lorem.paragraph({ min: 1, max: 3 }) // 'Quis doloribus necessitatibus sint. Rerum accusamus impedit corporis porro.'
   *
   * @since 2.0.1
   */
  paragraph(
    sentenceCount:
      | number
      | {
          /**
           * The minimum number of sentences to generate.
           */
          min: number;
          /**
           * The maximum number of sentences to generate.
           */
          max: number;
        } = 3
  ): string {
    return this.sentences(sentenceCount);
  }

  /**
   * Generates the given number of paragraphs.
   *
   * @param paragraphCount The number of paragraphs to generate. Defaults to `3`.
   * @param paragraphCount.min The minimum number of paragraphs to generate.
   * @param paragraphCount.max The maximum number of paragraphs to generate.
   * @param separator The separator to use. Defaults to `'\n'`.
   *
   * @example
   * faker.lorem.paragraphs()
   * // 'Beatae voluptatem dicta et assumenda fugit eaque quidem consequatur. Fuga unde provident. Id reprehenderit soluta facilis est laborum laborum. Illum aut non ut. Est nulla rem ipsa.
   * // Voluptatibus quo pariatur est. Temporibus deleniti occaecati pariatur nemo est molestias voluptas. Doloribus commodi et et exercitationem vel et. Omnis inventore cum aut amet.
   * // Sapiente deleniti et. Ducimus maiores eum. Rem dolorem itaque aliquam.'
   *
   * faker.lorem.paragraphs(5)
   * // 'Quia hic sunt ducimus expedita quo impedit soluta. Quam impedit et ipsum optio. Unde dolores nulla nobis vero et aspernatur officiis.
   * // Aliquam dolorem temporibus dolores voluptatem voluptatem qui nostrum quia. Sit hic facilis rerum eius. Beatae doloribus nesciunt iste ipsum.
   * // Natus nam eum nulla voluptas molestiae fuga libero nihil voluptatibus. Sed quam numquam eum ipsam temporibus eaque ut et. Enim quas debitis quasi quis. Vitae et vitae.
   * // Repellat voluptatem est laborum illo harum sed reprehenderit aut. Quo sit et. Exercitationem blanditiis totam velit ad dicta placeat.
   * // Rerum non eum incidunt amet quo. Eaque laborum ut. Recusandae illo ab distinctio veritatis. Cum quis architecto ad maxime a.'
   *
   * faker.lorem.paragraphs(2, '<br/>\n')
   * // 'Eos magnam aut qui accusamus. Sapiente quas culpa totam excepturi. Blanditiis totam distinctio occaecati dignissimos cumque atque qui officiis.<br/>
   * // Nihil quis vel consequatur. Blanditiis commodi deserunt sunt animi dolorum. A optio porro hic dolorum fugit aut et sint voluptas. Minima ad sed ipsa est non dolores.'
   *
   * faker.lorem.paragraphs({ min: 1, max: 3 })
   * // 'Eum nam fugiat laudantium.
   * // Dignissimos tempore porro necessitatibus commodi nam.
   * // Veniam at commodi iste perferendis totam dolorum corporis ipsam.'
   *
   * @since 2.0.1
   */
  paragraphs(
    paragraphCount:
      | number
      | {
          /**
           * The minimum number of paragraphs to generate.
           */
          min: number;
          /**
           * The maximum number of paragraphs to generate.
           */
          max: number;
        } = 3,
    separator: string = '\n'
  ): string {
    return this.faker.helpers
      .multiple(() => this.paragraph(), { count: paragraphCount })
      .join(separator);
  }

  /**
   * Generates a random text based on a random lorem method.
   *
   * @example
   * faker.lorem.text() // 'Doloribus autem non quis vero quia.'
   * faker.lorem.text()
   * // 'Rerum eum reiciendis id ipsa hic dolore aut laborum provident.
   * // Quis beatae quis corporis veritatis corrupti ratione delectus sapiente ut.
   * // Quis ut dolor dolores facilis possimus tempore voluptates.
   * // Iure nam officia optio cumque.
   * // Dolor tempora iusto.'
   *
   * @since 3.1.0
   */
  text(): string {
    const methods: Array<keyof LoremModule> = [
      'sentence',
      'sentences',
      'paragraph',
      'paragraphs',
      'lines',
    ];

    const method = this.faker.helpers.arrayElement(methods);

    return `${this[method]()}`;
  }

  /**
   * Generates the given number lines of lorem separated by `'\n'`.
   *
   * @param lineCount The number of lines to generate. Defaults to a random number between `1` and `5`.
   * @param lineCount.min The minimum number of lines to generate. Defaults to `1`.
   * @param lineCount.max The maximum number of lines to generate. Defaults to `5`.
   *
   * @example
   * faker.lorem.lines()
   * // 'Rerum quia aliquam pariatur explicabo sint minima eos.
   * // Voluptatem repellat consequatur deleniti qui quibusdam harum cumque.
   * // Enim eveniet a qui.
   * // Consectetur velit eligendi animi nostrum veritatis.'
   *
   * faker.lorem.lines()
   * // 'Soluta deserunt eos quam reiciendis libero autem enim nam ut.
   * // Voluptate aut aut.'
   *
   * faker.lorem.lines(2)
   * // 'Quod quas nam quis impedit aut consequuntur.
   * // Animi dolores aspernatur.'
   *
   * faker.lorem.lines({ min: 1, max: 3 })
   * // 'Error dolorem natus quos eum consequatur necessitatibus.'
   *
   * @since 3.1.0
   */
  lines(
    lineCount:
      | number
      | {
          /**
           * The minimum number of lines to generate.
           */
          min: number;
          /**
           * The maximum number of lines to generate.
           */
          max: number;
        } = { min: 1, max: 5 }
  ): string {
    return this.sentences(lineCount, '\n');
  }
}<|MERGE_RESOLUTION|>--- conflicted
+++ resolved
@@ -1,11 +1,5 @@
-<<<<<<< HEAD
 import { ModuleBase } from '../../internal/module-base';
-import { filterWordListByLength } from '../word/filterWordListByLength';
-=======
-import type { Faker } from '../..';
-import { bindThisToMemberFunctions } from '../../internal/bind-this-to-member-functions';
 import { filterWordListByLength } from '../word/filter-word-list-by-length';
->>>>>>> 3ab23b57
 
 /**
  * Module to generate random texts and words.
