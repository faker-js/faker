--- conflicted
+++ resolved
@@ -99,13 +99,8 @@
     compare = defaultCompare,
     store = {},
   } = options;
-<<<<<<< HEAD
   let { exclude = [] } = options;
-  options.currentIterations = options.currentIterations ?? 0;
-=======
-  let { exclude } = options;
   options.currentIterations = currentIterations;
->>>>>>> 28d3bad0
 
   // Support single exclude argument as string
   if (!Array.isArray(exclude)) {
