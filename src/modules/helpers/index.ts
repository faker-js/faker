import type { Faker, SimpleFaker } from '../..';
import { FakerError } from '../../errors/faker-error';
import { bindThisToMemberFunctions } from '../../internal/bind-this-to-member-functions';
import { deprecated } from '../../internal/deprecated';
import { luhnCheckValue } from './luhn-check';
import type { RecordKey } from './unique';
import * as uniqueExec from './unique';

/**
 * Returns a number based on given RegEx-based quantifier symbol or quantifier values.
 *
 * @param faker Faker instance
 * @param quantifierSymbol Quantifier symbols can be either of these: `?`, `*`, `+`.
 * @param quantifierMin Quantifier minimum value. If given without a maximum, this will be used as the quantifier value.
 * @param quantifierMax Quantifier maximum value. Will randomly get a value between the minimum and maximum if both are provided.
 *
 * @returns a random number based on the given quantifier parameters.
 *
 * @example
 * getRepetitionsBasedOnQuantifierParameters(this.faker, '*', null, null) // 3
 * getRepetitionsBasedOnQuantifierParameters(this.faker, null, 10, null) // 10
 * getRepetitionsBasedOnQuantifierParameters(this.faker, null, 5, 8) // 6
 *
 * @since 8.0.0
 */
function getRepetitionsBasedOnQuantifierParameters(
  faker: SimpleFaker,
  quantifierSymbol: string,
  quantifierMin: string,
  quantifierMax: string
) {
  let repetitions = 1;
  if (quantifierSymbol) {
    switch (quantifierSymbol) {
      case '?': {
        repetitions = faker.datatype.boolean() ? 0 : 1;
        break;
      }

      case '*': {
        let limit = 1;
        while (faker.datatype.boolean()) {
          limit *= 2;
        }

        repetitions = faker.number.int({ min: 0, max: limit });
        break;
      }

      case '+': {
        let limit = 1;
        while (faker.datatype.boolean()) {
          limit *= 2;
        }

        repetitions = faker.number.int({ min: 1, max: limit });
        break;
      }

      default:
        throw new FakerError('Unknown quantifier symbol provided.');
    }
  } else if (quantifierMin != null && quantifierMax != null) {
    repetitions = faker.number.int({
      min: parseInt(quantifierMin),
      max: parseInt(quantifierMax),
    });
  } else if (quantifierMin != null && quantifierMax == null) {
    repetitions = parseInt(quantifierMin);
  }

  return repetitions;
}

/**
 * Replaces the regex like expressions in the given string with matching values. Note: This method will be removed in v9.
 *
 * Supported patterns:
 * - `.{times}` => Repeat the character exactly `times` times.
 * - `.{min,max}` => Repeat the character `min` to `max` times.
 * - `[min-max]` => Generate a number between min and max (inclusive).
 *
 * @internal
 *
 * @param faker A Faker instance.
 * @param string The template string to parse.
 *
 * @example
 * faker.helpers.legacyRegexpStringParse() // ''
 * faker.helpers.legacyRegexpStringParse('#{5}') // '#####'
 * faker.helpers.legacyRegexpStringParse('#{2,9}') // '#######'
 * faker.helpers.legacyRegexpStringParse('[500-15000]') // '8375'
 * faker.helpers.legacyRegexpStringParse('#{3}test[1-5]') // '###test3'
 *
 * @since 5.0.0
 */
function legacyRegexpStringParse(
  faker: SimpleFaker,
  string: string = ''
): string {
  // Deal with range repeat `{min,max}`
  const RANGE_REP_REG = /(.)\{(\d+),(\d+)\}/;
  const REP_REG = /(.)\{(\d+)\}/;
  const RANGE_REG = /\[(\d+)-(\d+)\]/;
  let min: number;
  let max: number;
  let tmp: number;
  let repetitions: number;
  let token = RANGE_REP_REG.exec(string);
  while (token != null) {
    min = parseInt(token[2]);
    max = parseInt(token[3]);
    // switch min and max
    if (min > max) {
      tmp = max;
      max = min;
      min = tmp;
    }

    repetitions = faker.number.int({ min, max });
    string =
      string.slice(0, token.index) +
      token[1].repeat(repetitions) +
      string.slice(token.index + token[0].length);
    token = RANGE_REP_REG.exec(string);
  }

  // Deal with repeat `{num}`
  token = REP_REG.exec(string);
  while (token != null) {
    repetitions = parseInt(token[2]);
    string =
      string.slice(0, token.index) +
      token[1].repeat(repetitions) +
      string.slice(token.index + token[0].length);
    token = REP_REG.exec(string);
  }
  // Deal with range `[min-max]` (only works with numbers for now)

  token = RANGE_REG.exec(string);
  while (token != null) {
    min = parseInt(token[1]); // This time we are not capturing the char before `[]`
    max = parseInt(token[2]);
    // switch min and max
    if (min > max) {
      tmp = max;
      max = min;
      min = tmp;
    }

    string =
      string.slice(0, token.index) +
      faker.number.int({ min, max }).toString() +
      string.slice(token.index + token[0].length);
    token = RANGE_REG.exec(string);
  }

  return string;
}

/**
 * Module with various helper methods providing basic (seed-dependent) operations useful for implementing faker methods (without methods requiring localized data).
 */
export class SimpleHelpersModule {
  /**
   * Global store of unique values.
   * This means that faker should *never* return duplicate values across all API methods when using `faker.helpers.unique` without passing `options.store`.
   *
   * @internal
   */
  private readonly uniqueStore: Record<RecordKey, RecordKey> = {};

  constructor(protected readonly faker: SimpleFaker) {
    bindThisToMemberFunctions(this);
  }

  /**
   * Slugifies the given string.
   * For that all spaces (` `) are replaced by hyphens (`-`)
   * and most non word characters except for dots and hyphens will be removed.
   *
   * @param string The input to slugify.
   *
   * @example
   * faker.helpers.slugify() // ''
   * faker.helpers.slugify("Hello world!") // 'Hello-world'
   *
   * @since 2.0.1
   */
  slugify(string: string = ''): string {
    return string
      .normalize('NFKD') //for example è decomposes to as e +  ̀
      .replace(/[\u0300-\u036F]/g, '') // removes combining marks
      .replace(/ /g, '-') // replaces spaces with hyphens
      .replace(/[^\w.-]+/g, ''); // removes all non-word characters except for dots and hyphens
  }

  /**
   * Parses the given string symbol by symbol and replaces the placeholders with digits (`0` - `9`).
   * `!` will be replaced by digits >=2 (`2` - `9`).
   *
   * @param string The template string to parse.
   * @param symbol The symbol to replace with digits. Defaults to `'#'`.
   *
   * @example
   * faker.helpers.replaceSymbolWithNumber() // ''
   * faker.helpers.replaceSymbolWithNumber('#####') // '04812'
   * faker.helpers.replaceSymbolWithNumber('!####') // '27378'
   * faker.helpers.replaceSymbolWithNumber('Your pin is: !####') // '29841'
   *
   * @since 2.0.1
   */
  replaceSymbolWithNumber(string: string = '', symbol: string = '#'): string {
    let str = '';
    for (let i = 0; i < string.length; i++) {
      if (string.charAt(i) === symbol) {
        str += this.faker.number.int(9);
      } else if (string.charAt(i) === '!') {
        str += this.faker.number.int({ min: 2, max: 9 });
      } else {
        str += string.charAt(i);
      }
    }

    return str;
  }

  /**
   * Parses the given string symbol by symbols and replaces the placeholder appropriately.
   *
   * - `#` will be replaced with a digit (`0` - `9`).
   * - `?` will be replaced with an upper letter ('A' - 'Z')
   * - and `*` will be replaced with either a digit or letter.
   *
   * @param string The template string to parse.
   *
   * @example
   * faker.helpers.replaceSymbols() // ''
   * faker.helpers.replaceSymbols('#####') // '98441'
   * faker.helpers.replaceSymbols('?????') // 'ZYRQQ'
   * faker.helpers.replaceSymbols('*****') // '4Z3P7'
   * faker.helpers.replaceSymbols('Your pin is: #?*#?*') // '0T85L1'
   *
   * @since 3.0.0
   */
  replaceSymbols(string: string = ''): string {
    const alpha = [
      'A',
      'B',
      'C',
      'D',
      'E',
      'F',
      'G',
      'H',
      'I',
      'J',
      'K',
      'L',
      'M',
      'N',
      'O',
      'P',
      'Q',
      'R',
      'S',
      'T',
      'U',
      'V',
      'W',
      'X',
      'Y',
      'Z',
    ];
    let str = '';

    for (let i = 0; i < string.length; i++) {
      if (string.charAt(i) === '#') {
        str += this.faker.number.int(9);
      } else if (string.charAt(i) === '?') {
        str += this.arrayElement(alpha);
      } else if (string.charAt(i) === '*') {
        str += this.faker.datatype.boolean()
          ? this.arrayElement(alpha)
          : this.faker.number.int(9);
      } else {
        str += string.charAt(i);
      }
    }

    return str;
  }

  /**
   * Replaces the symbols and patterns in a credit card schema including Luhn checksum.
   *
   * This method supports both range patterns `[4-9]` as well as the patterns used by `replaceSymbolWithNumber()`.
   * `L` will be replaced with the appropriate Luhn checksum.
   *
   * @param string The credit card format pattern. Defaults to `6453-####-####-####-###L`.
   * @param symbol The symbol to replace with a digit.
   *
   * @example
   * faker.helpers.replaceCreditCardSymbols() // '6453-4876-8626-8995-3771'
   * faker.helpers.replaceCreditCardSymbols('1234-[4-9]-##!!-L') // '1234-9-5298-2'
   *
   * @since 5.0.0
   */
  replaceCreditCardSymbols(
    string: string = '6453-####-####-####-###L',
    symbol: string = '#'
  ): string {
    // default values required for calling method without arguments

    string = legacyRegexpStringParse(this.faker, string); // replace [4-9] with a random number in range etc...
    string = this.replaceSymbolWithNumber(string, symbol); // replace ### with random numbers

    const checkNum = luhnCheckValue(string);
    return string.replace('L', String(checkNum));
  }

  /**
   * Replaces the regex like expressions in the given string with matching values.
   *
   * Supported patterns:
   * - `.{times}` => Repeat the character exactly `times` times.
   * - `.{min,max}` => Repeat the character `min` to `max` times.
   * - `[min-max]` => Generate a number between min and max (inclusive).
   *
   * @param string The template string to parse.
   *
   * @see faker.helpers.fromRegExp()
   *
   * @example
   * faker.helpers.regexpStyleStringParse() // ''
   * faker.helpers.regexpStyleStringParse('#{5}') // '#####'
   * faker.helpers.regexpStyleStringParse('#{2,9}') // '#######'
   * faker.helpers.regexpStyleStringParse('[500-15000]') // '8375'
   * faker.helpers.regexpStyleStringParse('#{3}test[1-5]') // '###test3'
   *
   * @since 5.0.0
   *
   * @deprecated Use `faker.helpers.fromRegExp()` instead.
   */
  regexpStyleStringParse(string: string = ''): string {
    deprecated({
      deprecated: 'faker.helpers.regexpStyleStringParse',
      proposed: 'faker.helpers.fromRegExp',
      since: '8.1',
      until: '9.0',
    });

    return legacyRegexpStringParse(this.faker, string);
  }

  /**
   * Generates a string matching the given regex like expressions.
   *
   * This function doesn't provide full support of actual `RegExp`.
   * Features such as grouping, anchors and character classes are not supported.
   * If you are looking for a library that randomly generates strings based on
   * `RegExp`s, see [randexp.js](https://github.com/fent/randexp.js)
   *
   * Supported patterns:
   * - `x{times}` => Repeat the `x` exactly `times` times.
   * - `x{min,max}` => Repeat the `x` `min` to `max` times.
   * - `[x-y]` => Randomly get a character between `x` and `y` (inclusive).
   * - `[x-y]{times}` => Randomly get a character between `x` and `y` (inclusive) and repeat it `times` times.
   * - `[x-y]{min,max}` => Randomly get a character between `x` and `y` (inclusive) and repeat it `min` to `max` times.
   * - `[^...]` => Randomly get an ASCII number or letter character that is not in the given range. (e.g. `[^0-9]` will get a random non-numeric character).
   * - `[-...]` => Include dashes in the range. Must be placed after the negate character `^` and before any character sets if used (e.g. `[^-0-9]` will not get any numeric characters or dashes).
   * - `/[x-y]/i` => Randomly gets an uppercase or lowercase character between `x` and `y` (inclusive).
   * - `x?` => Randomly decide to include or not include `x`.
   * - `[x-y]?` => Randomly decide to include or not include characters between `x` and `y` (inclusive).
   * - `x*` => Repeat `x` 0 or more times.
   * - `[x-y]*` => Repeat characters between `x` and `y` (inclusive) 0 or more times.
   * - `x+` => Repeat `x` 1 or more times.
   * - `[x-y]+` => Repeat characters between `x` and `y` (inclusive) 1 or more times.
   * - `.` => returns a wildcard ASCII character that can be any number, character or symbol. Can be combined with quantifiers as well.
   *
   * @param pattern The template string/RegExp to generate a matching string for.
   *
   * @throws If min value is more than max value in quantifier. e.g. `#{10,5}`
   * @throws If invalid quantifier symbol is passed in.
   *
   * @example
   * faker.helpers.fromRegExp('#{5}') // '#####'
   * faker.helpers.fromRegExp('#{2,9}') // '#######'
   * faker.helpers.fromRegExp('[1-7]') // '5'
   * faker.helpers.fromRegExp('#{3}test[1-5]') // '###test3'
   * faker.helpers.fromRegExp('[0-9a-dmno]') // '5'
   * faker.helpers.fromRegExp('[^a-zA-Z0-8]') // '9'
   * faker.helpers.fromRegExp('[a-d0-6]{2,8}') // 'a0dc45b0'
   * faker.helpers.fromRegExp('[-a-z]{5}') // 'a-zab'
   * faker.helpers.fromRegExp(/[A-Z0-9]{4}-[A-Z0-9]{4}/) // 'BS4G-485H'
   * faker.helpers.fromRegExp(/[A-Z]{5}/i) // 'pDKfh'
   * faker.helpers.fromRegExp(/.{5}/) // '14(#B'
   * faker.helpers.fromRegExp(/Joh?n/) // 'Jon'
   * faker.helpers.fromRegExp(/ABC*DE/) // 'ABDE'
   * faker.helpers.fromRegExp(/bee+p/) // 'beeeeeeeep'
   *
   * @since 8.0.0
   */
  fromRegExp(pattern: string | RegExp): string {
    let isCaseInsensitive = false;

    if (pattern instanceof RegExp) {
      isCaseInsensitive = pattern.flags.includes('i');
      pattern = pattern.toString();
      pattern = /\/(.+?)\//.exec(pattern)?.[1] ?? ''; // Remove frontslash from front and back of RegExp
    }

    let min: number;
    let max: number;
    let repetitions: number;

    // Deal with single wildcards
    const SINGLE_CHAR_REG =
      /([.A-Za-z0-9])(?:\{(\d+)(?:,(\d+)|)\}|(\?|\*|\+))(?![^[]*]|[^{]*})/;
    let token = SINGLE_CHAR_REG.exec(pattern);
    while (token != null) {
      const quantifierMin: string = token[2];
      const quantifierMax: string = token[3];
      const quantifierSymbol: string = token[4];
      const tokenIndex: number = token.index!;

      repetitions = getRepetitionsBasedOnQuantifierParameters(
        this.faker,
        quantifierSymbol,
        quantifierMin,
        quantifierMax
      );

      pattern =
        pattern.slice(0, tokenIndex) +
        token[1].repeat(repetitions) +
<<<<<<< HEAD
        pattern.slice(tokenIndex + token[0].length);
      token = pattern.match(SINGLE_CHAR_REG);
=======
        pattern.slice(token.index + token[0].length);
      token = SINGLE_CHAR_REG.exec(pattern);
>>>>>>> a882244e
    }

    const SINGLE_RANGE_REG = /(\d-\d|\w-\w|\d|\w|[-!@#$&()`.+,/"])/;
    const RANGE_ALPHANUMEMRIC_REG =
      /\[(\^|)(-|)(.+?)\](?:\{(\d+)(?:,(\d+)|)\}|(\?|\*|\+)|)/;
    // Deal with character classes with quantifiers `[a-z0-9]{min[, max]}`
    token = RANGE_ALPHANUMEMRIC_REG.exec(pattern);
    while (token != null) {
      const isNegated = token[1] === '^';
      const includesDash: boolean = token[2] === '-';
      const quantifierMin: string = token[4];
      const quantifierMax: string = token[5];
      const quantifierSymbol: string = token[6];
      const tokenIndex: number = token.index!;

      const rangeCodes: number[] = [];

      let ranges = token[3];
      let range = SINGLE_RANGE_REG.exec(ranges);

      if (includesDash) {
        // 45 is the ascii code for '-'
        rangeCodes.push(45);
      }

      while (range != null) {
        if (!range[0].includes('-')) {
          // handle non-ranges
          if (isCaseInsensitive && isNaN(Number(range[0]))) {
            rangeCodes.push(
              range[0].toUpperCase().charCodeAt(0),
              range[0].toLowerCase().charCodeAt(0)
            );
          } else {
            rangeCodes.push(range[0].charCodeAt(0));
          }
        } else {
          // handle ranges
          const rangeMinMax = range[0].split('-').map((x) => x.charCodeAt(0));
          min = rangeMinMax[0];
          max = rangeMinMax[1];
          // throw error if min larger than max
          if (min > max) {
            throw new FakerError('Character range provided is out of order.');
          }

          for (let i = min; i <= max; i++) {
            if (isCaseInsensitive && isNaN(Number(String.fromCharCode(i)))) {
              const ch = String.fromCharCode(i);
              rangeCodes.push(
                ch.toUpperCase().charCodeAt(0),
                ch.toLowerCase().charCodeAt(0)
              );
            } else {
              rangeCodes.push(i);
            }
          }
        }

        ranges = ranges.substring(range[0].length);
        range = SINGLE_RANGE_REG.exec(ranges);
      }

      repetitions = getRepetitionsBasedOnQuantifierParameters(
        this.faker,
        quantifierSymbol,
        quantifierMin,
        quantifierMax
      );

      if (isNegated) {
        let index = -1;
        // 0-9
        for (let i = 48; i <= 57; i++) {
          index = rangeCodes.indexOf(i);
          if (index > -1) {
            rangeCodes.splice(index, 1);
            continue;
          }

          rangeCodes.push(i);
        }

        // A-Z
        for (let i = 65; i <= 90; i++) {
          index = rangeCodes.indexOf(i);
          if (index > -1) {
            rangeCodes.splice(index, 1);
            continue;
          }

          rangeCodes.push(i);
        }

        // a-z
        for (let i = 97; i <= 122; i++) {
          index = rangeCodes.indexOf(i);
          if (index > -1) {
            rangeCodes.splice(index, 1);
            continue;
          }

          rangeCodes.push(i);
        }
      }

      const generatedString = this.multiple(
        () => String.fromCharCode(this.arrayElement(rangeCodes)),
        { count: repetitions }
      ).join('');

      pattern =
        pattern.slice(0, tokenIndex) +
        generatedString +
<<<<<<< HEAD
        pattern.slice(tokenIndex + token[0].length);
      token = pattern.match(RANGE_ALPHANUMEMRIC_REG);
=======
        pattern.slice(token.index + token[0].length);
      token = RANGE_ALPHANUMEMRIC_REG.exec(pattern);
>>>>>>> a882244e
    }

    const RANGE_REP_REG = /(.)\{(\d+),(\d+)\}/;
    // Deal with quantifier ranges `{min,max}`
    token = RANGE_REP_REG.exec(pattern);
    while (token != null) {
      min = parseInt(token[2]);
      max = parseInt(token[3]);
      const tokenIndex = token.index!;
      // throw error if min larger than max
      if (min > max) {
        throw new FakerError('Numbers out of order in {} quantifier.');
      }

      repetitions = this.faker.number.int({ min, max });
      pattern =
        pattern.slice(0, tokenIndex) +
        token[1].repeat(repetitions) +
<<<<<<< HEAD
        pattern.slice(tokenIndex + token[0].length);
      token = pattern.match(RANGE_REP_REG);
=======
        pattern.slice(token.index + token[0].length);
      token = RANGE_REP_REG.exec(pattern);
>>>>>>> a882244e
    }

    const REP_REG = /(.)\{(\d+)\}/;
    // Deal with repeat `{num}`
    token = REP_REG.exec(pattern);
    while (token != null) {
      repetitions = parseInt(token[2]);
      const tokenIndex = token.index!;
      pattern =
        pattern.slice(0, tokenIndex) +
        token[1].repeat(repetitions) +
<<<<<<< HEAD
        pattern.slice(tokenIndex + token[0].length);
      token = pattern.match(REP_REG);
=======
        pattern.slice(token.index + token[0].length);
      token = REP_REG.exec(pattern);
>>>>>>> a882244e
    }

    return pattern;
  }

  /**
   * Takes an array and randomizes it in place then returns it.
   *
   * @template T The type of the elements to shuffle.
   *
   * @param list The array to shuffle.
   * @param options The options to use when shuffling.
   * @param options.inplace Whether to shuffle the array in place or return a new array. Defaults to `false`.
   *
   * @example
   * faker.helpers.shuffle(['a', 'b', 'c'], { inplace: true }) // [ 'b', 'c', 'a' ]
   *
   * @since 8.0.0
   */
  shuffle<T>(
    list: T[],
    options: {
      /**
       * Whether to shuffle the array in place or return a new array.
       *
       * @default false
       */
      inplace: true;
    }
  ): T[];
  /**
   * Returns a randomized version of the array.
   *
   * @template T The type of the elements to shuffle.
   *
   * @param list The array to shuffle.
   * @param options The options to use when shuffling.
   * @param options.inplace Whether to shuffle the array in place or return a new array. Defaults to `false`.
   *
   * @example
   * faker.helpers.shuffle(['a', 'b', 'c']) // [ 'b', 'c', 'a' ]
   * faker.helpers.shuffle(['a', 'b', 'c'], { inplace: false }) // [ 'b', 'c', 'a' ]
   *
   * @since 2.0.1
   */
  shuffle<T>(
    list: ReadonlyArray<T>,
    options?: {
      /**
       * Whether to shuffle the array in place or return a new array.
       *
       * @default false
       */
      inplace?: false;
    }
  ): T[];
  /**
   * Returns a randomized version of the array.
   *
   * @template T The type of the elements to shuffle.
   *
   * @param list The array to shuffle.
   * @param options The options to use when shuffling.
   * @param options.inplace Whether to shuffle the array in place or return a new array. Defaults to `false`.
   *
   * @example
   * faker.helpers.shuffle(['a', 'b', 'c']) // [ 'b', 'c', 'a' ]
   * faker.helpers.shuffle(['a', 'b', 'c'], { inplace: true }) // [ 'b', 'c', 'a' ]
   * faker.helpers.shuffle(['a', 'b', 'c'], { inplace: false }) // [ 'b', 'c', 'a' ]
   *
   * @since 2.0.1
   */
  shuffle<T>(
    list: T[],
    options?: {
      /**
       * Whether to shuffle the array in place or return a new array.
       *
       * @default false
       */
      inplace?: boolean;
    }
  ): T[];
  shuffle<T>(list: T[], options: { inplace?: boolean } = {}): T[] {
    const { inplace = false } = options;

    if (!inplace) {
      list = [...list];
    }

    for (let i = list.length - 1; i > 0; --i) {
      const j = this.faker.number.int(i);
      [list[i], list[j]] = [list[j], list[i]];
    }

    return list;
  }

  /**
   * Takes an array of strings or function that returns a string
   * and outputs a unique array of strings based on that source.
   * This method does not store the unique state between invocations.
   *
   * If there are not enough unique values to satisfy the length, if
   * the source is an array, it will only return as many items as are
   * in the array. If the source is a function, it will return after
   * a maximum number of attempts has been reached.
   *
   * @template T The type of the elements.
   *
   * @param source The strings to choose from or a function that generates a string.
   * @param length The number of elements to generate.
   *
   * @example
   * faker.helpers.uniqueArray(faker.word.sample, 50)
   * faker.helpers.uniqueArray(faker.definitions.person.first_name, 6)
   * faker.helpers.uniqueArray(["Hello", "World", "Goodbye"], 2)
   *
   * @since 6.0.0
   */
  uniqueArray<T>(source: ReadonlyArray<T> | (() => T), length: number): T[] {
    if (Array.isArray(source)) {
      const set = new Set<T>(source);
      const array = [...set];
      return this.shuffle(array).splice(0, length);
    }

    const set = new Set<T>();
    try {
      if (typeof source === 'function') {
        const maxAttempts = 1000 * length;
        let attempts = 0;
        while (set.size < length && attempts < maxAttempts) {
          set.add(source());
          attempts++;
        }
      }
    } catch {
      // Ignore
    }

    return [...set];
  }

  /**
   * Replaces the `{{placeholder}}` patterns in the given string mustache style.
   *
   * @param str The template string to parse.
   * @param data The data used to populate the placeholders.
   * This is a record where the key is the template placeholder,
   * whereas the value is either a string or a function suitable for `String.replace()`.
   *
   * @example
   * faker.helpers.mustache('I found {{count}} instances of "{{word}}".', {
   *   count: () => `${faker.number.int()}`,
   *   word: "this word",
   * }) // 'I found 57591 instances of "this word".'
   *
   * @since 2.0.1
   */
  mustache(
    str: string | undefined,
    data: Record<string, string | Parameters<string['replace']>[1]>
  ): string {
    if (str == null) {
      return '';
    }

    for (const p in data) {
      const re = new RegExp(`{{${p}}}`, 'g');
      let value = data[p];
      if (typeof value === 'string') {
        // escape $, source: https://stackoverflow.com/a/6969486/6897682
        value = value.replace(/\$/g, '$$$$');
        str = str.replace(re, value);
      } else {
        str = str.replace(re, value);
      }
    }

    return str;
  }

  /**
   * Returns the result of the callback if the probability check was successful, otherwise `undefined`.
   *
   * @template TResult The type of result of the given callback.
   *
   * @param callback The callback to that will be invoked if the probability check was successful.
   * @param options The options to use. Defaults to `{}`.
   * @param options.probability The probability (`[0.00, 1.00]`) of the callback being invoked. Defaults to `0.5`.
   *
   * @example
   * faker.helpers.maybe(() => 'Hello World!') // 'Hello World!'
   * faker.helpers.maybe(() => 'Hello World!', { probability: 0.1 }) // undefined
   * faker.helpers.maybe(() => 'Hello World!', { probability: 0.9 }) // 'Hello World!'
   *
   * @since 6.3.0
   */
  maybe<TResult>(
    callback: () => TResult,
    options: {
      /**
       * The probability (`[0.00, 1.00]`) of the callback being invoked.
       *
       * @default 0.5
       */
      probability?: number;
    } = {}
  ): TResult | undefined {
    if (this.faker.datatype.boolean(options)) {
      return callback();
    }

    return undefined;
  }

  /**
   * Returns a random key from given object.
   *
   * @template T The type of the object to select from.
   *
   * @param object The object to be used.
   *
   * @throws If the given object is empty.
   *
   * @example
   * faker.helpers.objectKey({ myProperty: 'myValue' }) // 'myProperty'
   *
   * @since 6.3.0
   */
  objectKey<T extends Record<string, unknown>>(object: T): keyof T {
    const array: Array<keyof T> = Object.keys(object);
    return this.arrayElement(array);
  }

  /**
   * Returns a random value from given object.
   *
   * @template T The type of object to select from.
   *
   * @param object The object to be used.
   *
   * @throws If the given object is empty.
   *
   * @example
   * faker.helpers.objectValue({ myProperty: 'myValue' }) // 'myValue'
   *
   * @since 6.3.0
   */
  objectValue<T extends Record<string, unknown>>(object: T): T[keyof T] {
    const key = this.faker.helpers.objectKey(object);
    return object[key];
  }

  /**
   * Returns a random `[key, value]` pair from the given object.
   *
   * @template T The type of the object to select from.
   *
   * @param object The object to be used.
   *
   * @throws If the given object is empty.
   *
   * @example
   * faker.helpers.objectEntry({ prop1: 'value1', prop2: 'value2' }) // ['prop1', 'value1']
   *
   * @since 8.0.0
   */
  objectEntry<T extends Record<string, unknown>>(
    object: T
  ): [keyof T, T[keyof T]] {
    const key = this.faker.helpers.objectKey(object);
    return [key, object[key]];
  }

  /**
   * Returns random element from the given array.
   *
   * @template T The type of the elements to pick from.
   *
   * @param array The array to pick the value from.
   *
   * @throws If the given array is empty.
   *
   * @example
   * faker.helpers.arrayElement(['cat', 'dog', 'mouse']) // 'dog'
   *
   * @since 6.3.0
   */
  arrayElement<T>(array: ReadonlyArray<T>): T {
    // TODO @xDivisionByZerox 2023-04-20: Remove in v9
    if (array == null) {
      throw new FakerError(
        'Calling `faker.helpers.arrayElement()` without arguments is no longer supported.'
      );
    }

    if (array.length === 0) {
      throw new FakerError('Cannot get value from empty dataset.');
    }

    const index =
      array.length > 1 ? this.faker.number.int({ max: array.length - 1 }) : 0;

    return array[index];
  }

  /**
   * Returns a weighted random element from the given array. Each element of the array should be an object with two keys `weight` and `value`.
   *
   * - Each `weight` key should be a number representing the probability of selecting the value, relative to the sum of the weights. Weights can be any positive float or integer.
   * - Each `value` key should be the corresponding value.
   *
   * For example, if there are two values A and B, with weights 1 and 2 respectively, then the probability of picking A is 1/3 and the probability of picking B is 2/3.
   *
   * @template T The type of the elements to pick from.
   *
   * @param array Array to pick the value from.
   * @param array[].weight The weight of the value.
   * @param array[].value The value to pick.
   *
   * @example
   * faker.helpers.weightedArrayElement([{ weight: 5, value: 'sunny' }, { weight: 4, value: 'rainy' }, { weight: 1, value: 'snowy' }]) // 'sunny', 50% of the time, 'rainy' 40% of the time, 'snowy' 10% of the time
   *
   * @since 8.0.0
   */
  weightedArrayElement<T>(
    array: ReadonlyArray<{
      /**
       * The weight of the value.
       */
      weight: number;
      /**
       * The value to pick.
       */
      value: T;
    }>
  ): T {
    if (array.length === 0) {
      throw new FakerError(
        'weightedArrayElement expects an array with at least one element'
      );
    }

    if (!array.every((elt) => elt.weight > 0)) {
      throw new FakerError(
        'weightedArrayElement expects an array of { weight, value } objects where weight is a positive number'
      );
    }

    const total = array.reduce((acc, { weight }) => acc + weight, 0);
    const random = this.faker.number.float({
      min: 0,
      max: total,
      precision: 1e-9,
    });
    let current = 0;
    for (const { weight, value } of array) {
      current += weight;
      if (random < current) {
        return value;
      }
    }

    // In case of rounding errors, return the last element
    return array[array.length - 1].value;
  }

  /**
   * Returns a subset with random elements of the given array in random order.
   *
   * @template T The type of the elements to pick from.
   *
   * @param array Array to pick the value from.
   * @param count Number or range of elements to pick.
   *    When not provided, random number of elements will be picked.
   *    When value exceeds array boundaries, it will be limited to stay inside.
   *
   * @example
   * faker.helpers.arrayElements(['cat', 'dog', 'mouse']) // ['mouse', 'cat']
   * faker.helpers.arrayElements([1, 2, 3, 4, 5], 2) // [4, 2]
   * faker.helpers.arrayElements([1, 2, 3, 4, 5], { min: 2, max: 4 }) // [3, 5, 1]
   *
   * @since 6.3.0
   */
  arrayElements<T>(
    array: ReadonlyArray<T>,
    count?:
      | number
      | {
          /**
           * The minimum number of elements to pick.
           */
          min: number;
          /**
           * The maximum number of elements to pick.
           */
          max: number;
        }
  ): T[] {
    // TODO @xDivisionByZerox 2023-04-20: Remove in v9
    if (array == null) {
      throw new FakerError(
        'Calling `faker.helpers.arrayElements()` without arguments is no longer supported.'
      );
    }

    if (array.length === 0) {
      return [];
    }

    const numElements = this.rangeToNumber(
      count ?? { min: 1, max: array.length }
    );

    if (numElements >= array.length) {
      return this.shuffle(array);
    } else if (numElements <= 0) {
      return [];
    }

    const arrayCopy = [...array];
    let i = array.length;
    const min = i - numElements;
    let temp: T;
    let index: number;

    // Shuffle the last `count` elements of the array
    while (i-- > min) {
      index = this.faker.number.int(i);
      temp = arrayCopy[index];
      arrayCopy[index] = arrayCopy[i];
      arrayCopy[i] = temp;
    }

    return arrayCopy.slice(min);
  }

  /**
   * Returns a random value from an Enum object.
   *
   * This does the same as `objectValue` except that it ignores (the values assigned to) the numeric keys added for TypeScript enums.
   *
   * @template T Type of generic enums, automatically inferred by TypeScript.
   *
   * @param enumObject Enum to pick the value from.
   *
   * @example
   * enum Color { Red, Green, Blue }
   * faker.helpers.enumValue(Color) // 1 (Green)
   *
   * enum Direction { North = 'North', South = 'South'}
   * faker.helpers.enumValue(Direction) // 'South'
   *
   * enum HttpStatus { Ok = 200, Created = 201, BadRequest = 400, Unauthorized = 401 }
   * faker.helpers.enumValue(HttpStatus) // 200 (Ok)
   *
   * @since 8.0.0
   */
  enumValue<T extends Record<string | number, string | number>>(
    enumObject: T
  ): T[keyof T] {
    // ignore numeric keys added by TypeScript
    const keys: Array<keyof T> = Object.keys(enumObject).filter((key) =>
      isNaN(Number(key))
    );
    const randomKey = this.arrayElement(keys);
    return enumObject[randomKey];
  }

  /**
   * Helper method that converts the given number or range to a number.
   *
   * @param numberOrRange The number or range to convert.
   * @param numberOrRange.min The minimum value for the range.
   * @param numberOrRange.max The maximum value for the range.
   *
   * @example
   * faker.helpers.rangeToNumber(1) // 1
   * faker.helpers.rangeToNumber({ min: 1, max: 10 }) // 5
   *
   * @since 8.0.0
   */
  rangeToNumber(
    numberOrRange:
      | number
      | {
          /**
           * The minimum value for the range.
           */
          min: number;
          /**
           * The maximum value for the range.
           */
          max: number;
        }
  ): number {
    if (typeof numberOrRange === 'number') {
      return numberOrRange;
    }

    return this.faker.number.int(numberOrRange);
  }

  /**
   * Generates a unique result using the results of the given method.
   * Used unique entries will be stored internally and filtered from subsequent calls.
   *
   * @template TMethod The type of the method to execute.
   *
   * @param method The method used to generate the values.
   * @param args The arguments used to call the method.
   * @param options The optional options used to configure this method.
   * @param options.startTime This parameter does nothing.
   * @param options.maxTime The time in milliseconds this method may take before throwing an error. Defaults to `50`.
   * @param options.maxRetries The total number of attempts to try before throwing an error. Defaults to `50`.
   * @param options.currentIterations This parameter does nothing.
   * @param options.exclude The value or values that should be excluded/skipped. Defaults to `[]`.
   * @param options.compare The function used to determine whether a value was already returned. Defaults to check the existence of the key.
   * @param options.store The store of unique entries. Defaults to a global store.
   *
   * @see https://github.com/faker-js/faker/issues/1785#issuecomment-1407773744
   *
   * @example
   * faker.helpers.unique(faker.person.firstName) // 'Corbin'
   *
   * @since 7.5.0
   *
   * @deprecated Please find a dedicated npm package instead, or even create one on your own if you want to.
   * More info can be found in issue [faker-js/faker #1785](https://github.com/faker-js/faker/issues/1785).
   */
  unique<
    TMethod extends (
      // TODO @Shinigami92 2023-02-14: This `any` type can be fixed by anyone if they want to.
      // eslint-disable-next-line @typescript-eslint/no-explicit-any
      ...parameters: any[]
    ) => RecordKey,
  >(
    method: TMethod,
    args: Parameters<TMethod> = [] as unknown as Parameters<TMethod>,
    options: {
      /**
       * This parameter does nothing.
       *
       * @default new Date().getTime()
       */
      startTime?: number;
      /**
       * The time in milliseconds this method may take before throwing an error.
       *
       * @default 50
       */
      maxTime?: number;
      /**
       * The total number of attempts to try before throwing an error.
       *
       * @default 50
       */
      maxRetries?: number;
      /**
       * This parameter does nothing.
       *
       * @default 0
       */
      currentIterations?: number;
      /**
       * The value or values that should be excluded/skipped.
       *
       * @default []
       */
      exclude?: RecordKey | RecordKey[];
      /**
       * The function used to determine whether a value was already returned.
       *
       * Defaults to check the existence of the key.
       *
       * @default (obj, key) => (obj[key] === undefined ? -1 : 0)
       */
      compare?: (obj: Record<RecordKey, RecordKey>, key: RecordKey) => 0 | -1;
      /**
       * The store of unique entries.
       *
       * Defaults to a global store.
       */
      store?: Record<RecordKey, RecordKey>;
    } = {}
  ): ReturnType<TMethod> {
    deprecated({
      deprecated: 'faker.helpers.unique',
      proposed:
        'https://github.com/faker-js/faker/issues/1785#issuecomment-1407773744',
      since: '8.0',
      until: '9.0',
    });

    const {
      maxTime = 50,
      maxRetries = 50,
      exclude = [],
      store = this.uniqueStore,
    } = options;
    return uniqueExec.exec(method, args, {
      ...options,
      startTime: Date.now(),
      maxTime,
      maxRetries,
      currentIterations: 0,
      exclude,
      store,
    });
  }

  /**
   * Generates an array containing values returned by the given method.
   *
   * @template TResult The type of elements.
   *
   * @param method The method used to generate the values.
   * @param options The optional options object.
   * @param options.count The number or range of elements to generate. Defaults to `3`.
   *
   * @example
   * faker.helpers.multiple(faker.person.firstName) // [ 'Aniya', 'Norval', 'Dallin' ]
   * faker.helpers.multiple(faker.person.firstName, { count: 3 }) // [ 'Santos', 'Lavinia', 'Lavinia' ]
   *
   * @since 8.0.0
   */
  multiple<TResult>(
    method: () => TResult,
    options: {
      /**
       * The number or range of elements to generate.
       *
       * @default 3
       */
      count?:
        | number
        | {
            /**
             * The minimum value for the range.
             */
            min: number;
            /**
             * The maximum value for the range.
             */
            max: number;
          };
    } = {}
  ): TResult[] {
    const count = this.rangeToNumber(options.count ?? 3);
    if (count <= 0) {
      return [];
    }

    // TODO @ST-DDT 2022-11-21: Add support for unique option

    return Array.from({ length: count }, method);
  }
}

/**
 * Module with various helper methods providing basic (seed-dependent) operations useful for implementing faker methods.
 *
 * ### Overview
 *
 * A particularly helpful method is [`arrayElement()`](https://fakerjs.dev/api/helpers.html#arrayelement) which returns a random element from an array. This is useful when adding custom data that Faker doesn't contain.
 *
 * There are alternatives of this method for objects ([`objectKey()`](https://fakerjs.dev/api/helpers.html#objectkey) and [`objectValue()`](https://fakerjs.dev/api/helpers.html#objectvalue)) and enums ([`enumValue()`](https://fakerjs.dev/api/helpers.html#enumvalue)). You can also return multiple elements ([`arrayElements()`](https://fakerjs.dev/api/helpers.html#arrayelements)) or elements according to a weighting ([`weightedArrayElement()`](https://fakerjs.dev/api/helpers.html#weightedarrayelement)).
 *
 * A number of methods can generate strings according to various patterns: [`replaceSymbols()`](https://fakerjs.dev/api/helpers.html#replacesymbols), [`replaceSymbolWithNumber()`](https://fakerjs.dev/api/helpers.html#replacesymbolwithnumber), and [`fromRegExp()`](https://fakerjs.dev/api/helpers.html#fromregexp).
 */
export class HelpersModule extends SimpleHelpersModule {
  constructor(protected readonly faker: Faker) {
    super(faker);
  }

  /**
   * Generator for combining faker methods based on a static string input.
   *
   * Note: We recommend using string template literals instead of `fake()`,
   * which are faster and strongly typed (if you are using TypeScript),
   * e.g. ``const address = `${faker.location.zipCode()} ${faker.location.city()}`;``
   *
   * This method is useful if you have to build a random string from a static, non-executable source
   * (e.g. string coming from a user, stored in a database or a file).
   *
   * It checks the given string for placeholders and replaces them by calling faker methods:
   *
   * ```js
   * const hello = faker.helpers.fake('Hi, my name is {{person.firstName}} {{person.lastName}}!');
   * ```
   *
   * This would use the `faker.person.firstName()` and `faker.person.lastName()` method to resolve the placeholders respectively.
   *
   * It is also possible to provide parameters. At first, they will be parsed as json,
   * and if that isn't possible, we will fall back to string:
   *
   * ```js
   * const message = faker.helpers.fake('You can call me at {{phone.number(+!# !## #### #####!)}}.');
   * ```
   *
   * It is also possible to use multiple parameters (comma separated).
   *
   * ```js
   * const message = faker.helpers.fake('Your pin is {{string.numeric(4, {"allowLeadingZeros": true})}}.');
   * ```
   *
   * It is also NOT possible to use any non-faker methods or plain javascript in such patterns.
   *
   * @param pattern The pattern string that will get interpolated.
   *
   * @see faker.helpers.mustache() to use custom functions for resolution.
   *
   * @example
   * faker.helpers.fake('{{person.lastName}}') // 'Barrows'
   * faker.helpers.fake('{{person.lastName}}, {{person.firstName}} {{person.suffix}}') // 'Durgan, Noe MD'
   * faker.helpers.fake('This is static test.') // 'This is static test.'
   * faker.helpers.fake('Good Morning {{person.firstName}}!') // 'Good Morning Estelle!'
   * faker.helpers.fake('You can call me at {{phone.number(!## ### #####!)}}.') // 'You can call me at 202 555 973722.'
   * faker.helpers.fake('I flipped the coin and got: {{helpers.arrayElement(["heads", "tails"])}}') // 'I flipped the coin and got: tails'
   * faker.helpers.fake('Your PIN number is: {{string.numeric(4, {"exclude": ["0"]})}}') // 'Your PIN number is: 4834'
   *
   * @since 7.4.0
   */
  fake(pattern: string): string;
  /**
   * Generator for combining faker methods based on an array containing static string inputs.
   *
   * Note: We recommend using string template literals instead of `fake()`,
   * which are faster and strongly typed (if you are using TypeScript),
   * e.g. ``const address = `${faker.location.zipCode()} ${faker.location.city()}`;``
   *
   * This method is useful if you have to build a random string from a static, non-executable source
   * (e.g. string coming from a user, stored in a database or a file).
   *
   * It checks the given string for placeholders and replaces them by calling faker methods:
   *
   * ```js
   * const hello = faker.helpers.fake(['Hi, my name is {{person.firstName}} {{person.lastName}}!']);
   * ```
   *
   * This would use the `faker.person.firstName()` and `faker.person.lastName()` method to resolve the placeholders respectively.
   *
   * It is also possible to provide parameters. At first, they will be parsed as json,
   * and if that isn't possible, it will fall back to string:
   *
   * ```js
   * const message = faker.helpers.fake([
   *   'You can call me at {{phone.number(+!# !## #### #####!)}}.',
   *   'My email is {{internet.email}}.',
   * ]);
   * ```
   *
   * It is also possible to use multiple parameters (comma separated).
   *
   * ```js
   * const message = faker.helpers.fake(['Your pin is {{string.numeric(4, {"allowLeadingZeros": true})}}.']);
   * ```
   *
   * It is also NOT possible to use any non-faker methods or plain javascript in such patterns.
   *
   * @param patterns The array to select a pattern from, that will then get interpolated. Must not be empty.
   *
   * @see faker.helpers.mustache() to use custom functions for resolution.
   *
   * @example
   * faker.helpers.fake(['A: {{person.firstName}}', 'B: {{person.lastName}}']) // 'A: Barry'
   *
   * @since 8.0.0
   */
  fake(patterns: ReadonlyArray<string>): string;
  /**
   * Generator for combining faker methods based on a static string input or an array of static string inputs.
   *
   * Note: We recommend using string template literals instead of `fake()`,
   * which are faster and strongly typed (if you are using TypeScript),
   * e.g. ``const address = `${faker.location.zipCode()} ${faker.location.city()}`;``
   *
   * This method is useful if you have to build a random string from a static, non-executable source
   * (e.g. string coming from a user, stored in a database or a file).
   *
   * It checks the given string for placeholders and replaces them by calling faker methods:
   *
   * ```js
   * const hello = faker.helpers.fake('Hi, my name is {{person.firstName}} {{person.lastName}}!');
   * ```
   *
   * This would use the `faker.person.firstName()` and `faker.person.lastName()` method to resolve the placeholders respectively.
   *
   * It is also possible to provide parameters. At first, they will be parsed as json,
   * and if that isn't possible, it will fall back to string:
   *
   * ```js
   * const message = faker.helpers.fake('You can call me at {{phone.number(+!# !## #### #####!)}}.');
   * ```
   *
   * It is also possible to use multiple parameters (comma separated).
   *
   * ```js
   * const message = faker.helpers.fake('Your pin is {{string.numeric(4, {"allowLeadingZeros": true})}}.');
   * ```
   *
   * It is also NOT possible to use any non-faker methods or plain javascript in such patterns.
   *
   * @param pattern The pattern string that will get interpolated. If an array is passed, a random element will be picked and interpolated.
   *
   * @see faker.helpers.mustache() to use custom functions for resolution.
   *
   * @example
   * faker.helpers.fake('{{person.lastName}}') // 'Barrows'
   * faker.helpers.fake('{{person.lastName}}, {{person.firstName}} {{person.suffix}}') // 'Durgan, Noe MD'
   * faker.helpers.fake('This is static test.') // 'This is static test.'
   * faker.helpers.fake('Good Morning {{person.firstName}}!') // 'Good Morning Estelle!'
   * faker.helpers.fake('You can visit me at {{location.streetAddress(true)}}.') // 'You can visit me at 3393 Ronny Way Apt. 742.'
   * faker.helpers.fake('I flipped the coin and got: {{helpers.arrayElement(["heads", "tails"])}}') // 'I flipped the coin and got: tails'
   * faker.helpers.fake(['A: {{person.firstName}}', 'B: {{person.lastName}}']) // 'A: Barry'
   *
   * @since 7.4.0
   */
  fake(pattern: string | ReadonlyArray<string>): string;
  fake(pattern: string | ReadonlyArray<string>): string {
    pattern =
      typeof pattern === 'string' ? pattern : this.arrayElement(pattern);

    // find first matching {{ and }}
    const start = pattern.search(/{{[a-z]/);
    const end = pattern.indexOf('}}', start);

    // if no {{ and }} is found, we are done
    if (start === -1 || end === -1) {
      return pattern;
    }

    // extract method name from between the {{ }} that we found
    // for example: {{person.firstName}}
    const token = pattern.substring(start + 2, end + 2);
    let method = token.replace('}}', '').replace('{{', '');

    // extract method parameters
    const regExp = /\(([^)]*)\)/;
    const matches = regExp.exec(method);
    let parameters = '';
    if (matches) {
      method = method.replace(regExp, '');
      parameters = matches[1];
    }

    // split the method into module and function
    const parts = method.split('.');

    let currentModuleOrMethod: unknown = this.faker;
    let currentDefinitions: unknown = this.faker.rawDefinitions;

    // Search for the requested method or definition
    for (const part of parts) {
      currentModuleOrMethod =
        currentModuleOrMethod?.[part as keyof typeof currentModuleOrMethod];
      currentDefinitions =
        currentDefinitions?.[part as keyof typeof currentDefinitions];
    }

    // Make method executable
    let fn: (...args: unknown[]) => unknown;
    if (typeof currentModuleOrMethod === 'function') {
      fn = currentModuleOrMethod as (args?: unknown) => unknown;
    } else if (Array.isArray(currentDefinitions)) {
      fn = () =>
        this.faker.helpers.arrayElement(currentDefinitions as unknown[]);
    } else {
      throw new FakerError(`Invalid module method or definition: ${method}
- faker.${method} is not a function
- faker.definitions.${method} is not an array`);
    }

    // assign the function from the module.function namespace
    fn = fn.bind(this);

    // If parameters are populated here, they are always going to be of string type
    // since we might actually be dealing with an object or array,
    // we always attempt to the parse the incoming parameters into JSON
    let params: unknown[];
    // Note: we experience a small performance hit here due to JSON.parse try / catch
    // If anyone actually needs to optimize this specific code path, please open a support issue on github
    try {
      params = JSON.parse(`[${parameters}]`);
    } catch {
      // since JSON.parse threw an error, assume parameters was actually a string
      params = [parameters];
    }

    const result = String(fn(...params));

    // Replace the found tag with the returned fake value
    // We cannot use string.replace here because the result might contain evaluated characters
    const res =
      pattern.substring(0, start) + result + pattern.substring(end + 2);

    // return the response recursively until we are done finding all tags
    return this.fake(res);
  }
}<|MERGE_RESOLUTION|>--- conflicted
+++ resolved
@@ -422,7 +422,7 @@
       const quantifierMin: string = token[2];
       const quantifierMax: string = token[3];
       const quantifierSymbol: string = token[4];
-      const tokenIndex: number = token.index!;
+      const tokenIndex: number = token.index;
 
       repetitions = getRepetitionsBasedOnQuantifierParameters(
         this.faker,
@@ -434,13 +434,10 @@
       pattern =
         pattern.slice(0, tokenIndex) +
         token[1].repeat(repetitions) +
-<<<<<<< HEAD
         pattern.slice(tokenIndex + token[0].length);
-      token = pattern.match(SINGLE_CHAR_REG);
-=======
-        pattern.slice(token.index + token[0].length);
+
+      pattern.slice(token.index + token[0].length);
       token = SINGLE_CHAR_REG.exec(pattern);
->>>>>>> a882244e
     }
 
     const SINGLE_RANGE_REG = /(\d-\d|\w-\w|\d|\w|[-!@#$&()`.+,/"])/;
@@ -454,7 +451,7 @@
       const quantifierMin: string = token[4];
       const quantifierMax: string = token[5];
       const quantifierSymbol: string = token[6];
-      const tokenIndex: number = token.index!;
+      const tokenIndex: number = token.index;
 
       const rangeCodes: number[] = [];
 
@@ -555,13 +552,8 @@
       pattern =
         pattern.slice(0, tokenIndex) +
         generatedString +
-<<<<<<< HEAD
         pattern.slice(tokenIndex + token[0].length);
-      token = pattern.match(RANGE_ALPHANUMEMRIC_REG);
-=======
-        pattern.slice(token.index + token[0].length);
       token = RANGE_ALPHANUMEMRIC_REG.exec(pattern);
->>>>>>> a882244e
     }
 
     const RANGE_REP_REG = /(.)\{(\d+),(\d+)\}/;
@@ -570,7 +562,7 @@
     while (token != null) {
       min = parseInt(token[2]);
       max = parseInt(token[3]);
-      const tokenIndex = token.index!;
+      const tokenIndex = token.index;
       // throw error if min larger than max
       if (min > max) {
         throw new FakerError('Numbers out of order in {} quantifier.');
@@ -580,13 +572,8 @@
       pattern =
         pattern.slice(0, tokenIndex) +
         token[1].repeat(repetitions) +
-<<<<<<< HEAD
         pattern.slice(tokenIndex + token[0].length);
-      token = pattern.match(RANGE_REP_REG);
-=======
-        pattern.slice(token.index + token[0].length);
       token = RANGE_REP_REG.exec(pattern);
->>>>>>> a882244e
     }
 
     const REP_REG = /(.)\{(\d+)\}/;
@@ -594,17 +581,12 @@
     token = REP_REG.exec(pattern);
     while (token != null) {
       repetitions = parseInt(token[2]);
-      const tokenIndex = token.index!;
+      const tokenIndex = token.index;
       pattern =
         pattern.slice(0, tokenIndex) +
         token[1].repeat(repetitions) +
-<<<<<<< HEAD
         pattern.slice(tokenIndex + token[0].length);
-      token = pattern.match(REP_REG);
-=======
-        pattern.slice(token.index + token[0].length);
       token = REP_REG.exec(pattern);
->>>>>>> a882244e
     }
 
     return pattern;
