--- conflicted
+++ resolved
@@ -611,13 +611,7 @@
 
     // Shuffle the last `count` elements of the array
     while (i-- > min) {
-<<<<<<< HEAD
-      index = Math.floor(
-        (i + 1) * this.faker.number.float({ max: 0.99, precision: 0.01 })
-      );
-=======
       index = this.faker.number.int(i);
->>>>>>> 52e9c1c4
       temp = arrayCopy[index];
       arrayCopy[index] = arrayCopy[i];
       arrayCopy[i] = temp;
