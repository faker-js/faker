--- conflicted
+++ resolved
@@ -979,10 +979,6 @@
     const random = this.faker.number.float({
       min: 0,
       max: total,
-<<<<<<< HEAD
-      fractionDigits: 9,
-=======
->>>>>>> 394d58fa
     });
     let current = 0;
     for (const { weight, value } of array) {
