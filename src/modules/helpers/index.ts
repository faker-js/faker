import type { Faker } from '../..';
import { FakerError } from '../../errors/faker-error';
import { luhnCheckValue } from './luhn-check';
import type { RecordKey } from './unique';
import * as uniqueExec from './unique';

/**
 * Module with various helper methods that transform the method input rather than returning values from locales.
 * The transformation process may call methods that use the locale data.
 */
export class HelpersModule {
  constructor(private readonly faker: Faker) {
    // Bind `this` so namespaced is working correctly
    for (const name of Object.getOwnPropertyNames(HelpersModule.prototype)) {
      if (name === 'constructor' || typeof this[name] !== 'function') {
        continue;
      }
      this[name] = this[name].bind(this);
    }
  }

  /**
   * Slugifies the given string.
   * For that all spaces (` `) are replaced by hyphens (`-`)
   * and most non word characters except for dots and hyphens will be removed.
   *
   * @param string The input to slugify.
   *
   * @example
   * faker.helpers.slugify() // ''
   * faker.helpers.slugify("Hello world!") // 'Hello-world'
   *
   * @since 2.0.1
   */
  slugify(string: string = ''): string {
    return string
      .replace(/ /g, '-')
      .replace(/[^\一-龠\ぁ-ゔ\ァ-ヴー\w\.\-]+/g, '');
  }

  /**
   * Parses the given string symbol by symbol and replaces the placeholders with digits (`0` - `9`).
   * `!` will be replaced by digits >=2 (`2` - `9`).
   *
   * @param string The template string to parse.
   * @param symbol The symbol to replace with digits. Defaults to `'#'`.
   *
   * @example
   * faker.helpers.replaceSymbolWithNumber() // ''
   * faker.helpers.replaceSymbolWithNumber('#####') // '04812'
   * faker.helpers.replaceSymbolWithNumber('!####') // '27378'
   * faker.helpers.replaceSymbolWithNumber('Your pin is: !####') // '29841'
   *
   * @since 2.0.1
   */
  replaceSymbolWithNumber(string: string = '', symbol: string = '#'): string {
    let str = '';
    for (let i = 0; i < string.length; i++) {
      if (string.charAt(i) === symbol) {
        str += this.faker.datatype.number(9);
      } else if (string.charAt(i) === '!') {
        str += this.faker.datatype.number({ min: 2, max: 9 });
      } else {
        str += string.charAt(i);
      }
    }
    return str;
  }

  /**
   * Parses the given string symbol by symbols and replaces the placeholder appropriately.
   *
   * - `#` will be replaced with a digit (`0` - `9`).
   * - `?` will be replaced with an upper letter ('A' - 'Z')
   * - and `*` will be replaced with either a digit or letter.
   *
   * @param string The template string to parse.
   *
   * @example
   * faker.helpers.replaceSymbols() // ''
   * faker.helpers.replaceSymbols('#####') // '98441'
   * faker.helpers.replaceSymbols('?????') // 'ZYRQQ'
   * faker.helpers.replaceSymbols('*****') // '4Z3P7'
   * faker.helpers.replaceSymbols('Your pin is: #?*#?*') // '0T85L1'
   *
   * @since 3.0.0
   */
  replaceSymbols(string: string = ''): string {
    const alpha = [
      'A',
      'B',
      'C',
      'D',
      'E',
      'F',
      'G',
      'H',
      'I',
      'J',
      'K',
      'L',
      'M',
      'N',
      'O',
      'P',
      'Q',
      'R',
      'S',
      'T',
      'U',
      'V',
      'W',
      'X',
      'Y',
      'Z',
    ];
    let str = '';

    for (let i = 0; i < string.length; i++) {
      if (string.charAt(i) === '#') {
        str += this.faker.datatype.number(9);
      } else if (string.charAt(i) === '?') {
        str += this.arrayElement(alpha);
      } else if (string.charAt(i) === '*') {
        str += this.faker.datatype.boolean()
          ? this.arrayElement(alpha)
          : this.faker.datatype.number(9);
      } else {
        str += string.charAt(i);
      }
    }
    return str;
  }

  /**
   * Replaces the symbols and patterns in a credit card schema including Luhn checksum.
   *
   * This method supports both range patterns `[4-9]` as well as the patterns used by `replaceSymbolWithNumber()`.
   * `L` will be replaced with the appropriate Luhn checksum.
   *
   * @param string The credit card format pattern. Defaults to `6453-####-####-####-###L`.
   * @param symbol The symbol to replace with a digit.
   *
   * @example
   * faker.helpers.replaceCreditCardSymbols() // '6453-4876-8626-8995-3771'
   * faker.helpers.replaceCreditCardSymbols('1234-[4-9]-##!!-L') // '1234-9-5298-2'
   *
   * @since 5.0.0
   */
  replaceCreditCardSymbols(
    string: string = '6453-####-####-####-###L',
    symbol: string = '#'
  ): string {
    // default values required for calling method without arguments

    string = this.regexpStyleStringParse(string); // replace [4-9] with a random number in range etc...
    string = this.replaceSymbolWithNumber(string, symbol); // replace ### with random numbers

    const checkNum = luhnCheckValue(string);
    return string.replace('L', String(checkNum));
  }

  /**
   * Replaces the regex like expressions in the given string with matching values.
   *
   * Supported patterns:
   * - `.{times}` => Repeat the character exactly `times` times.
   * - `.{min,max}` => Repeat the character `min` to `max` times.
   * - `[min-max]` => Generate a number between min and max (inclusive).
   *
   * @param string The template string to to parse.
   *
   * @example
   * faker.helpers.regexpStyleStringParse() // ''
   * faker.helpers.regexpStyleStringParse('#{5}') // '#####'
   * faker.helpers.regexpStyleStringParse('#{2,9}') // '#######'
   * faker.helpers.regexpStyleStringParse('[500-15000]') // '8375'
   * faker.helpers.regexpStyleStringParse('#{3}test[1-5]') // '###test3'
   *
   * @since 5.0.0
   */
  regexpStyleStringParse(string: string = ''): string {
    // Deal with range repeat `{min,max}`
    const RANGE_REP_REG = /(.)\{(\d+)\,(\d+)\}/;
    const REP_REG = /(.)\{(\d+)\}/;
    const RANGE_REG = /\[(\d+)\-(\d+)\]/;
    let min: number;
    let max: number;
    let tmp: number;
    let repetitions: number;
    let token = string.match(RANGE_REP_REG);
    while (token != null) {
      min = parseInt(token[2]);
      max = parseInt(token[3]);
      // switch min and max
      if (min > max) {
        tmp = max;
        max = min;
        min = tmp;
      }
      repetitions = this.faker.datatype.number({ min: min, max: max });
      string =
        string.slice(0, token.index) +
        token[1].repeat(repetitions) +
        string.slice(token.index + token[0].length);
      token = string.match(RANGE_REP_REG);
    }
    // Deal with repeat `{num}`
    token = string.match(REP_REG);
    while (token != null) {
      repetitions = parseInt(token[2]);
      string =
        string.slice(0, token.index) +
        token[1].repeat(repetitions) +
        string.slice(token.index + token[0].length);
      token = string.match(REP_REG);
    }
    // Deal with range `[min-max]` (only works with numbers for now)
    //TODO: implement for letters e.g. [0-9a-zA-Z] etc.

    token = string.match(RANGE_REG);
    while (token != null) {
      min = parseInt(token[1]); // This time we are not capturing the char before `[]`
      max = parseInt(token[2]);
      // switch min and max
      if (min > max) {
        tmp = max;
        max = min;
        min = tmp;
      }
      string =
        string.slice(0, token.index) +
        this.faker.datatype.number({ min: min, max: max }).toString() +
        string.slice(token.index + token[0].length);
      token = string.match(RANGE_REG);
    }
    return string;
  }

  /**
   * Takes an array and randomizes it in place then returns it.
   *
   * Uses the modern version of the Fisher–Yates algorithm.
   *
   * @template T The type of the entries to shuffle.
   * @param o The array to shuffle. Defaults to `[]`.
   *
   * @example
   * faker.helpers.shuffle() // []
   * faker.helpers.shuffle(['a', 'b', 'c']) // [ 'b', 'c', 'a' ]
   *
   * @since 2.0.1
   */
  shuffle<T>(o?: T[]): T[] {
    if (o == null || o.length === 0) {
      return o || [];
    }

    for (let i = o.length - 1; i > 0; --i) {
      const j = this.faker.datatype.number(i);
      const x = o[i];
      o[i] = o[j];
      o[j] = x;
    }
    return o;
  }

  /**
   * Takes an array of strings or function that returns a string
   * and outputs a unique array of strings based on that source.
   * This method does not store the unique state between invocations.
   *
   * @template T The type of the entries.
   * @param source The strings to choose from or a function that generates a string.
   * @param length The number of elements to generate.
   *
   * @example
<<<<<<< HEAD
   * faker.helpers.uniqueArray(faker.word.random, 50)
   * faker.helpers.uniqueArray(faker.definitions.name.first_name, 6)
=======
   * faker.helpers.uniqueArray(faker.random.word, 50)
   * faker.helpers.uniqueArray(faker.definitions.person.first_name, 6)
>>>>>>> dac6be39
   * faker.helpers.uniqueArray(["Hello", "World", "Goodbye"], 2)
   *
   * @since 6.0.0
   */
  uniqueArray<T>(source: readonly T[] | (() => T), length: number): T[] {
    if (Array.isArray(source)) {
      const set = new Set<T>(source);
      const array = Array.from(set);
      return this.shuffle(array).splice(0, length);
    }
    const set = new Set<T>();
    try {
      if (typeof source === 'function') {
        while (set.size < length) {
          set.add(source());
        }
      }
    } catch {
      // Ignore
    }
    return Array.from(set);
  }

  /**
   * Replaces the `{{placeholder}}` patterns in the given string mustache style.
   *
   * @param str The template string to parse.
   * @param data The data used to populate the placeholders.
   * This is a record where the key is the template placeholder,
   * whereas the value is either a string or a function suitable for `String.replace()`.
   *
   * @example
   * faker.helpers.mustache('I found {{count}} instances of "{{word}}".', {
   *   count: () => `${faker.datatype.number()}`,
   *   word: "this word",
   * }) // 'I found 57591 instances of "this word".'
   *
   * @since 2.0.1
   */
  mustache(
    str: string | undefined,
    data: Record<string, string | Parameters<string['replace']>[1]>
  ): string {
    if (str == null) {
      return '';
    }
    for (const p in data) {
      const re = new RegExp(`{{${p}}}`, 'g');
      const value = data[p];
      if (typeof value === 'string') {
        str = str.replace(re, value);
      } else {
        str = str.replace(re, value);
      }
    }
    return str;
  }

  /**
   * Returns the result of the callback if the probability check was successful, otherwise `undefined`.
   *
   * @template T The type of result of the given callback.
   * @param callback The callback to that will be invoked if the probability check was successful.
   * @param options The options to use. Defaults to `{}`.
   * @param options.probability The probability (`[0.00, 1.00]`) of the callback being invoked. Defaults to `0.5`.
   *
   * @example
   * faker.helpers.maybe(() => 'Hello World!') // 'Hello World!'
   * faker.helpers.maybe(() => 'Hello World!', { probability: 0.1 }) // undefined
   * faker.helpers.maybe(() => 'Hello World!', { probability: 0.9 }) // 'Hello World!'
   *
   * @since 6.3.0
   */
  maybe<T>(
    callback: () => T,
    options: { probability?: number } = {}
  ): T | undefined {
    const { probability = 0.5 } = options;
    if (this.faker.datatype.float({ min: 0, max: 1 }) < probability) {
      return callback();
    }
    return undefined;
  }

  /**
   * Returns a random key from given object or `undefined` if no key could be found.
   *
   * @param object The object to be used.
   *
   * @example
   * faker.helpers.objectKey({ myProperty: 'myValue' }) // 'myProperty'
   *
   * @since 6.3.0
   */
  objectKey<T extends Record<string, unknown>>(object: T): keyof T {
    const array: Array<keyof T> = Object.keys(object);
    return this.arrayElement(array);
  }

  /**
   * Returns a random value from given object or `undefined` if no key could be found.
   *
   * @param object The object to be used.
   *
   * @example
   * faker.helpers.objectValue({ myProperty: 'myValue' }) // 'myValue'
   *
   * @since 6.3.0
   */
  objectValue<T extends Record<string, unknown>>(object: T): T[keyof T] {
    const key = this.faker.helpers.objectKey(object);
    return object[key];
  }

  /**
   * Returns random element from the given array.
   *
   * @template T The type of the entries to pick from.
   * @param array Array to pick the value from.
   *
   * @example
   * faker.helpers.arrayElement(['cat', 'dog', 'mouse']) // 'dog'
   *
   * @since 6.3.0
   */
  arrayElement<T = string>(
    // TODO @Shinigami92 2022-04-30: We want to remove this default value, but currently it's not possible because some definitions could be empty
    // See https://github.com/faker-js/faker/issues/893
    array: ReadonlyArray<T> = ['a', 'b', 'c'] as unknown as ReadonlyArray<T>
  ): T {
    const index =
      array.length > 1
        ? this.faker.datatype.number({ max: array.length - 1 })
        : 0;

    return array[index];
  }

  /**
   * Returns a subset with random elements of the given array in random order.
   *
   * @template T The type of the entries to pick from.
   * @param array Array to pick the value from.
   * @param count Number of elements to pick.
   *    When not provided, random number of elements will be picked.
   *    When value exceeds array boundaries, it will be limited to stay inside.
   *
   * @example
   * faker.helpers.arrayElements(['cat', 'dog', 'mouse']) // ['mouse', 'cat']
   * faker.helpers.arrayElements([1, 2, 3, 4, 5], 2) // [4, 2]
   *
   * @since 6.3.0
   */
  arrayElements<T>(
    // TODO @Shinigami92 2022-04-30: We want to remove this default value, but currently it's not possible because some definitions could be empty
    // See https://github.com/faker-js/faker/issues/893
    array: ReadonlyArray<T> = ['a', 'b', 'c'] as unknown as ReadonlyArray<T>,
    count?: number
  ): T[] {
    if (typeof count !== 'number') {
      count =
        array.length === 0
          ? 0
          : this.faker.datatype.number({ min: 1, max: array.length });
    } else if (count > array.length) {
      count = array.length;
    } else if (count < 0) {
      count = 0;
    }

    const arrayCopy = array.slice(0);
    let i = array.length;
    const min = i - count;
    let temp: T;
    let index: number;

    while (i-- > min) {
      index = Math.floor(
        (i + 1) * this.faker.datatype.float({ min: 0, max: 0.99 })
      );
      temp = arrayCopy[index];
      arrayCopy[index] = arrayCopy[i];
      arrayCopy[i] = temp;
    }

    return arrayCopy.slice(min);
  }

  /**
   * Generator for combining faker methods based on a static string input.
   *
   * Note: We recommend using string template literals instead of `fake()`,
   * which are faster and strongly typed (if you are using TypeScript),
   * e.g. ``const address = `${faker.address.zipCode()} ${faker.address.city()}`;``
   *
   * This method is useful if you have to build a random string from a static, non-executable source
   * (e.g. string coming from a user, stored in a database or a file).
   *
   * It checks the given string for placeholders and replaces them by calling faker methods:
   *
   * ```js
   * const hello = faker.helpers.fake('Hi, my name is {{person.firstName}} {{person.lastName}}!')
   * ```
   *
   * This would use the `faker.person.firstName()` and `faker.person.lastName()` method to resolve the placeholders respectively.
   *
   * It is also possible to provide parameters. At first, they will be parsed as json,
   * and if that isn't possible, we will fall back to string:
   *
   * ```js
   * const message = faker.helpers.fake(`You can call me at {{phone.number(+!# !## #### #####!)}}.')
   * ```
   *
   * Currently it is not possible to set more than a single parameter.
   *
   * It is also NOT possible to use any non-faker methods or plain javascript in such templates.
   *
   * @param str The template string that will get interpolated. Must not be empty.
   *
   * @see faker.helpers.mustache() to use custom functions for resolution.
   *
   * @example
   * faker.helpers.fake('{{person.lastName}}') // 'Barrows'
   * faker.helpers.fake('{{person.lastName}}, {{person.firstName}} {{person.suffix}}') // 'Durgan, Noe MD'
   * faker.helpers.fake('This is static test.') // 'This is static test.'
   * faker.helpers.fake('Good Morning {{person.firstName}}!') // 'Good Morning Estelle!'
   * faker.helpers.fake('You can call me at {{phone.number(!## ### #####!)}}.') // 'You can call me at 202 555 973722.'
   * faker.helpers.fake('I flipped the coin and got: {{helpers.arrayElement(["heads", "tails"])}}') // 'I flipped the coin and got: tails'
   *
   * @since 7.4.0
   */
  fake(str: string): string {
    // if incoming str parameter is not provided, return error message
    if (typeof str !== 'string' || str.length === 0) {
      throw new FakerError('string parameter is required!');
    }

    // find first matching {{ and }}
    const start = str.search(/{{[a-z]/);
    const end = str.indexOf('}}', start);

    // if no {{ and }} is found, we are done
    if (start === -1 || end === -1) {
      return str;
    }

    // extract method name from between the {{ }} that we found
    // for example: {{person.firstName}}
    const token = str.substring(start + 2, end + 2);
    let method = token.replace('}}', '').replace('{{', '');

    // extract method parameters
    const regExp = /\(([^)]+)\)/;
    const matches = regExp.exec(method);
    let parameters = '';
    if (matches) {
      method = method.replace(regExp, '');
      parameters = matches[1];
    }

    // split the method into module and function
    const parts = method.split('.');

    let currentModuleOrMethod: unknown = this.faker;
    let currentDefinitions: unknown = this.faker.definitions;

    // Search for the requested method or definition
    for (const part of parts) {
      currentModuleOrMethod = currentModuleOrMethod?.[part];
      currentDefinitions = currentDefinitions?.[part];
    }

    // Make method executable
    let fn: (args?: unknown) => unknown;
    if (typeof currentModuleOrMethod === 'function') {
      fn = currentModuleOrMethod as (args?: unknown) => unknown;
    } else if (Array.isArray(currentDefinitions)) {
      fn = () =>
        this.faker.helpers.arrayElement(currentDefinitions as unknown[]);
    } else {
      throw new FakerError(`Invalid module method or definition: ${method}
- faker.${method} is not a function
- faker.definitions.${method} is not an array`);
    }

    // assign the function from the module.function namespace
    fn = fn.bind(this);

    // If parameters are populated here, they are always going to be of string type
    // since we might actually be dealing with an object or array,
    // we always attempt to the parse the incoming parameters into JSON
    let params: unknown;
    // Note: we experience a small performance hit here due to JSON.parse try / catch
    // If anyone actually needs to optimize this specific code path, please open a support issue on github
    try {
      params = JSON.parse(parameters);
    } catch (err) {
      // since JSON.parse threw an error, assume parameters was actually a string
      params = parameters;
    }

    let result: string;
    if (typeof params === 'string' && params.length === 0) {
      result = String(fn());
    } else {
      result = String(fn(params));
    }

    // Replace the found tag with the returned fake value
    // We cannot use string.replace here because the result might contain evaluated characters
    const res = str.substring(0, start) + result + str.substring(end + 2);

    if (res === '') {
      return '';
    }

    // return the response recursively until we are done finding all tags
    return this.fake(res);
  }

  /**
   * Generates a unique result using the results of the given method.
   * Used unique entries will be stored internally and filtered from subsequent calls.
   *
   * @template Method The type of the method to execute.
   * @param method The method used to generate the values.
   * @param args The arguments used to call the method.
   * @param options The optional options used to configure this method.
   * @param options.startTime This parameter does nothing.
   * @param options.maxTime The time in milliseconds this method may take before throwing an error. Defaults to `50`.
   * @param options.maxRetries The total number of attempts to try before throwing an error. Defaults to `50`.
   * @param options.currentIterations This parameter does nothing.
   * @param options.exclude The value or values that should be excluded/skipped. Defaults to `[]`.
   * @param options.compare The function used to determine whether a value was already returned. Defaults to check the existence of the key.
   * @param options.store The store of unique entries. Defaults to a global store.
   *
   * @example
   * faker.helpers.unique(faker.person.firstName) // 'Corbin'
   *
   * @since 7.5.0
   */
  unique<Method extends (...parameters) => RecordKey>(
    method: Method,
    args?: Parameters<Method>,
    options: {
      startTime?: number;
      maxTime?: number;
      maxRetries?: number;
      currentIterations?: number;
      exclude?: RecordKey | RecordKey[];
      compare?: (obj: Record<RecordKey, RecordKey>, key: RecordKey) => 0 | -1;
      store?: Record<RecordKey, RecordKey>;
    } = {}
  ): ReturnType<Method> {
    const { maxTime = 50, maxRetries = 50 } = options;
    return uniqueExec.exec(method, args, {
      ...options,
      startTime: new Date().getTime(),
      maxTime,
      maxRetries,
      currentIterations: 0,
    });
  }
}<|MERGE_RESOLUTION|>--- conflicted
+++ resolved
@@ -275,13 +275,8 @@
    * @param length The number of elements to generate.
    *
    * @example
-<<<<<<< HEAD
-   * faker.helpers.uniqueArray(faker.word.random, 50)
-   * faker.helpers.uniqueArray(faker.definitions.name.first_name, 6)
-=======
-   * faker.helpers.uniqueArray(faker.random.word, 50)
+   * faker.helpers.uniqueArray(faker.word.sample, 50)
    * faker.helpers.uniqueArray(faker.definitions.person.first_name, 6)
->>>>>>> dac6be39
    * faker.helpers.uniqueArray(["Hello", "World", "Goodbye"], 2)
    *
    * @since 6.0.0
