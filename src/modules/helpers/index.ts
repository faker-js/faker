import type { Faker, SimpleFaker } from '../..';
import { FakerError } from '../../errors/faker-error';
import { bindThisToMemberFunctions } from '../../internal/bind-this-to-member-functions';
import { deprecated } from '../../internal/deprecated';
import { luhnCheckValue } from './luhn-check';
import type { RecordKey } from './unique';
import * as uniqueExec from './unique';

/**
 * Returns a number based on given RegEx-based quantifier symbol or quantifier values.
 *
 * @param faker Faker instance
 * @param quantifierSymbol Quantifier symbols can be either of these: `?`, `*`, `+`.
 * @param quantifierMin Quantifier minimum value. If given without a maximum, this will be used as the quantifier value.
 * @param quantifierMax Quantifier maximum value. Will randomly get a value between the minimum and maximum if both are provided.
 *
 * @returns a random number based on the given quantifier parameters.
 *
 * @example
 * getRepetitionsBasedOnQuantifierParameters(this.faker, '*', null, null) // 3
 * getRepetitionsBasedOnQuantifierParameters(this.faker, null, 10, null) // 10
 * getRepetitionsBasedOnQuantifierParameters(this.faker, null, 5, 8) // 6
 *
 * @since 8.0.0
 */
function getRepetitionsBasedOnQuantifierParameters(
  faker: SimpleFaker,
  quantifierSymbol: string,
  quantifierMin: string,
  quantifierMax: string
) {
  let repetitions = 1;
  if (quantifierSymbol) {
    switch (quantifierSymbol) {
      case '?': {
        repetitions = faker.datatype.boolean() ? 0 : 1;
        break;
      }

      case '*': {
        let limit = 1;
        while (faker.datatype.boolean()) {
          limit *= 2;
        }

        repetitions = faker.number.int({ min: 0, max: limit });
        break;
      }

      case '+': {
        let limit = 1;
        while (faker.datatype.boolean()) {
          limit *= 2;
        }

        repetitions = faker.number.int({ min: 1, max: limit });
        break;
      }

      default:
        throw new FakerError('Unknown quantifier symbol provided.');
    }
  } else if (quantifierMin != null && quantifierMax != null) {
    repetitions = faker.number.int({
      min: parseInt(quantifierMin),
      max: parseInt(quantifierMax),
    });
  } else if (quantifierMin != null && quantifierMax == null) {
    repetitions = parseInt(quantifierMin);
  }

  return repetitions;
}

/**
 * Replaces the regex like expressions in the given string with matching values. Note: This method will be removed in v9.
 *
 * Supported patterns:
 * - `.{times}` => Repeat the character exactly `times` times.
 * - `.{min,max}` => Repeat the character `min` to `max` times.
 * - `[min-max]` => Generate a number between min and max (inclusive).
 *
 * @internal
 *
 * @param faker A Faker instance.
 * @param string The template string to parse.
 *
 * @example
 * faker.helpers.legacyRegexpStringParse() // ''
 * faker.helpers.legacyRegexpStringParse('#{5}') // '#####'
 * faker.helpers.legacyRegexpStringParse('#{2,9}') // '#######'
 * faker.helpers.legacyRegexpStringParse('[500-15000]') // '8375'
 * faker.helpers.legacyRegexpStringParse('#{3}test[1-5]') // '###test3'
 *
 * @since 5.0.0
 */
function legacyRegexpStringParse(
  faker: SimpleFaker,
  string: string = ''
): string {
  // Deal with range repeat `{min,max}`
  const RANGE_REP_REG = /(.)\{(\d+)\,(\d+)\}/;
  const REP_REG = /(.)\{(\d+)\}/;
  const RANGE_REG = /\[(\d+)\-(\d+)\]/;
  let min: number;
  let max: number;
  let tmp: number;
  let repetitions: number;
  let token = RANGE_REP_REG.exec(string);
  while (token != null) {
    min = parseInt(token[2]);
    max = parseInt(token[3]);
    // switch min and max
    if (min > max) {
      tmp = max;
      max = min;
      min = tmp;
    }

    repetitions = faker.number.int({ min, max });
    string =
      string.slice(0, token.index) +
      token[1].repeat(repetitions) +
      string.slice(token.index + token[0].length);
    token = RANGE_REP_REG.exec(string);
  }

  // Deal with repeat `{num}`
  token = REP_REG.exec(string);
  while (token != null) {
    repetitions = parseInt(token[2]);
    string =
      string.slice(0, token.index) +
      token[1].repeat(repetitions) +
      string.slice(token.index + token[0].length);
    token = REP_REG.exec(string);
  }
  // Deal with range `[min-max]` (only works with numbers for now)

  token = RANGE_REG.exec(string);
  while (token != null) {
    min = parseInt(token[1]); // This time we are not capturing the char before `[]`
    max = parseInt(token[2]);
    // switch min and max
    if (min > max) {
      tmp = max;
      max = min;
      min = tmp;
    }

    string =
      string.slice(0, token.index) +
      faker.number.int({ min, max }).toString() +
      string.slice(token.index + token[0].length);
    token = RANGE_REG.exec(string);
  }

  return string;
}

/**
 * Module with various helper methods providing basic (seed-dependent) operations useful for implementing faker methods (without methods requiring localized data).
 */
export class SimpleHelpersModule {
  /**
   * Global store of unique values.
   * This means that faker should *never* return duplicate values across all API methods when using `faker.helpers.unique` without passing `options.store`.
   *
   * @internal
   */
  private readonly uniqueStore: Record<RecordKey, RecordKey> = {};

  constructor(protected readonly faker: SimpleFaker) {
    bindThisToMemberFunctions(this);
  }

  /**
   * Slugifies the given string.
   * For that all spaces (` `) are replaced by hyphens (`-`)
   * and most non word characters except for dots and hyphens will be removed.
   *
   * @param string The input to slugify. Defaults to `''`.
   *
   * @example
   * faker.helpers.slugify() // ''
   * faker.helpers.slugify("Hello world!") // 'Hello-world'
   *
   * @since 2.0.1
   */
  slugify(string: string = ''): string {
    return string
      .normalize('NFKD') //for example è decomposes to as e +  ̀
      .replace(/[\u0300-\u036f]/g, '') // removes combining marks
      .replace(/ /g, '-') // replaces spaces with hyphens
      .replace(/[^\w\.\-]+/g, ''); // removes all non-word characters except for dots and hyphens
  }

  /**
   * Parses the given string symbol by symbol and replaces the placeholders with digits (`0` - `9`).
   * `!` will be replaced by digits >=2 (`2` - `9`).
   *
   * @param string The template string to parse. Defaults to `''`.
   * @param symbol The symbol to replace with digits. Defaults to `'#'`.
   *
   * @example
   * faker.helpers.replaceSymbolWithNumber() // ''
   * faker.helpers.replaceSymbolWithNumber('#####') // '04812'
   * faker.helpers.replaceSymbolWithNumber('!####') // '27378'
   * faker.helpers.replaceSymbolWithNumber('Your pin is: !####') // '29841'
   *
   * @since 2.0.1
   */
  replaceSymbolWithNumber(string: string = '', symbol: string = '#'): string {
    let str = '';
    for (let i = 0; i < string.length; i++) {
      if (string.charAt(i) === symbol) {
        str += this.faker.number.int(9);
      } else if (string.charAt(i) === '!') {
        str += this.faker.number.int({ min: 2, max: 9 });
      } else {
        str += string.charAt(i);
      }
    }

    return str;
  }

  /**
   * Parses the given string symbol by symbols and replaces the placeholder appropriately.
   *
   * - `#` will be replaced with a digit (`0` - `9`).
   * - `?` will be replaced with an upper letter ('A' - 'Z')
   * - and `*` will be replaced with either a digit or letter.
   *
   * @param string The template string to parse. Defaults to `''`.
   *
   * @example
   * faker.helpers.replaceSymbols() // ''
   * faker.helpers.replaceSymbols('#####') // '98441'
   * faker.helpers.replaceSymbols('?????') // 'ZYRQQ'
   * faker.helpers.replaceSymbols('*****') // '4Z3P7'
   * faker.helpers.replaceSymbols('Your pin is: #?*#?*') // '0T85L1'
   *
   * @since 3.0.0
   */
  replaceSymbols(string: string = ''): string {
    const alpha = [
      'A',
      'B',
      'C',
      'D',
      'E',
      'F',
      'G',
      'H',
      'I',
      'J',
      'K',
      'L',
      'M',
      'N',
      'O',
      'P',
      'Q',
      'R',
      'S',
      'T',
      'U',
      'V',
      'W',
      'X',
      'Y',
      'Z',
    ];
    let str = '';

    for (let i = 0; i < string.length; i++) {
      if (string.charAt(i) === '#') {
        str += this.faker.number.int(9);
      } else if (string.charAt(i) === '?') {
        str += this.arrayElement(alpha);
      } else if (string.charAt(i) === '*') {
        str += this.faker.datatype.boolean()
          ? this.arrayElement(alpha)
          : this.faker.number.int(9);
      } else {
        str += string.charAt(i);
      }
    }

    return str;
  }

  /**
   * Replaces the symbols and patterns in a credit card schema including Luhn checksum.
   *
   * This method supports both range patterns `[4-9]` as well as the patterns used by `replaceSymbolWithNumber()`.
   * `L` will be replaced with the appropriate Luhn checksum.
   *
   * @param string The credit card format pattern. Defaults to `'6453-####-####-####-###L'`.
   * @param symbol The symbol to replace with a digit. Defaults to `'#'`.
   *
   * @example
   * faker.helpers.replaceCreditCardSymbols() // '6453-4876-8626-8995-3771'
   * faker.helpers.replaceCreditCardSymbols('1234-[4-9]-##!!-L') // '1234-9-5298-2'
   *
   * @since 5.0.0
   */
  replaceCreditCardSymbols(
    string: string = '6453-####-####-####-###L',
    symbol: string = '#'
  ): string {
    // default values required for calling method without arguments

    string = legacyRegexpStringParse(this.faker, string); // replace [4-9] with a random number in range etc...
    string = this.replaceSymbolWithNumber(string, symbol); // replace ### with random numbers

    const checkNum = luhnCheckValue(string);
    return string.replace('L', String(checkNum));
  }

  /**
   * Replaces the regex like expressions in the given string with matching values.
   *
   * Supported patterns:
   * - `.{times}` => Repeat the character exactly `times` times.
   * - `.{min,max}` => Repeat the character `min` to `max` times.
   * - `[min-max]` => Generate a number between min and max (inclusive).
   *
   * @param string The template string to to parse. Defaults to `''`.
   *
   * @see faker.helpers.fromRegExp()
   *
   * @example
   * faker.helpers.regexpStyleStringParse() // ''
   * faker.helpers.regexpStyleStringParse('#{5}') // '#####'
   * faker.helpers.regexpStyleStringParse('#{2,9}') // '#######'
   * faker.helpers.regexpStyleStringParse('[500-15000]') // '8375'
   * faker.helpers.regexpStyleStringParse('#{3}test[1-5]') // '###test3'
   *
   * @since 5.0.0
   *
   * @deprecated Use `faker.helpers.fromRegExp()` instead.
   */
  regexpStyleStringParse(string: string = ''): string {
    deprecated({
      deprecated: 'faker.helpers.regexpStyleStringParse',
      proposed: 'faker.helpers.fromRegExp',
      since: '8.1',
      until: '9.0',
    });

    return legacyRegexpStringParse(this.faker, string);
  }

  /**
   * Generates a string matching the given regex like expressions.
   *
   * This function doesn't provide full support of actual `RegExp`.
   * Features such as grouping, anchors and character classes are not supported.
   * If you are looking for a library that randomly generates strings based on
   * `RegExp`s, see [randexp.js](https://github.com/fent/randexp.js)
   *
   * Supported patterns:
   * - `x{times}` => Repeat the `x` exactly `times` times.
   * - `x{min,max}` => Repeat the `x` `min` to `max` times.
   * - `[x-y]` => Randomly get a character between `x` and `y` (inclusive).
   * - `[x-y]{times}` => Randomly get a character between `x` and `y` (inclusive) and repeat it `times` times.
   * - `[x-y]{min,max}` => Randomly get a character between `x` and `y` (inclusive) and repeat it `min` to `max` times.
   * - `[^...]` => Randomly get an ASCII number or letter character that is not in the given range. (e.g. `[^0-9]` will get a random non-numeric character).
   * - `[-...]` => Include dashes in the range. Must be placed after the negate character `^` and before any character sets if used (e.g. `[^-0-9]` will not get any numeric characters or dashes).
   * - `/[x-y]/i` => Randomly gets an uppercase or lowercase character between `x` and `y` (inclusive).
   * - `x?` => Randomly decide to include or not include `x`.
   * - `[x-y]?` => Randomly decide to include or not include characters between `x` and `y` (inclusive).
   * - `x*` => Repeat `x` 0 or more times.
   * - `[x-y]*` => Repeat characters between `x` and `y` (inclusive) 0 or more times.
   * - `x+` => Repeat `x` 1 or more times.
   * - `[x-y]+` => Repeat characters between `x` and `y` (inclusive) 1 or more times.
   * - `.` => returns a wildcard ASCII character that can be any number, character or symbol. Can be combined with quantifiers as well.
   *
   * @param pattern The template string/RegExp to generate a matching string for.
   *
   * @throws If min value is more than max value in quantifier. e.g. `#{10,5}`
   * @throws If invalid quantifier symbol is passed in.
   *
   * @example
   * faker.helpers.fromRegExp('#{5}') // '#####'
   * faker.helpers.fromRegExp('#{2,9}') // '#######'
   * faker.helpers.fromRegExp('[1-7]') // '5'
   * faker.helpers.fromRegExp('#{3}test[1-5]') // '###test3'
   * faker.helpers.fromRegExp('[0-9a-dmno]') // '5'
   * faker.helpers.fromRegExp('[^a-zA-Z0-8]') // '9'
   * faker.helpers.fromRegExp('[a-d0-6]{2,8}') // 'a0dc45b0'
   * faker.helpers.fromRegExp('[-a-z]{5}') // 'a-zab'
   * faker.helpers.fromRegExp(/[A-Z0-9]{4}-[A-Z0-9]{4}/) // 'BS4G-485H'
   * faker.helpers.fromRegExp(/[A-Z]{5}/i) // 'pDKfh'
   * faker.helpers.fromRegExp(/.{5}/) // '14(#B'
   * faker.helpers.fromRegExp(/Joh?n/) // 'Jon'
   * faker.helpers.fromRegExp(/ABC*DE/) // 'ABDE'
   * faker.helpers.fromRegExp(/bee+p/) // 'beeeeeeeep'
   *
   * @since 8.0.0
   */
  fromRegExp(pattern: string | RegExp): string {
    let isCaseInsensitive = false;

    if (pattern instanceof RegExp) {
      isCaseInsensitive = pattern.flags.includes('i');
      pattern = pattern.toString();
      pattern = pattern.match(/\/(.+?)\//)?.[1] ?? ''; // Remove frontslash from front and back of RegExp
    }

    let min: number;
    let max: number;
    let repetitions: number;

    // Deal with single wildcards
    const SINGLE_CHAR_REG =
      /([.A-Za-z0-9])(?:\{(\d+)(?:\,(\d+)|)\}|(\?|\*|\+))(?![^[]*]|[^{]*})/;
    let token = pattern.match(SINGLE_CHAR_REG);
    while (token != null) {
      const quantifierMin: string = token[2];
      const quantifierMax: string = token[3];
      const quantifierSymbol: string = token[4];

      repetitions = getRepetitionsBasedOnQuantifierParameters(
        this.faker,
        quantifierSymbol,
        quantifierMin,
        quantifierMax
      );

      pattern =
        pattern.slice(0, token.index) +
        token[1].repeat(repetitions) +
        pattern.slice(token.index + token[0].length);
      token = pattern.match(SINGLE_CHAR_REG);
    }

    const SINGLE_RANGE_REG = /(\d-\d|\w-\w|\d|\w|[-!@#$&()`.+,/"])/;
    const RANGE_ALPHANUMEMRIC_REG =
      /\[(\^|)(-|)(.+?)\](?:\{(\d+)(?:\,(\d+)|)\}|(\?|\*|\+)|)/;
    // Deal with character classes with quantifiers `[a-z0-9]{min[, max]}`
    token = pattern.match(RANGE_ALPHANUMEMRIC_REG);
    while (token != null) {
      const isNegated = token[1] === '^';
      const includesDash: boolean = token[2] === '-';
      const quantifierMin: string = token[4];
      const quantifierMax: string = token[5];
      const quantifierSymbol: string = token[6];

      const rangeCodes: number[] = [];

      let ranges = token[3];
      let range = ranges.match(SINGLE_RANGE_REG);

      if (includesDash) {
        // 45 is the ascii code for '-'
        rangeCodes.push(45);
      }

      while (range != null) {
        if (range[0].indexOf('-') === -1) {
          // handle non-ranges
          if (isCaseInsensitive && isNaN(Number(range[0]))) {
            rangeCodes.push(range[0].toUpperCase().charCodeAt(0));
            rangeCodes.push(range[0].toLowerCase().charCodeAt(0));
          } else {
            rangeCodes.push(range[0].charCodeAt(0));
          }
        } else {
          // handle ranges
          const rangeMinMax = range[0].split('-').map((x) => x.charCodeAt(0));
          min = rangeMinMax[0];
          max = rangeMinMax[1];
          // throw error if min larger than max
          if (min > max) {
            throw new FakerError('Character range provided is out of order.');
          }

          for (let i = min; i <= max; i++) {
            if (isCaseInsensitive && isNaN(Number(String.fromCharCode(i)))) {
              const ch = String.fromCharCode(i);
              rangeCodes.push(ch.toUpperCase().charCodeAt(0));
              rangeCodes.push(ch.toLowerCase().charCodeAt(0));
            } else {
              rangeCodes.push(i);
            }
          }
        }

        ranges = ranges.substring(range[0].length);
        range = ranges.match(SINGLE_RANGE_REG);
      }

      repetitions = getRepetitionsBasedOnQuantifierParameters(
        this.faker,
        quantifierSymbol,
        quantifierMin,
        quantifierMax
      );

      if (isNegated) {
        let index = -1;
        // 0-9
        for (let i = 48; i <= 57; i++) {
          index = rangeCodes.indexOf(i);
          if (index > -1) {
            rangeCodes.splice(index, 1);
            continue;
          }

          rangeCodes.push(i);
        }

        // A-Z
        for (let i = 65; i <= 90; i++) {
          index = rangeCodes.indexOf(i);
          if (index > -1) {
            rangeCodes.splice(index, 1);
            continue;
          }

          rangeCodes.push(i);
        }

        // a-z
        for (let i = 97; i <= 122; i++) {
          index = rangeCodes.indexOf(i);
          if (index > -1) {
            rangeCodes.splice(index, 1);
            continue;
          }

          rangeCodes.push(i);
        }
      }

      const generatedString = this.multiple(
        () => String.fromCharCode(this.arrayElement(rangeCodes)),
        { count: repetitions }
      ).join('');

      pattern =
        pattern.slice(0, token.index) +
        generatedString +
        pattern.slice(token.index + token[0].length);
      token = pattern.match(RANGE_ALPHANUMEMRIC_REG);
    }

    const RANGE_REP_REG = /(.)\{(\d+)\,(\d+)\}/;
    // Deal with quantifier ranges `{min,max}`
    token = pattern.match(RANGE_REP_REG);
    while (token != null) {
      min = parseInt(token[2]);
      max = parseInt(token[3]);
      // throw error if min larger than max
      if (min > max) {
        throw new FakerError('Numbers out of order in {} quantifier.');
      }

      repetitions = this.faker.number.int({ min, max });
      pattern =
        pattern.slice(0, token.index) +
        token[1].repeat(repetitions) +
        pattern.slice(token.index + token[0].length);
      token = pattern.match(RANGE_REP_REG);
    }

    const REP_REG = /(.)\{(\d+)\}/;
    // Deal with repeat `{num}`
    token = pattern.match(REP_REG);
    while (token != null) {
      repetitions = parseInt(token[2]);
      pattern =
        pattern.slice(0, token.index) +
        token[1].repeat(repetitions) +
        pattern.slice(token.index + token[0].length);
      token = pattern.match(REP_REG);
    }

    return pattern;
  }

  /**
   * Takes an array and randomizes it in place then returns it.
   *
   * @template T The type of the elements to shuffle.
   *
   * @param list The array to shuffle.
   * @param options The options to use when shuffling.
   * @param options.inplace Whether to shuffle the array in place or return a new array. Defaults to `false`.
   *
   * @example
   * faker.helpers.shuffle(['a', 'b', 'c'], { inplace: true }) // [ 'b', 'c', 'a' ]
   *
   * @since 8.0.0
   */
  shuffle<T>(
    list: T[],
    options: {
      /**
       * Whether to shuffle the array in place or return a new array.
       *
       * @default false
       */
      inplace: true;
    }
  ): T[];
  /**
   * Returns a randomized version of the array.
   *
   * @template T The type of the elements to shuffle.
   *
   * @param list The array to shuffle.
   * @param options The options to use when shuffling.
   * @param options.inplace Whether to shuffle the array in place or return a new array. Defaults to `false`.
   *
   * @example
   * faker.helpers.shuffle(['a', 'b', 'c']) // [ 'b', 'c', 'a' ]
   * faker.helpers.shuffle(['a', 'b', 'c'], { inplace: false }) // [ 'b', 'c', 'a' ]
   *
   * @since 2.0.1
   */
  shuffle<T>(
    list: ReadonlyArray<T>,
    options?: {
      /**
       * Whether to shuffle the array in place or return a new array.
       *
       * @default false
       */
      inplace?: false;
    }
  ): T[];
  /**
   * Returns a randomized version of the array.
   *
   * @template T The type of the elements to shuffle.
   *
   * @param list The array to shuffle.
   * @param options The options to use when shuffling.
   * @param options.inplace Whether to shuffle the array in place or return a new array. Defaults to `false`.
   *
   * @example
   * faker.helpers.shuffle(['a', 'b', 'c']) // [ 'b', 'c', 'a' ]
   * faker.helpers.shuffle(['a', 'b', 'c'], { inplace: true }) // [ 'b', 'c', 'a' ]
   * faker.helpers.shuffle(['a', 'b', 'c'], { inplace: false }) // [ 'b', 'c', 'a' ]
   *
   * @since 2.0.1
   */
  shuffle<T>(
    list: T[],
    options?: {
      /**
       * Whether to shuffle the array in place or return a new array.
       *
       * @default false
       */
      inplace?: boolean;
    }
  ): T[];
  shuffle<T>(list: T[], options: { inplace?: boolean } = {}): T[] {
    const { inplace = false } = options;

    if (!inplace) {
      list = [...list];
    }

    for (let i = list.length - 1; i > 0; --i) {
      const j = this.faker.number.int(i);
      [list[i], list[j]] = [list[j], list[i]];
    }

    return list;
  }

  /**
   * Takes an array of strings or function that returns a string
   * and outputs a unique array of strings based on that source.
   * This method does not store the unique state between invocations.
   *
   * If there are not enough unique values to satisfy the length, if
   * the source is an array, it will only return as many items as are
   * in the array. If the source is a function, it will return after
   * a maximum number of attempts has been reached.
   *
   * @template T The type of the elements.
   *
   * @param source The strings to choose from or a function that generates a string.
   * @param length The number of elements to generate.
   *
   * @example
   * faker.helpers.uniqueArray(faker.word.sample, 50)
   * faker.helpers.uniqueArray(faker.definitions.person.first_name, 6)
   * faker.helpers.uniqueArray(["Hello", "World", "Goodbye"], 2)
   *
   * @since 6.0.0
   */
  uniqueArray<T>(source: ReadonlyArray<T> | (() => T), length: number): T[] {
    if (Array.isArray(source)) {
      const set = new Set<T>(source);
      const array = Array.from(set);
      return this.shuffle(array).splice(0, length);
    }

    const set = new Set<T>();
    try {
      if (typeof source === 'function') {
        const maxAttempts = 1000 * length;
        let attempts = 0;
        while (set.size < length && attempts < maxAttempts) {
          set.add(source());
          attempts++;
        }
      }
    } catch {
      // Ignore
    }

    return Array.from(set);
  }

  /**
   * Replaces the `{{placeholder}}` patterns in the given string mustache style.
   *
   * @param str The template string to parse.
   * @param data The data used to populate the placeholders.
   * This is a record where the key is the template placeholder,
   * whereas the value is either a string or a function suitable for `String.replace()`.
   *
   * @example
   * faker.helpers.mustache('I found {{count}} instances of "{{word}}".', {
   *   count: () => `${faker.number.int()}`,
   *   word: "this word",
   * }) // 'I found 57591 instances of "this word".'
   *
   * @since 2.0.1
   */
  mustache(
    str: string | undefined,
    data: Record<string, string | Parameters<string['replace']>[1]>
  ): string {
    if (str == null) {
      return '';
    }

    for (const p in data) {
      const re = new RegExp(`{{${p}}}`, 'g');
      let value = data[p];
      if (typeof value === 'string') {
        // escape $, source: https://stackoverflow.com/a/6969486/6897682
        value = value.replace(/\$/g, '$$$$');
        str = str.replace(re, value);
      } else {
        str = str.replace(re, value);
      }
    }

    return str;
  }

  /**
   * Returns the result of the callback if the probability check was successful, otherwise `undefined`.
   *
   * @template TResult The type of result of the given callback.
   *
   * @param callback The callback to that will be invoked if the probability check was successful.
   * @param options The options to use. Defaults to `{}`.
   * @param options.probability The probability (`[0.00, 1.00]`) of the callback being invoked. Defaults to `0.5`.
   *
   * @example
   * faker.helpers.maybe(() => 'Hello World!') // 'Hello World!'
   * faker.helpers.maybe(() => 'Hello World!', { probability: 0.1 }) // undefined
   * faker.helpers.maybe(() => 'Hello World!', { probability: 0.9 }) // 'Hello World!'
   *
   * @since 6.3.0
   */
  maybe<TResult>(
    callback: () => TResult,
    options: {
      /**
       * The probability (`[0.00, 1.00]`) of the callback being invoked.
       *
       * @default 0.5
       */
      probability?: number;
    } = {}
  ): TResult | undefined {
    if (this.faker.datatype.boolean(options)) {
      return callback();
    }

    return undefined;
  }

  /**
   * Returns a random key from given object.
   *
   * @template T The type of the object to select from.
   *
   * @param object The object to be used.
   *
   * @throws If the given object is empty.
   *
   * @example
   * faker.helpers.objectKey({ myProperty: 'myValue' }) // 'myProperty'
   *
   * @since 6.3.0
   */
  objectKey<T extends Record<string, unknown>>(object: T): keyof T {
    const array: Array<keyof T> = Object.keys(object);
    return this.arrayElement(array);
  }

  /**
   * Returns a random value from given object.
   *
   * @template T The type of object to select from.
   *
   * @param object The object to be used.
   *
   * @throws If the given object is empty.
   *
   * @example
   * faker.helpers.objectValue({ myProperty: 'myValue' }) // 'myValue'
   *
   * @since 6.3.0
   */
  objectValue<T extends Record<string, unknown>>(object: T): T[keyof T] {
    const key = this.faker.helpers.objectKey(object);
    return object[key];
  }

  /**
   * Returns a random `[key, value]` pair from the given object.
   *
   * @template T The type of the object to select from.
   *
   * @param object The object to be used.
   *
   * @throws If the given object is empty.
   *
   * @example
   * faker.helpers.objectEntry({ prop1: 'value1', prop2: 'value2' }) // ['prop1', 'value1']
   *
   * @since 8.0.0
   */
  objectEntry<T extends Record<string, unknown>>(
    object: T
  ): [keyof T, T[keyof T]] {
    const key = this.faker.helpers.objectKey(object);
    return [key, object[key]];
  }

  /**
   * Returns random element from the given array.
   *
   * @template T The type of the elements to pick from.
   *
   * @param array The array to pick the value from.
   *
   * @throws If the given array is empty.
   *
   * @example
   * faker.helpers.arrayElement(['cat', 'dog', 'mouse']) // 'dog'
   *
   * @since 6.3.0
   */
  arrayElement<T>(array: ReadonlyArray<T>): T {
    // TODO @xDivisionByZerox 2023-04-20: Remove in v9
    if (array == null) {
      throw new FakerError(
        'Calling `faker.helpers.arrayElement()` without arguments is no longer supported.'
      );
    }

    if (array.length === 0) {
      throw new FakerError('Cannot get value from empty dataset.');
    }

    const index =
      array.length > 1 ? this.faker.number.int({ max: array.length - 1 }) : 0;

    return array[index];
  }

  /**
   * Returns a weighted random element from the given array. Each element of the array should be an object with two keys `weight` and `value`.
   *
   * - Each `weight` key should be a number representing the probability of selecting the value, relative to the sum of the weights. Weights can be any positive float or integer.
   * - Each `value` key should be the corresponding value.
   *
   * For example, if there are two values A and B, with weights 1 and 2 respectively, then the probability of picking A is 1/3 and the probability of picking B is 2/3.
   *
   * @template T The type of the elements to pick from.
   *
   * @param array Array to pick the value from.
   * @param array[].weight The weight of the value.
   * @param array[].value The value to pick.
   *
   * @example
   * faker.helpers.weightedArrayElement([{ weight: 5, value: 'sunny' }, { weight: 4, value: 'rainy' }, { weight: 1, value: 'snowy' }]) // 'sunny', 50% of the time, 'rainy' 40% of the time, 'snowy' 10% of the time
   *
   * @since 8.0.0
   */
  weightedArrayElement<T>(
    array: ReadonlyArray<{
      /**
       * The weight of the value.
       */
      weight: number;
      /**
       * The value to pick.
       */
      value: T;
    }>
  ): T {
    if (array.length === 0) {
      throw new FakerError(
        'weightedArrayElement expects an array with at least one element'
      );
    }

    if (!array.every((elt) => elt.weight > 0)) {
      throw new FakerError(
        'weightedArrayElement expects an array of { weight, value } objects where weight is a positive number'
      );
    }

    const total = array.reduce((acc, { weight }) => acc + weight, 0);
    const random = this.faker.number.float({
      min: 0,
      max: total,
      precision: 1e-9,
    });
    let current = 0;
    for (const { weight, value } of array) {
      current += weight;
      if (random < current) {
        return value;
      }
    }

    // In case of rounding errors, return the last element
    return array[array.length - 1].value;
  }

  /**
   * Returns a subset with random elements of the given array in random order.
   *
   * @template T The type of the elements to pick from.
   *
   * @param array Array to pick the value from.
   * @param count Number or range of elements to pick.
   *    When not provided, random number of elements will be picked.
   *    When value exceeds array boundaries, it will be limited to stay inside.
   *
   * @example
   * faker.helpers.arrayElements(['cat', 'dog', 'mouse']) // ['mouse', 'cat']
   * faker.helpers.arrayElements([1, 2, 3, 4, 5], 2) // [4, 2]
   * faker.helpers.arrayElements([1, 2, 3, 4, 5], { min: 2, max: 4 }) // [3, 5, 1]
   *
   * @since 6.3.0
   */
  arrayElements<T>(
    array: ReadonlyArray<T>,
    count?:
      | number
      | {
          /**
           * The minimum number of elements to pick.
           */
          min: number;
          /**
           * The maximum number of elements to pick.
           */
          max: number;
        }
  ): T[] {
    // TODO @xDivisionByZerox 2023-04-20: Remove in v9
    if (array == null) {
      throw new FakerError(
        'Calling `faker.helpers.arrayElements()` without arguments is no longer supported.'
      );
    }

    if (array.length === 0) {
      return [];
    }

    const numElements = this.rangeToNumber(
      count ?? { min: 1, max: array.length }
    );

    if (numElements >= array.length) {
      return this.shuffle(array);
    } else if (numElements <= 0) {
      return [];
    }

    const arrayCopy = array.slice(0);
    let i = array.length;
    const min = i - numElements;
    let temp: T;
    let index: number;

    // Shuffle the last `count` elements of the array
    while (i-- > min) {
      index = this.faker.number.int(i);
      temp = arrayCopy[index];
      arrayCopy[index] = arrayCopy[i];
      arrayCopy[i] = temp;
    }

    return arrayCopy.slice(min);
  }

  /**
   * Returns a random value from an Enum object.
   *
   * This does the same as `objectValue` except that it ignores (the values assigned to) the numeric keys added for TypeScript enums.
   *
   * @template T Type of generic enums, automatically inferred by TypeScript.
   *
   * @param enumObject Enum to pick the value from.
   *
   * @example
   * enum Color { Red, Green, Blue }
   * faker.helpers.enumValue(Color) // 1 (Green)
   *
   * enum Direction { North = 'North', South = 'South'}
   * faker.helpers.enumValue(Direction) // 'South'
   *
   * enum HttpStatus { Ok = 200, Created = 201, BadRequest = 400, Unauthorized = 401 }
   * faker.helpers.enumValue(HttpStatus) // 200 (Ok)
   *
   * @since 8.0.0
   */
  enumValue<T extends Record<string | number, string | number>>(
    enumObject: T
  ): T[keyof T] {
    // ignore numeric keys added by TypeScript
    const keys: Array<keyof T> = Object.keys(enumObject).filter((key) =>
      isNaN(Number(key))
    );
    const randomKey = this.arrayElement(keys);
    return enumObject[randomKey];
  }

  /**
   * Helper method that converts the given number or range to a number.
   *
   * @param numberOrRange The number or range to convert.
   * @param numberOrRange.min The minimum value for the range.
   * @param numberOrRange.max The maximum value for the range.
   *
   * @example
   * faker.helpers.rangeToNumber(1) // 1
   * faker.helpers.rangeToNumber({ min: 1, max: 10 }) // 5
   *
   * @since 8.0.0
   */
  rangeToNumber(
    numberOrRange:
      | number
      | {
          /**
           * The minimum value for the range.
           */
          min: number;
          /**
           * The maximum value for the range.
           */
          max: number;
        }
  ): number {
    if (typeof numberOrRange === 'number') {
      return numberOrRange;
    }

    return this.faker.number.int(numberOrRange);
  }

  /**
   * Generates a unique result using the results of the given method.
   * Used unique entries will be stored internally and filtered from subsequent calls.
   *
   * @template TMethod The type of the method to execute.
   *
   * @param method The method used to generate the values.
   * @param args The arguments used to call the method.
   * @param options The optional options used to configure this method.
   * @param options.startTime This parameter does nothing.
   * @param options.maxTime The time in milliseconds this method may take before throwing an error. Defaults to `50`.
   * @param options.maxRetries The total number of attempts to try before throwing an error. Defaults to `50`.
   * @param options.currentIterations This parameter does nothing.
   * @param options.exclude The value or values that should be excluded/skipped. Defaults to `[]`.
   * @param options.compare The function used to determine whether a value was already returned. Defaults to check the existence of the key.
   * @param options.store The store of unique entries. Defaults to a global store.
   *
   * @see https://github.com/faker-js/faker/issues/1785#issuecomment-1407773744
   *
   * @example
   * faker.helpers.unique(faker.person.firstName) // 'Corbin'
   *
   * @since 7.5.0
   *
   * @deprecated Please find a dedicated npm package instead, or even create one on your own if you want to.
   * More info can be found in issue [faker-js/faker #1785](https://github.com/faker-js/faker/issues/1785).
   */
  unique<
    TMethod extends (
      // TODO @Shinigami92 2023-02-14: This `any` type can be fixed by anyone if they want to.
      // eslint-disable-next-line @typescript-eslint/no-explicit-any
      ...parameters: any[]
    ) => RecordKey,
  >(
    method: TMethod,
    args: Parameters<TMethod> = [] as Parameters<TMethod>,
    options: {
      /**
       * This parameter does nothing.
       *
       * @default new Date().getTime()
       */
      startTime?: number;
      /**
       * The time in milliseconds this method may take before throwing an error.
       *
       * @default 50
       */
      maxTime?: number;
      /**
       * The total number of attempts to try before throwing an error.
       *
       * @default 50
       */
      maxRetries?: number;
      /**
       * This parameter does nothing.
       *
       * @default 0
       */
      currentIterations?: number;
      /**
       * The value or values that should be excluded/skipped.
       *
       * @default []
       */
      exclude?: RecordKey | RecordKey[];
      /**
       * The function used to determine whether a value was already returned.
       *
       * Defaults to check the existence of the key.
       *
       * @default (obj, key) => (obj[key] === undefined ? -1 : 0)
       */
      compare?: (obj: Record<RecordKey, RecordKey>, key: RecordKey) => 0 | -1;
      /**
       * The store of unique entries.
       *
       * Defaults to a global store.
       */
      store?: Record<RecordKey, RecordKey>;
    } = {}
  ): ReturnType<TMethod> {
    deprecated({
      deprecated: 'faker.helpers.unique',
      proposed:
        'https://github.com/faker-js/faker/issues/1785#issuecomment-1407773744',
      since: '8.0',
      until: '9.0',
    });

    const {
      maxTime = 50,
      maxRetries = 50,
      exclude = [],
      store = this.uniqueStore,
    } = options;
    return uniqueExec.exec(method, args, {
      ...options,
      startTime: new Date().getTime(),
      maxTime,
      maxRetries,
      currentIterations: 0,
      exclude,
      store,
    });
  }

  /**
   * Generates an array containing values returned by the given method.
   *
   * @template TResult The type of elements.
   *
   * @param method The method used to generate the values.
   * @param options The optional options object.
   * @param options.count The number or range of elements to generate. Defaults to `3`.
   *
   * @example
   * faker.helpers.multiple(faker.person.firstName) // [ 'Aniya', 'Norval', 'Dallin' ]
   * faker.helpers.multiple(faker.person.firstName, { count: 3 }) // [ 'Santos', 'Lavinia', 'Lavinia' ]
   *
   * @since 8.0.0
   */
  multiple<TResult>(
    method: () => TResult,
    options: {
      /**
       * The number or range of elements to generate.
       *
       * @default 3
       */
      count?:
        | number
        | {
            /**
             * The minimum value for the range.
             */
            min: number;
            /**
             * The maximum value for the range.
             */
            max: number;
          };
    } = {}
  ): TResult[] {
    const count = this.rangeToNumber(options.count ?? 3);
    if (count <= 0) {
      return [];
    }

    // TODO @ST-DDT 2022-11-21: Add support for unique option

    return Array.from({ length: count }, method);
  }
}

/**
 * Module with various helper methods providing basic (seed-dependent) operations useful for implementing faker methods.
 *
 * ### Overview
 *
 * A particularly helpful method is [`arrayElement()`](https://fakerjs.dev/api/helpers.html#arrayelement) which returns a random element from an array. This is useful when adding custom data that Faker doesn't contain.
 *
 * There are alternatives of this method for objects ([`objectKey()`](https://fakerjs.dev/api/helpers.html#objectkey) and [`objectValue()`](https://fakerjs.dev/api/helpers.html#objectvalue)) and enums ([`enumValue()`](https://fakerjs.dev/api/helpers.html#enumvalue)). You can also return multiple elements ([`arrayElements()`](https://fakerjs.dev/api/helpers.html#arrayelements)) or elements according to a weighting ([`weightedArrayElement()`](https://fakerjs.dev/api/helpers.html#weightedarrayelement)).
 *
 * A number of methods can generate strings according to various patterns: [`replaceSymbols()`](https://fakerjs.dev/api/helpers.html#replacesymbols), [`replaceSymbolWithNumber()`](https://fakerjs.dev/api/helpers.html#replacesymbolwithnumber), and [`fromRegExp()`](https://fakerjs.dev/api/helpers.html#fromregexp).
 */
export class HelpersModule extends SimpleHelpersModule {
  constructor(protected readonly faker: Faker) {
    super(faker);
  }

  /**
   * Generator for combining faker methods based on a static string input.
   *
   * Note: We recommend using string template literals instead of `fake()`,
   * which are faster and strongly typed (if you are using TypeScript),
   * e.g. ``const address = `${faker.location.zipCode()} ${faker.location.city()}`;``
   *
   * This method is useful if you have to build a random string from a static, non-executable source
   * (e.g. string coming from a user, stored in a database or a file).
   *
   * It checks the given string for placeholders and replaces them by calling faker methods:
   *
   * ```js
   * const hello = faker.helpers.fake('Hi, my name is {{person.firstName}} {{person.lastName}}!');
   * ```
   *
   * This would use the `faker.person.firstName()` and `faker.person.lastName()` method to resolve the placeholders respectively.
   *
   * It is also possible to provide parameters. At first, they will be parsed as json,
   * and if that isn't possible, we will fall back to string:
   *
   * ```js
   * const message = faker.helpers.fake('You can call me at {{phone.number(+!# !## #### #####!)}}.');
   * ```
   *
   * It is also possible to use multiple parameters (comma separated).
   *
   * ```js
   * const message = faker.helpers.fake('Your pin is {{string.numeric(4, {"allowLeadingZeros": true})}}.');
   * ```
   *
   * It is also NOT possible to use any non-faker methods or plain javascript in such patterns.
   *
   * @param pattern The pattern string that will get interpolated.
   *
   * @see faker.helpers.mustache() to use custom functions for resolution.
   *
   * @example
   * faker.helpers.fake('{{person.lastName}}') // 'Barrows'
   * faker.helpers.fake('{{person.lastName}}, {{person.firstName}} {{person.suffix}}') // 'Durgan, Noe MD'
   * faker.helpers.fake('This is static test.') // 'This is static test.'
   * faker.helpers.fake('Good Morning {{person.firstName}}!') // 'Good Morning Estelle!'
   * faker.helpers.fake('You can call me at {{phone.number(!## ### #####!)}}.') // 'You can call me at 202 555 973722.'
   * faker.helpers.fake('I flipped the coin and got: {{helpers.arrayElement(["heads", "tails"])}}') // 'I flipped the coin and got: tails'
   * faker.helpers.fake('Your PIN number is: {{string.numeric(4, {"exclude": ["0"]})}}') // 'Your PIN number is: 4834'
   *
   * @since 7.4.0
   */
  fake(pattern: string): string;
  /**
   * Generator for combining faker methods based on an array containing static string inputs.
   *
   * Note: We recommend using string template literals instead of `fake()`,
   * which are faster and strongly typed (if you are using TypeScript),
   * e.g. ``const address = `${faker.location.zipCode()} ${faker.location.city()}`;``
   *
   * This method is useful if you have to build a random string from a static, non-executable source
   * (e.g. string coming from a user, stored in a database or a file).
   *
   * It checks the given string for placeholders and replaces them by calling faker methods:
   *
   * ```js
   * const hello = faker.helpers.fake(['Hi, my name is {{person.firstName}} {{person.lastName}}!']);
   * ```
   *
   * This would use the `faker.person.firstName()` and `faker.person.lastName()` method to resolve the placeholders respectively.
   *
   * It is also possible to provide parameters. At first, they will be parsed as json,
   * and if that isn't possible, it will fall back to string:
   *
   * ```js
   * const message = faker.helpers.fake([
   *   'You can call me at {{phone.number(+!# !## #### #####!)}}.',
   *   'My email is {{internet.email}}.',
   * ]);
   * ```
   *
   * It is also possible to use multiple parameters (comma separated).
   *
   * ```js
   * const message = faker.helpers.fake(['Your pin is {{string.numeric(4, {"allowLeadingZeros": true})}}.']);
   * ```
   *
   * It is also NOT possible to use any non-faker methods or plain javascript in such patterns.
   *
   * @param patterns The array to select a pattern from, that will then get interpolated. Must not be empty.
   *
   * @see faker.helpers.mustache() to use custom functions for resolution.
   *
   * @example
   * faker.helpers.fake(['A: {{person.firstName}}', 'B: {{person.lastName}}']) // 'A: Barry'
   *
   * @since 8.0.0
   */
  fake(patterns: ReadonlyArray<string>): string;
  /**
   * Generator for combining faker methods based on a static string input or an array of static string inputs.
   *
   * Note: We recommend using string template literals instead of `fake()`,
   * which are faster and strongly typed (if you are using TypeScript),
   * e.g. ``const address = `${faker.location.zipCode()} ${faker.location.city()}`;``
   *
   * This method is useful if you have to build a random string from a static, non-executable source
   * (e.g. string coming from a user, stored in a database or a file).
   *
   * It checks the given string for placeholders and replaces them by calling faker methods:
   *
   * ```js
   * const hello = faker.helpers.fake('Hi, my name is {{person.firstName}} {{person.lastName}}!');
   * ```
   *
   * This would use the `faker.person.firstName()` and `faker.person.lastName()` method to resolve the placeholders respectively.
   *
   * It is also possible to provide parameters. At first, they will be parsed as json,
   * and if that isn't possible, it will fall back to string:
   *
   * ```js
   * const message = faker.helpers.fake('You can call me at {{phone.number(+!# !## #### #####!)}}.');
   * ```
   *
   * It is also possible to use multiple parameters (comma separated).
   *
   * ```js
   * const message = faker.helpers.fake('Your pin is {{string.numeric(4, {"allowLeadingZeros": true})}}.');
   * ```
   *
   * It is also NOT possible to use any non-faker methods or plain javascript in such patterns.
   *
   * @param pattern The pattern string that will get interpolated. If an array is passed, a random element will be picked and interpolated.
   *
   * @see faker.helpers.mustache() to use custom functions for resolution.
   *
   * @example
   * faker.helpers.fake('{{person.lastName}}') // 'Barrows'
   * faker.helpers.fake('{{person.lastName}}, {{person.firstName}} {{person.suffix}}') // 'Durgan, Noe MD'
   * faker.helpers.fake('This is static test.') // 'This is static test.'
   * faker.helpers.fake('Good Morning {{person.firstName}}!') // 'Good Morning Estelle!'
   * faker.helpers.fake('You can visit me at {{location.streetAddress(true)}}.') // 'You can visit me at 3393 Ronny Way Apt. 742.'
   * faker.helpers.fake('I flipped the coin and got: {{helpers.arrayElement(["heads", "tails"])}}') // 'I flipped the coin and got: tails'
   * faker.helpers.fake(['A: {{person.firstName}}', 'B: {{person.lastName}}']) // 'A: Barry'
   *
   * @since 7.4.0
   */
  fake(pattern: string | ReadonlyArray<string>): string;
  fake(pattern: string | ReadonlyArray<string>): string {
    pattern =
      typeof pattern === 'string' ? pattern : this.arrayElement(pattern);

    // find first matching {{ and }}
    const start = pattern.search(/{{[a-z]/);
    const end = pattern.indexOf('}}', start);

    // if no {{ and }} is found, we are done
    if (start === -1 || end === -1) {
      return pattern;
    }

    // extract method name from between the {{ }} that we found
    // for example: {{person.firstName}}
    const token = pattern.substring(start + 2, end + 2);
    let method = token.replace('}}', '').replace('{{', '');

    // extract method parameters
    const regExp = /\(([^)]*)\)/;
    const matches = regExp.exec(method);
    let parameters = '';
    if (matches) {
      method = method.replace(regExp, '');
      parameters = matches[1];
    }

    // split the method into module and function
    const parts = method.split('.');

    let currentModuleOrMethod: unknown = this.faker;
    let currentDefinitions: unknown = this.faker.rawDefinitions;

    // Search for the requested method or definition
    for (const part of parts) {
      currentModuleOrMethod =
        currentModuleOrMethod?.[part as keyof typeof currentModuleOrMethod];
      currentDefinitions =
        currentDefinitions?.[part as keyof typeof currentDefinitions];
    }

    // Make method executable
    let fn: (...args: unknown[]) => unknown;
    if (typeof currentModuleOrMethod === 'function') {
      fn = currentModuleOrMethod as (args?: unknown) => unknown;
    } else if (Array.isArray(currentDefinitions)) {
      fn = () =>
        this.faker.helpers.arrayElement(currentDefinitions as unknown[]);
    } else {
      throw new FakerError(`Invalid module method or definition: ${method}
- faker.${method} is not a function
- faker.definitions.${method} is not an array`);
    }

    // assign the function from the module.function namespace
    fn = fn.bind(this);

    // If parameters are populated here, they are always going to be of string type
    // since we might actually be dealing with an object or array,
    // we always attempt to the parse the incoming parameters into JSON
    let params: unknown[];
    // Note: we experience a small performance hit here due to JSON.parse try / catch
    // If anyone actually needs to optimize this specific code path, please open a support issue on github
    try {
      params = JSON.parse(`[${parameters}]`);
    } catch (err) {
      // since JSON.parse threw an error, assume parameters was actually a string
      params = [parameters];
    }

    const result = String(fn(...params));

    // Replace the found tag with the returned fake value
    // We cannot use string.replace here because the result might contain evaluated characters
    const res =
      pattern.substring(0, start) + result + pattern.substring(end + 2);

    // return the response recursively until we are done finding all tags
    return this.fake(res);
  }
<<<<<<< HEAD

  /**
   * Helper method that converts the given number or range to a number.
   *
   * @param numberOrRange The number or range to convert.
   * @param numberOrRange.min The minimum value for the range.
   * @param numberOrRange.max The maximum value for the range.
   *
   * @example
   * faker.helpers.rangeToNumber(1) // 1
   * faker.helpers.rangeToNumber({ min: 1, max: 10 }) // 5
   *
   * @since 8.0.0
   */
  rangeToNumber(
    numberOrRange:
      | number
      | {
          /**
           * The minimum value for the range.
           */
          min: number;
          /**
           * The maximum value for the range.
           */
          max: number;
        }
  ): number {
    if (typeof numberOrRange === 'number') {
      return numberOrRange;
    }

    return this.faker.number.int(numberOrRange);
  }

  /**
   * Generates a unique result using the results of the given method.
   * Used unique entries will be stored internally and filtered from subsequent calls.
   *
   * @template TMethod The type of the method to execute.
   *
   * @param method The method used to generate the values.
   * @param args The arguments used to call the method. Defaults to `[]`.
   * @param options The optional options used to configure this method.
   * @param options.startTime This parameter does nothing.
   * @param options.maxTime The time in milliseconds this method may take before throwing an error. Defaults to `50`.
   * @param options.maxRetries The total number of attempts to try before throwing an error. Defaults to `50`.
   * @param options.currentIterations This parameter does nothing.
   * @param options.exclude The value or values that should be excluded/skipped. Defaults to `[]`.
   * @param options.compare The function used to determine whether a value was already returned. Defaults to check the existence of the key.
   * @param options.store The store of unique entries. Defaults to a global store.
   *
   * @see https://github.com/faker-js/faker/issues/1785#issuecomment-1407773744
   *
   * @example
   * faker.helpers.unique(faker.person.firstName) // 'Corbin'
   *
   * @since 7.5.0
   *
   * @deprecated Please find a dedicated npm package instead, or even create one on your own if you want to.
   * More info can be found in issue [faker-js/faker #1785](https://github.com/faker-js/faker/issues/1785).
   */
  unique<
    TMethod extends (
      // TODO @Shinigami92 2023-02-14: This `any` type can be fixed by anyone if they want to.
      // eslint-disable-next-line @typescript-eslint/no-explicit-any
      ...parameters: any[]
    ) => RecordKey,
  >(
    method: TMethod,
    args: Parameters<TMethod> = [] as Parameters<TMethod>,
    options: {
      /**
       * This parameter does nothing.
       *
       * @default new Date().getTime()
       */
      startTime?: number;
      /**
       * The time in milliseconds this method may take before throwing an error.
       *
       * @default 50
       */
      maxTime?: number;
      /**
       * The total number of attempts to try before throwing an error.
       *
       * @default 50
       */
      maxRetries?: number;
      /**
       * This parameter does nothing.
       *
       * @default 0
       */
      currentIterations?: number;
      /**
       * The value or values that should be excluded/skipped.
       *
       * @default []
       */
      exclude?: RecordKey | RecordKey[];
      /**
       * The function used to determine whether a value was already returned.
       *
       * Defaults to check the existence of the key.
       *
       * @default (obj, key) => (obj[key] === undefined ? -1 : 0)
       */
      compare?: (obj: Record<RecordKey, RecordKey>, key: RecordKey) => 0 | -1;
      /**
       * The store of unique entries.
       *
       * Defaults to a global store.
       */
      store?: Record<RecordKey, RecordKey>;
    } = {}
  ): ReturnType<TMethod> {
    deprecated({
      deprecated: 'faker.helpers.unique',
      proposed:
        'https://github.com/faker-js/faker/issues/1785#issuecomment-1407773744',
      since: '8.0',
      until: '9.0',
    });

    const {
      maxTime = 50,
      maxRetries = 50,
      exclude = [],
      store = this.uniqueStore,
    } = options;
    return uniqueExec.exec(method, args, {
      ...options,
      startTime: new Date().getTime(),
      maxTime,
      maxRetries,
      currentIterations: 0,
      exclude,
      store,
    });
  }

  /**
   * Generates an array containing values returned by the given method.
   *
   * @template TResult The type of elements.
   *
   * @param method The method used to generate the values.
   * @param options The optional options object.
   * @param options.count The number or range of elements to generate. Defaults to `3`.
   *
   * @example
   * faker.helpers.multiple(faker.person.firstName) // [ 'Aniya', 'Norval', 'Dallin' ]
   * faker.helpers.multiple(faker.person.firstName, { count: 3 }) // [ 'Santos', 'Lavinia', 'Lavinia' ]
   *
   * @since 8.0.0
   */
  multiple<TResult>(
    method: () => TResult,
    options: {
      /**
       * The number or range of elements to generate.
       *
       * @default 3
       */
      count?:
        | number
        | {
            /**
             * The minimum value for the range.
             */
            min: number;
            /**
             * The maximum value for the range.
             */
            max: number;
          };
    } = {}
  ): TResult[] {
    const count = this.rangeToNumber(options.count ?? 3);
    if (count <= 0) {
      return [];
    }

    // TODO @ST-DDT 2022-11-21: Add support for unique option

    return Array.from({ length: count }, method);
  }
=======
>>>>>>> 54102392
}<|MERGE_RESOLUTION|>--- conflicted
+++ resolved
@@ -179,7 +179,7 @@
    * For that all spaces (` `) are replaced by hyphens (`-`)
    * and most non word characters except for dots and hyphens will be removed.
    *
-   * @param string The input to slugify. Defaults to `''`.
+   * @param string The input to slugify.
    *
    * @example
    * faker.helpers.slugify() // ''
@@ -199,7 +199,7 @@
    * Parses the given string symbol by symbol and replaces the placeholders with digits (`0` - `9`).
    * `!` will be replaced by digits >=2 (`2` - `9`).
    *
-   * @param string The template string to parse. Defaults to `''`.
+   * @param string The template string to parse.
    * @param symbol The symbol to replace with digits. Defaults to `'#'`.
    *
    * @example
@@ -232,7 +232,7 @@
    * - `?` will be replaced with an upper letter ('A' - 'Z')
    * - and `*` will be replaced with either a digit or letter.
    *
-   * @param string The template string to parse. Defaults to `''`.
+   * @param string The template string to parse.
    *
    * @example
    * faker.helpers.replaceSymbols() // ''
@@ -297,8 +297,8 @@
    * This method supports both range patterns `[4-9]` as well as the patterns used by `replaceSymbolWithNumber()`.
    * `L` will be replaced with the appropriate Luhn checksum.
    *
-   * @param string The credit card format pattern. Defaults to `'6453-####-####-####-###L'`.
-   * @param symbol The symbol to replace with a digit. Defaults to `'#'`.
+   * @param string The credit card format pattern. Defaults to `6453-####-####-####-###L`.
+   * @param symbol The symbol to replace with a digit.
    *
    * @example
    * faker.helpers.replaceCreditCardSymbols() // '6453-4876-8626-8995-3771'
@@ -327,7 +327,7 @@
    * - `.{min,max}` => Repeat the character `min` to `max` times.
    * - `[min-max]` => Generate a number between min and max (inclusive).
    *
-   * @param string The template string to to parse. Defaults to `''`.
+   * @param string The template string to parse.
    *
    * @see faker.helpers.fromRegExp()
    *
@@ -1478,196 +1478,4 @@
     // return the response recursively until we are done finding all tags
     return this.fake(res);
   }
-<<<<<<< HEAD
-
-  /**
-   * Helper method that converts the given number or range to a number.
-   *
-   * @param numberOrRange The number or range to convert.
-   * @param numberOrRange.min The minimum value for the range.
-   * @param numberOrRange.max The maximum value for the range.
-   *
-   * @example
-   * faker.helpers.rangeToNumber(1) // 1
-   * faker.helpers.rangeToNumber({ min: 1, max: 10 }) // 5
-   *
-   * @since 8.0.0
-   */
-  rangeToNumber(
-    numberOrRange:
-      | number
-      | {
-          /**
-           * The minimum value for the range.
-           */
-          min: number;
-          /**
-           * The maximum value for the range.
-           */
-          max: number;
-        }
-  ): number {
-    if (typeof numberOrRange === 'number') {
-      return numberOrRange;
-    }
-
-    return this.faker.number.int(numberOrRange);
-  }
-
-  /**
-   * Generates a unique result using the results of the given method.
-   * Used unique entries will be stored internally and filtered from subsequent calls.
-   *
-   * @template TMethod The type of the method to execute.
-   *
-   * @param method The method used to generate the values.
-   * @param args The arguments used to call the method. Defaults to `[]`.
-   * @param options The optional options used to configure this method.
-   * @param options.startTime This parameter does nothing.
-   * @param options.maxTime The time in milliseconds this method may take before throwing an error. Defaults to `50`.
-   * @param options.maxRetries The total number of attempts to try before throwing an error. Defaults to `50`.
-   * @param options.currentIterations This parameter does nothing.
-   * @param options.exclude The value or values that should be excluded/skipped. Defaults to `[]`.
-   * @param options.compare The function used to determine whether a value was already returned. Defaults to check the existence of the key.
-   * @param options.store The store of unique entries. Defaults to a global store.
-   *
-   * @see https://github.com/faker-js/faker/issues/1785#issuecomment-1407773744
-   *
-   * @example
-   * faker.helpers.unique(faker.person.firstName) // 'Corbin'
-   *
-   * @since 7.5.0
-   *
-   * @deprecated Please find a dedicated npm package instead, or even create one on your own if you want to.
-   * More info can be found in issue [faker-js/faker #1785](https://github.com/faker-js/faker/issues/1785).
-   */
-  unique<
-    TMethod extends (
-      // TODO @Shinigami92 2023-02-14: This `any` type can be fixed by anyone if they want to.
-      // eslint-disable-next-line @typescript-eslint/no-explicit-any
-      ...parameters: any[]
-    ) => RecordKey,
-  >(
-    method: TMethod,
-    args: Parameters<TMethod> = [] as Parameters<TMethod>,
-    options: {
-      /**
-       * This parameter does nothing.
-       *
-       * @default new Date().getTime()
-       */
-      startTime?: number;
-      /**
-       * The time in milliseconds this method may take before throwing an error.
-       *
-       * @default 50
-       */
-      maxTime?: number;
-      /**
-       * The total number of attempts to try before throwing an error.
-       *
-       * @default 50
-       */
-      maxRetries?: number;
-      /**
-       * This parameter does nothing.
-       *
-       * @default 0
-       */
-      currentIterations?: number;
-      /**
-       * The value or values that should be excluded/skipped.
-       *
-       * @default []
-       */
-      exclude?: RecordKey | RecordKey[];
-      /**
-       * The function used to determine whether a value was already returned.
-       *
-       * Defaults to check the existence of the key.
-       *
-       * @default (obj, key) => (obj[key] === undefined ? -1 : 0)
-       */
-      compare?: (obj: Record<RecordKey, RecordKey>, key: RecordKey) => 0 | -1;
-      /**
-       * The store of unique entries.
-       *
-       * Defaults to a global store.
-       */
-      store?: Record<RecordKey, RecordKey>;
-    } = {}
-  ): ReturnType<TMethod> {
-    deprecated({
-      deprecated: 'faker.helpers.unique',
-      proposed:
-        'https://github.com/faker-js/faker/issues/1785#issuecomment-1407773744',
-      since: '8.0',
-      until: '9.0',
-    });
-
-    const {
-      maxTime = 50,
-      maxRetries = 50,
-      exclude = [],
-      store = this.uniqueStore,
-    } = options;
-    return uniqueExec.exec(method, args, {
-      ...options,
-      startTime: new Date().getTime(),
-      maxTime,
-      maxRetries,
-      currentIterations: 0,
-      exclude,
-      store,
-    });
-  }
-
-  /**
-   * Generates an array containing values returned by the given method.
-   *
-   * @template TResult The type of elements.
-   *
-   * @param method The method used to generate the values.
-   * @param options The optional options object.
-   * @param options.count The number or range of elements to generate. Defaults to `3`.
-   *
-   * @example
-   * faker.helpers.multiple(faker.person.firstName) // [ 'Aniya', 'Norval', 'Dallin' ]
-   * faker.helpers.multiple(faker.person.firstName, { count: 3 }) // [ 'Santos', 'Lavinia', 'Lavinia' ]
-   *
-   * @since 8.0.0
-   */
-  multiple<TResult>(
-    method: () => TResult,
-    options: {
-      /**
-       * The number or range of elements to generate.
-       *
-       * @default 3
-       */
-      count?:
-        | number
-        | {
-            /**
-             * The minimum value for the range.
-             */
-            min: number;
-            /**
-             * The maximum value for the range.
-             */
-            max: number;
-          };
-    } = {}
-  ): TResult[] {
-    const count = this.rangeToNumber(options.count ?? 3);
-    if (count <= 0) {
-      return [];
-    }
-
-    // TODO @ST-DDT 2022-11-21: Add support for unique option
-
-    return Array.from({ length: count }, method);
-  }
-=======
->>>>>>> 54102392
 }