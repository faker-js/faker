--- conflicted
+++ resolved
@@ -1139,13 +1139,8 @@
    *
    * @since 8.0.0
    */
-<<<<<<< HEAD
-  multiple<TResult>(
+  multiple<const TResult>(
     method: (v: unknown, index: number) => TResult,
-=======
-  multiple<const TResult>(
-    method: () => TResult,
->>>>>>> 93481388
     options: {
       /**
        * The number or range of elements to generate.
