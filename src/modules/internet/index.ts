--- conflicted
+++ resolved
@@ -318,22 +318,9 @@
    * @since 6.1.1
    */
   ipv4(): string {
-<<<<<<< HEAD
-    return this.faker.helpers
-      .multiple(() => this.faker.datatype.number(255), { count: 4 })
-      .join('.');
-=======
-    const randNum = () => {
-      return this.faker.number.int(255).toFixed(0);
-    };
-
-    const result: string[] = [];
-    for (let i = 0; i < 4; i++) {
-      result[i] = randNum();
-    }
-
-    return result.join('.');
->>>>>>> 795ca8cc
+    return Array.from({ length: 4 }, () => this.faker.number.int(255)).join(
+      '.'
+    );
   }
 
   /**
@@ -345,17 +332,13 @@
    * @since 4.0.0
    */
   ipv6(): string {
-    return this.faker.helpers
-      .multiple(
-        () =>
-          this.faker.string.hexadecimal({
-            length: 4,
-            casing: 'lower',
-            prefix: '',
-          }),
-        { count: 8 }
-      )
-      .join(':');
+    return Array.from({ length: 8 }, () =>
+      this.faker.string.hexadecimal({
+        length: 4,
+        casing: 'lower',
+        prefix: '',
+      })
+    ).join(':');
   }
 
   /**
