--- conflicted
+++ resolved
@@ -1,8 +1,5 @@
-<<<<<<< HEAD
+import { FakerError } from '../../errors/faker-error';
 import { deprecated } from '../../internal/deprecated';
-=======
-import { FakerError } from '../../errors/faker-error';
->>>>>>> e271d4a5
 import { ModuleBase } from '../../internal/module-base';
 import { charMapping } from './char-mappings';
 import * as random_ua from './user-agent';
