--- conflicted
+++ resolved
@@ -53,15 +53,10 @@
    * @param options.extensionCount Define how many extensions the file name should have. A negative number will be treated as `0`. Defaults to `1`.
    *
    * @example
-<<<<<<< HEAD
    * faker.system.fileName() // 'faithfully_calculating.u8mdn'
    * faker.system.fileName({ extensionCount: 2 }) // 'times_after.swf.ntf'
-=======
-   * faker.system.fileName() // 'self_enabling_accountability_toys.kpt'
-   * faker.system.fileName({ extensionCount: 2 }) // 'bike_table.res.vcs'
-   *
-   * @since 3.1.0
->>>>>>> dac6be39
+   *
+   * @since 3.1.0
    */
   fileName(
     options: {
