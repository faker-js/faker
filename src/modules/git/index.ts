--- conflicted
+++ resolved
@@ -151,10 +151,6 @@
    *
    * @since 8.0.0
    */
-<<<<<<< HEAD
-  commitDate(options: { refDate?: string | Date | number } = {}): string {
-    const { refDate = new Date() } = options;
-=======
   commitDate(
     options: {
       /**
@@ -165,8 +161,7 @@
       refDate?: string | Date | number;
     } = {}
   ): string {
-    const { refDate } = options;
->>>>>>> 2e6b136c
+    const { refDate = new Date() } = options;
 
     const dateParts = GIT_DATE_FORMAT_BASE.format(
       this.faker.date.recent({ days: 1, refDate })
