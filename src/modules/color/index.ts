import type { Faker } from '../../faker';

/**
 * Color space names supported by CSS.
 */
export const CSS_SPACES = [
  'sRGB',
  'display-p3',
  'rec2020',
  'a98-rgb',
  'prophoto-rgb',
  'rec2020',
] as const;

/**
 * Functions supported by CSS to produce color.
 */
export const CSS_FUNCTIONS = [
  'rgb',
  'rgba',
  'hsl',
  'hsla',
  'hwb',
  'cmyk',
  'lab',
  'lch',
  'color',
] as const;

export type CSSFunction = typeof CSS_FUNCTIONS[number];
export type CSSSpace = typeof CSS_SPACES[number];
export type StringColorFormat = 'css' | 'binary';
export type NumberColorFormat = 'decimal';
export type ColorFormat = StringColorFormat | NumberColorFormat;
export type Casing = 'lower' | 'upper' | 'mixed';

/**
 * Formats the hex format of a generated color string according
 * to options specified by user.
 *
 * @param hexColor Hex color string to be formatted.
 * @param options Options object.
 * @param options.prefix Prefix of the generated hex color. Defaults to `'0x'`.
 * @param options.casing Letter type case of the generated hex color. Defaults to `'mixed'`.
 */
function formatHexColor(
  hexColor: string,
  options?: {
    prefix?: string;
    casing?: Casing;
  }
): string {
  switch (options?.casing) {
    case 'upper':
      hexColor = hexColor.toUpperCase();
      break;
    case 'lower':
      hexColor = hexColor.toLowerCase();
      break;
  }
  if (options?.prefix) {
    hexColor = options.prefix + hexColor;
  }
  return hexColor;
}

/**
 * Converts an array of numbers into binary string format.
 *
 * @param values Array of values to be converted.
 */
function toBinary(values: number[]): string {
  const binary: string[] = values.map((value) => {
    const isFloat = value % 1 !== 0;
    if (isFloat) {
      const buffer = new ArrayBuffer(4);
      new DataView(buffer).setFloat32(0, value);
      const bytes = new Uint8Array(buffer);
      return toBinary(Array.from(bytes)).split(' ').join('');
    }
    return (value >>> 0).toString(2).padStart(8, '0');
  });
  return binary.join(' ');
}

/**
 * Converts an array of numbers into CSS accepted format.
 *
 * @param values Array of values to be converted.
 * @param cssFunction CSS function to be generated for the color. Defaults to `'rgb'`.
 * @param space Color space to format CSS color function with. Defaults to `'sRGB'`.
 */
function toCSS(
  values: number[],
  cssFunction: CSSFunction = 'rgb',
  space: CSSSpace = 'sRGB'
): string {
  const percentage = (value: number) => Math.round(value * 100);
  switch (cssFunction) {
    case 'rgba':
      return `rgba(${values[0]}, ${values[1]}, ${values[2]}, ${values[3]})`;
    case 'color':
      return `color(${space} ${values[0]} ${values[1]} ${values[2]})`;
    case 'cmyk':
      return `cmyk(${percentage(values[0])}%, ${percentage(
        values[1]
      )}%, ${percentage(values[2])}%, ${percentage(values[3])}%)`;
    case 'hsl':
      return `hsl(${values[0]}deg ${percentage(values[1])}% ${percentage(
        values[2]
      )}%)`;
    case 'hsla':
      return `hsl(${values[0]}deg ${percentage(values[1])}% ${percentage(
        values[2]
      )}% / ${percentage(values[3])})`;
    case 'hwb':
      return `hwb(${values[0]} ${percentage(values[1])}% ${percentage(
        values[2]
      )}%)`;
    case 'lab':
      return `lab(${percentage(values[0])}% ${values[1]} ${values[2]})`;
    case 'lch':
      return `lch(${percentage(values[0])}% ${values[1]} ${values[2]})`;
    case 'rgb':
    default:
      return `rgb(${values[0]}, ${values[1]}, ${values[2]})`;
  }
}

/**
 * Converts an array of color values to the specified color format.
 *
 * @param values Array of color values to be converted.
 * @param format Format of generated RGB color.
 * @param cssFunction CSS function to be generated for the color. Defaults to `'rgb'`.
 * @param space Color space to format CSS color function with. Defaults to `'sRGB'`.
 */
function toColorFormat(
  values: number[],
  format: ColorFormat,
  cssFunction: CSSFunction = 'rgb',
  space: CSSSpace = 'sRGB'
): string | number[] {
  switch (format) {
    case 'css':
      return toCSS(values, cssFunction, space);
    case 'binary':
      return toBinary(values);
    default:
      return values;
  }
}

/**
 * Module to generate colors.
 */
export class ColorModule {
  constructor(private readonly faker: Faker) {
    // Bind `this` so namespaced is working correctly
    for (const name of Object.getOwnPropertyNames(ColorModule.prototype)) {
      if (name === 'constructor' || typeof this[name] !== 'function') {
        continue;
      }
      this[name] = this[name].bind(this);
    }
  }

  /**
   * Returns a random human readable color name.
   *
   * @example
   * faker.color.human() // 'red'
   *
   * @since 7.0.0
   */
  human(): string {
    return this.faker.helpers.arrayElement(this.faker.definitions.color.human);
  }

  /**
   * Returns a random color space name from the worldwide accepted color spaces.
   * Source: https://en.wikipedia.org/wiki/List_of_color_spaces_and_their_uses
   *
   * @example
   * faker.color.space() // 'sRGB'
   *
   * @since 7.0.0
   */
  space(): string {
    return this.faker.helpers.arrayElement(this.faker.definitions.color.space);
  }

  /**
   * Returns a random css supported color function name.
   *
   * @example
   * faker.color.cssSupportedFunction() // 'rgb'
   *
   * @since 7.0.0
   */
  cssSupportedFunction(): string {
    return this.faker.helpers.arrayElement(CSS_FUNCTIONS);
  }

  /**
   * Returns a random css supported color space name.
   *
   * @example
   * faker.color.cssSupportedSpace() // 'display-p3'
   *
   * @since 7.0.0
   */
  cssSupportedSpace(): string {
    return this.faker.helpers.arrayElement(CSS_SPACES);
  }

  /**
   * Returns an RGB color.
   *
   * @example
   * faker.color.rgb() // '0xffffFF'
   *
   * @since 7.0.0
   */
  rgb(): string;
  /**
   * Returns an RGB color.
   *
   * @param options Options object.
   * @param options.prefix Prefix of the generated hex color. Only applied when 'hex' format is used. Defaults to `'0x'`.
   * @param options.casing Letter type case of the generated hex color. Only applied when `'hex'` format is used. Defaults to `'mixed'`.
   * @param options.format Format of generated RGB color. Defaults to `hex`.
   * @param options.includeAlpha Adds an alpha value to the color (RGBA). Defaults to `false`.
   *
   * @example
   * faker.color.rgb() // '0xffffFF'
   * faker.color.rgb({ prefix: '#' }) // '#ffffFF'
   * faker.color.rgb({ casing: 'upper' }) // '0xFFFFFF'
   * faker.color.rgb({ casing: 'lower' }) // '0xffffff'
   * faker.color.rgb({ prefix: '#', casing: 'lower' }) // '#ffffff'
   * faker.color.rgb({ format: 'hex', casing: 'lower' }) // '#ffffff'
   * faker.color.rgb({ format: 'css' }) // 'rgb(255, 0, 0)'
   * faker.color.rgb({ format: 'binary' }) // '10000000 00000000 11111111'
   *
   * @since 7.0.0
   */
  rgb(options?: {
    prefix?: string;
    casing?: Casing;
    format?: 'hex' | StringColorFormat;
    includeAlpha?: boolean;
  }): string;
  /**
   * Returns an RGB color.
   *
   * @param options Options object.
   * @param options.format Format of generated RGB color. Defaults to `'hex'`.
   * @param options.includeAlpha Adds an alpha value to the color (RGBA). Defaults to `false`.
   *
   * @example
   * faker.color.rgb() // '0xffffFF'
   * faker.color.rgb({ format: 'decimal' }) // [255, 255, 255]
   * faker.color.rgb({ format: 'decimal', includeAlpha: true }) // [255, 255, 255, 0.4]
   *
   * @since 7.0.0
   */
  rgb(options?: {
    format?: NumberColorFormat;
    includeAlpha?: boolean;
  }): number[];
  /**
   * Returns an RGB color.
   *
   * @param options Options object.
   * @param options.prefix Prefix of the generated hex color. Only applied when `'hex'` format is used. Defaults to `'0x'`.
   * @param options.casing Letter type case of the generated hex color. Only applied when `'hex'` format is used. Defaults to `'mixed'`.
   * @param options.format Format of generated RGB color. Defaults to `'hex'`.
   * @param options.includeAlpha Adds an alpha value to the color (RGBA). Defaults to `false`.
   *
   * @example
   * faker.color.rgb() // '0xffffFF'
   * faker.color.rgb({ prefix: '#' }) // '#ffffFF'
   * faker.color.rgb({ casing: 'upper' }) // '0xFFFFFF'
   * faker.color.rgb({ casing: 'lower' }) // '0xffffff'
   * faker.color.rgb({ prefix: '#', casing: 'lower' }) // '#ffffff'
   * faker.color.rgb({ format: 'hex', casing: 'lower' }) // '#ffffff'
   * faker.color.rgb({ format: 'decimal' }) // [255, 255, 255]
   * faker.color.rgb({ format: 'css' }) // 'rgb(255, 0, 0)'
   * faker.color.rgb({ format: 'binary' }) // '10000000 00000000 11111111'
   * faker.color.rgb({ format: 'decimal', includeAlpha: true }) // [255, 255, 255, 0.4]
   *
   * @since 7.0.0
   */
  rgb(options?: {
    prefix?: string;
    casing?: Casing;
    format?: 'hex' | ColorFormat;
    includeAlpha?: boolean;
  }): string | number[];
  rgb(options?: {
    prefix?: string;
    casing?: Casing;
    format?: 'hex' | ColorFormat;
    includeAlpha?: boolean;
  }): string | number[] {
    const {
      format = 'hex',
      includeAlpha = false,
      prefix = '#',
      casing = 'lower',
    } = options || {};
    options = { format, includeAlpha, prefix, casing };
    let color: string | number[];
    let cssFunction: CSSFunction = 'rgb';
    if (format === 'hex') {
      color = this.faker.string.hexadecimal({
        length: includeAlpha ? 8 : 6,
        prefix: '',
      });
      color = formatHexColor(color, options);
      return color;
    }
<<<<<<< HEAD
    color = Array.from({ length: 3 }, () =>
      this.faker.datatype.number({ min: 0, max: 255 })
    );
=======
    color = Array.from({ length: 3 }).map(() => this.faker.number.int(255));
>>>>>>> 795ca8cc
    if (includeAlpha) {
      color.push(this.faker.number.float({ max: 1, precision: 0.01 }));
      cssFunction = 'rgba';
    }
    return toColorFormat(color, format, cssFunction);
  }

  /**
   * Returns a CMYK color.
   *
   * @example
   * faker.color.cmyk() // [0.31, 0.52, 0.32, 0.43]
   *
   * @since 7.0.0
   */
  cmyk(): number[];
  /**
   * Returns a CMYK color.
   *
   * @param options Options object.
   * @param options.format Format of generated CMYK color. Defaults to `'decimal'`.
   *
   * @example
   * faker.color.cmyk() // [0.31, 0.52, 0.32, 0.43]
   * faker.color.cmyk({ format: 'css' }) // cmyk(100%, 0%, 0%, 0%)
   * faker.color.cmyk({ format: 'binary' }) // (8-32 bits) x 4
   *
   * @since 7.0.0
   */
  cmyk(options?: { format?: StringColorFormat }): string;
  /**
   * Returns a CMYK color.
   *
   * @param options Options object.
   * @param options.format Format of generated CMYK color. Defaults to `'decimal'`.
   *
   * @example
   * faker.color.cmyk() // [0.31, 0.52, 0.32, 0.43]
   * faker.color.cmyk({ format: 'decimal' }) // [0.31, 0.52, 0.32, 0.43]
   *
   * @since 7.0.0
   */
  cmyk(options?: { format?: NumberColorFormat }): number[];
  /**
   * Returns a CMYK color.
   *
   * @param options Options object.
   * @param options.format Format of generated CMYK color. Defaults to `'decimal'`.
   *
   * @example
   * faker.color.cmyk() // [0.31, 0.52, 0.32, 0.43]
   * faker.color.cmyk({ format: 'decimal' }) // [0.31, 0.52, 0.32, 0.43]
   * faker.color.cmyk({ format: 'css' }) // cmyk(100%, 0%, 0%, 0%)
   * faker.color.cmyk({ format: 'binary' }) // (8-32 bits) x 4
   *
   * @since 7.0.0
   */
  cmyk(options?: { format?: ColorFormat }): string | number[];
  cmyk(options?: { format?: ColorFormat }): string | number[] {
<<<<<<< HEAD
    const color: string | number[] = Array.from({ length: 4 }, () =>
      this.faker.datatype.float({ min: 0, max: 1, precision: 0.01 })
=======
    const color: string | number[] = Array.from({ length: 4 }).map(() =>
      this.faker.number.float({ max: 1, precision: 0.01 })
>>>>>>> 795ca8cc
    );
    return toColorFormat(color, options?.format || 'decimal', 'cmyk');
  }

  /**
   * Returns an HSL color.
   *
   * @example
   * faker.color.hsl() // [201, 0.23, 0.32]
   *
   * @since 7.0.0
   */
  hsl(): number[];
  /**
   * Returns an HSL color.
   *
   * @param options Options object.
   * @param options.format Format of generated HSL color. Defaults to `'decimal'`.
   * @param options.includeAlpha Adds an alpha value to the color (RGBA). Defaults to `false`.
   *
   * @example
   * faker.color.hsl() // [201, 0.23, 0.32]
   * faker.color.hsl({ format: 'css' }) // hsl(0deg, 100%, 80%)
   * faker.color.hsl({ format: 'css', includeAlpha: true }) // hsl(0deg 100% 50% / 0.5)
   * faker.color.hsl({ format: 'binary' }) // (8-32 bits) x 3
   * faker.color.hsl({ format: 'binary', includeAlpha: true }) // (8-32 bits) x 4
   *
   * @since 7.0.0
   */
  hsl(options?: { format?: StringColorFormat; includeAlpha?: boolean }): string;
  /**
   * Returns an HSL color.
   *
   * @param options Options object.
   * @param options.format Format of generated HSL color. Defaults to `'decimal'`.
   * @param options.includeAlpha Adds an alpha value to the color (RGBA). Defaults to `false`.
   *
   * @example
   * faker.color.hsl() // [201, 0.23, 0.32]
   * faker.color.hsl({ format: 'decimal' }) // [300, 0.21, 0.52]
   * faker.color.hsl({ format: 'decimal', includeAlpha: true }) // [300, 0.21, 0.52, 0.28]
   *
   * @since 7.0.0
   */
  hsl(options?: {
    format?: NumberColorFormat;
    includeAlpha?: boolean;
  }): number[];
  /**
   * Returns an HSL color.
   *
   * @param options Options object.
   * @param options.format Format of generated HSL color. Defaults to `'decimal'`.
   * @param options.includeAlpha Adds an alpha value to the color (RGBA). Defaults to `false`.
   *
   * @example
   * faker.color.hsl() // [201, 0.23, 0.32]
   * faker.color.hsl({ format: 'decimal' }) // [300, 0.21, 0.52]
   * faker.color.hsl({ format: 'decimal', includeAlpha: true }) // [300, 0.21, 0.52, 0.28]
   * faker.color.hsl({ format: 'css' }) // hsl(0deg, 100%, 80%)
   * faker.color.hsl({ format: 'css', includeAlpha: true }) // hsl(0deg 100% 50% / 0.5)
   * faker.color.hsl({ format: 'binary' }) // (8-32 bits) x 3
   * faker.color.hsl({ format: 'binary', includeAlpha: true }) // (8-32 bits) x 4
   *
   * @since 7.0.0
   */
  hsl(options?: {
    format?: ColorFormat;
    includeAlpha?: boolean;
  }): string | number[];
  hsl(options?: {
    format?: ColorFormat;
    includeAlpha?: boolean;
  }): string | number[] {
    const hsl: number[] = [this.faker.number.int(360)];
    for (let i = 0; i < (options?.includeAlpha ? 3 : 2); i++) {
      hsl.push(this.faker.number.float({ max: 1, precision: 0.01 }));
    }
    return toColorFormat(
      hsl,
      options?.format || 'decimal',
      options?.includeAlpha ? 'hsla' : 'hsl'
    );
  }

  /**
   * Returns an HWB color.
   *
   * @example
   * faker.color.hwb() // [201, 0.21, 0.31]
   *
   * @since 7.0.0
   */
  hwb(): number[];
  /**
   * Returns an HWB color.
   *
   * @param options Options object.
   * @param options.format Format of generated RGB color. Defaults to `'decimal'`.
   *
   * @example
   * faker.color.hwb() // [201, 0.21, 0.31]
   * faker.color.hwb({ format: 'css' }) // hwb(194 0% 0%)
   * faker.color.hwb({ format: 'binary' }) // (8-32 bits x 3)
   *
   * @since 7.0.0
   */
  hwb(options?: { format?: StringColorFormat }): string;
  /**
   * Returns an HWB color.
   *
   * @param options Options object.
   * @param options.format Format of generated RGB color. Defaults to `'decimal'`.
   *
   * @example
   * faker.color.hwb() // [201, 0.21, 0.31]
   * faker.color.hwb({ format: 'decimal' }) // [201, 0.21, 0.31]
   *
   * @since 7.0.0
   */
  hwb(options?: { format?: NumberColorFormat }): number[];
  /**
   * Returns an HWB color.
   *
   * @param options Options object.
   * @param options.format Format of generated RGB color. Defaults to `'decimal'`.
   *
   * @example
   * faker.color.hwb() // [201, 0.21, 0.31]
   * faker.color.hwb({ format: 'decimal' }) // [201, 0.21, 0.31]
   * faker.color.hwb({ format: 'css' }) // hwb(194 0% 0%)
   * faker.color.hwb({ format: 'binary' }) // (8-32 bits x 3)
   *
   * @since 7.0.0
   */
  hwb(options?: { format?: ColorFormat }): string | number[];
  /**
   * Returns an HWB color.
   *
   * @param options Options object.
   * @param options.format Format of generated RGB color. Defaults to `'decimal'`.
   *
   * @example
   * faker.color.hwb() // [201, 0.21, 0.31]
   * faker.color.hwb({ format: 'decimal' }) // [201, 0.21, 0.31]
   * faker.color.hwb({ format: 'css' }) // hwb(194 0% 0%)
   * faker.color.hwb({ format: 'binary' }) // (8-32 bits x 3)
   *
   * @since 7.0.0
   */
  hwb(options?: { format?: ColorFormat }): string | number[] {
    const hsl: number[] = [this.faker.number.int(360)];
    for (let i = 0; i < 2; i++) {
      hsl.push(this.faker.number.float({ max: 1, precision: 0.01 }));
    }
    return toColorFormat(hsl, options?.format || 'decimal', 'hwb');
  }

  /**
   * Returns a LAB (CIELAB) color.
   *
   * @example
   * faker.color.lab() // [0.832133, -80.3245, 100.1234]
   *
   * @since 7.0.0
   */
  lab(): number[];
  /**
   * Returns a LAB (CIELAB) color.
   *
   * @param options Options object.
   * @param options.format Format of generated RGB color. Defaults to `'decimal'`.
   *
   * @example
   * faker.color.lab() // [0.832133, -80.3245, 100.1234]
   * faker.color.lab({ format: 'css' }) // lab(29.2345% 39.3825 20.0664)
   * faker.color.lab({ format: 'binary' }) // (8-32 bits x 3)
   *
   * @since 7.0.0
   */
  lab(options?: { format?: StringColorFormat }): string;
  /**
   * Returns a LAB (CIELAB) color.
   *
   * @param options Options object.
   * @param options.format Format of generated RGB color. Defaults to `'decimal'`.
   *
   * @example
   * faker.color.lab() // [0.832133, -80.3245, 100.1234]
   * faker.color.lab({ format: 'decimal' }) // [0.856773, -80.2345, 100.2341]
   *
   * @since 7.0.0
   */
  lab(options?: { format?: NumberColorFormat }): number[];
  /**
   * Returns a LAB (CIELAB) color.
   *
   * @param options Options object.
   * @param options.format Format of generated RGB color. Defaults to `'decimal'`.
   *
   * @example
   * faker.color.lab() // [0.832133, -80.3245, 100.1234]
   * faker.color.lab({ format: 'decimal' }) // [0.856773, -80.2345, 100.2341]
   * faker.color.lab({ format: 'css' }) // lab(29.2345% 39.3825 20.0664)
   * faker.color.lab({ format: 'binary' }) // (8-32 bits x 3)
   *
   * @since 7.0.0
   */
  lab(options?: { format?: ColorFormat }): string | number[];
  lab(options?: { format?: ColorFormat }): string | number[] {
    const lab = [this.faker.number.float({ max: 1, precision: 0.000001 })];
    for (let i = 0; i < 2; i++) {
      lab.push(
        this.faker.number.float({ min: -100, max: 100, precision: 0.0001 })
      );
    }
    return toColorFormat(lab, options?.format || 'decimal', 'lab');
  }

  /**
   * Returns an LCH color. Even though upper bound of
   * chroma in LCH color space is theoretically unbounded,
   * it is bounded to 230 as anything above will not
   * make a noticeable difference in the browser.
   *
   * @example
   * faker.color.lch() // [0.522345, 72.2, 56.2]
   *
   * @since 7.0.0
   */
  lch(): number[];
  /**
   * Returns an LCH color. Even though upper bound of
   * chroma in LCH color space is theoretically unbounded,
   * it is bounded to 230 as anything above will not
   * make a noticeable difference in the browser.
   *
   * @param options Options object.
   * @param options.format Format of generated RGB color. Defaults to `'decimal'`.
   *
   * @example
   * faker.color.lch() // [0.522345, 72.2, 56.2]
   * faker.color.lch({ format: 'css' }) // lch(52.2345% 72.2 56.2)
   * faker.color.lch({ format: 'binary' }) // (8-32 bits x 3)
   *
   * @since 7.0.0
   */
  lch(options?: { format?: StringColorFormat }): string;
  /**
   * Returns an LCH color. Even though upper bound of
   * chroma in LCH color space is theoretically unbounded,
   * it is bounded to 230 as anything above will not
   * make a noticeable difference in the browser.
   *
   * @param options Options object.
   * @param options.format Format of generated RGB color. Defaults to `'decimal'`.
   *
   * @example
   * faker.color.lch() // [0.522345, 72.2, 56.2]
   * faker.color.lch({ format: 'decimal' }) // [0.522345, 72.2, 56.2]
   *
   * @since 7.0.0
   */
  lch(options?: { format?: NumberColorFormat }): number[];
  /**
   * Returns an LCH color. Even though upper bound of
   * chroma in LCH color space is theoretically unbounded,
   * it is bounded to 230 as anything above will not
   * make a noticeable difference in the browser.
   *
   * @param options Options object.
   * @param options.format Format of generated RGB color. Defaults to `'decimal'`.
   *
   * @example
   * faker.color.lch() // [0.522345, 72.2, 56.2]
   * faker.color.lch({ format: 'decimal' }) // [0.522345, 72.2, 56.2]
   * faker.color.lch({ format: 'css' }) // lch(52.2345% 72.2 56.2)
   * faker.color.lch({ format: 'binary' }) // (8-32 bits x 3)
   *
   * @since 7.0.0
   */
  lch(options?: { format?: ColorFormat }): string | number[];
  lch(options?: { format?: ColorFormat }): string | number[] {
    const lch = [this.faker.number.float({ max: 1, precision: 0.000001 })];
    for (let i = 0; i < 2; i++) {
      lch.push(this.faker.number.float({ max: 230, precision: 0.1 }));
    }
    return toColorFormat(lch, options?.format || 'decimal', 'lch');
  }

  /**
   * Returns a random color based on CSS color space specified.
   *
   * @example
   * faker.color.colorByCSSColorSpace() // [0.93, 1, 0.82]
   *
   * @since 7.0.0
   */
  colorByCSSColorSpace(): number[];
  /**
   * Returns a random color based on CSS color space specified.
   *
   * @param options Options object.
   * @param options.format Format of generated RGB color. Defaults to `'decimal'`.
   * @param options.space Color space to generate the color for. Defaults to `'sRGB'`.
   *
   * @example
   * faker.color.colorByCSSColorSpace() // [0.93, 1, 0.82]
   * faker.color.colorByCSSColorSpace({ format: 'css', space: 'display-p3' }) // color(display-p3 0.12 1 0.23)
   * faker.color.colorByCSSColorSpace({ format: 'binary' }) // (8-32 bits x 3)
   *
   * @since 7.0.0
   */
  colorByCSSColorSpace(options?: {
    format?: StringColorFormat;
    space?: CSSSpace;
  }): string;
  /**
   * Returns a random color based on CSS color space specified.
   *
   * @param options Options object.
   * @param options.format Format of generated RGB color. Defaults to `'decimal'`.
   * @param options.space Color space to generate the color for. Defaults to `'sRGB'`.
   *
   * @example
   * faker.color.colorByCSSColorSpace() // [0.93, 1, 0.82]
   * faker.color.colorByCSSColorSpace({ format: 'decimal' }) // [0.12, 0.21, 0.31]
   *
   * @since 7.0.0
   */
  colorByCSSColorSpace(options?: {
    format?: NumberColorFormat;
    space?: CSSSpace;
  }): number[];
  /**
   * Returns a random color based on CSS color space specified.
   *
   * @param options Options object.
   * @param options.format Format of generated RGB color. Defaults to `'decimal'`.
   * @param options.space Color space to generate the color for. Defaults to `'sRGB'`.
   *
   * @example
   * faker.color.colorByCSSColorSpace() // [0.93, 1, 0.82]
   * faker.color.colorByCSSColorSpace({ format: 'decimal' }) // [0.12, 0.21, 0.31]
   * faker.color.colorByCSSColorSpace({ format: 'css', space: 'display-p3' }) // color(display-p3 0.12 1 0.23)
   * faker.color.colorByCSSColorSpace({ format: 'binary' }) // (8-32 bits x 3)
   *
   * @since 7.0.0
   */
  colorByCSSColorSpace(options?: {
    format?: ColorFormat;
    space?: CSSSpace;
  }): string | number[];
  colorByCSSColorSpace(options?: {
    format?: ColorFormat;
    space?: CSSSpace;
  }): string | number[] {
    if (options?.format === 'css' && !options?.space) {
      options = { ...options, space: 'sRGB' };
    }
<<<<<<< HEAD
    const color = Array.from({ length: 3 }, () =>
      this.faker.datatype.float({ min: 0, max: 1, precision: 0.0001 })
=======
    const color = Array.from({ length: 3 }).map(() =>
      this.faker.number.float({ max: 1, precision: 0.0001 })
>>>>>>> 795ca8cc
    );
    return toColorFormat(
      color,
      options?.format || 'decimal',
      'color',
      options?.space
    );
  }
}<|MERGE_RESOLUTION|>--- conflicted
+++ resolved
@@ -320,13 +320,7 @@
       color = formatHexColor(color, options);
       return color;
     }
-<<<<<<< HEAD
-    color = Array.from({ length: 3 }, () =>
-      this.faker.datatype.number({ min: 0, max: 255 })
-    );
-=======
-    color = Array.from({ length: 3 }).map(() => this.faker.number.int(255));
->>>>>>> 795ca8cc
+    color = Array.from({ length: 3 }, () => this.faker.number.int(255));
     if (includeAlpha) {
       color.push(this.faker.number.float({ max: 1, precision: 0.01 }));
       cssFunction = 'rgba';
@@ -386,13 +380,8 @@
    */
   cmyk(options?: { format?: ColorFormat }): string | number[];
   cmyk(options?: { format?: ColorFormat }): string | number[] {
-<<<<<<< HEAD
     const color: string | number[] = Array.from({ length: 4 }, () =>
-      this.faker.datatype.float({ min: 0, max: 1, precision: 0.01 })
-=======
-    const color: string | number[] = Array.from({ length: 4 }).map(() =>
       this.faker.number.float({ max: 1, precision: 0.01 })
->>>>>>> 795ca8cc
     );
     return toColorFormat(color, options?.format || 'decimal', 'cmyk');
   }
@@ -753,13 +742,8 @@
     if (options?.format === 'css' && !options?.space) {
       options = { ...options, space: 'sRGB' };
     }
-<<<<<<< HEAD
     const color = Array.from({ length: 3 }, () =>
-      this.faker.datatype.float({ min: 0, max: 1, precision: 0.0001 })
-=======
-    const color = Array.from({ length: 3 }).map(() =>
       this.faker.number.float({ max: 1, precision: 0.0001 })
->>>>>>> 795ca8cc
     );
     return toColorFormat(
       color,
