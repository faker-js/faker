import { FakerError } from '../../errors/faker-error';
import { deprecated } from '../../internal/deprecated';
import { SimpleModuleBase } from '../../internal/module-base';

/**
 * Module to generate numbers of any kind.
 *
 * ### Overview
 *
 * For simple integers, use [`int()`](https://fakerjs.dev/api/number.html#int). For decimal/floating-point numbers, use [`float()`](https://fakerjs.dev/api/number.html#float).
 *
 * For numbers not in base-10, you can use [`hex()`](https://fakerjs.dev/api/number.html#hex), [`octal()`](https://fakerjs.dev/api/number.html#octal) and [`binary()`](https://fakerjs.dev/api/number.html#binary)`.
 *
 * ### Related modules
 *
 * - For numeric strings of a given length, use [`faker.string.numeric()`](https://fakerjs.dev/api/string.html#numeric).
 * - For credit card numbers, use [`faker.finance.creditCardNumber()`](https://fakerjs.dev/api/finance.html#creditcardnumber).
 */
export class NumberModule extends SimpleModuleBase {
  /**
   * Returns a single random integer between zero and the given max value or the given range.
   * The bounds are inclusive.
   *
   * @param options Maximum value or options object.
   * @param options.min Lower bound for generated number. Defaults to `0`.
   * @param options.max Upper bound for generated number. Defaults to `Number.MAX_SAFE_INTEGER`.
   *
   * @throws When `min` is greater than `max`.
   * @throws When there are no integers between `min` and `max`.
   *
   * @see faker.string.numeric(): For generating a `string` of digits with a given length (range).
   *
   * @example
   * faker.number.int() // 2900970162509863
   * faker.number.int(100) // 52
   * faker.number.int({ min: 1000000 }) // 2900970162509863
   * faker.number.int({ max: 100 }) // 42
   * faker.number.int({ min: 10, max: 100 }) // 57
   *
   * @since 8.0.0
   */
  int(
    options:
      | number
      | {
          /**
           * Lower bound for generated number.
           *
           * @default 0
           */
          min?: number;
          /**
           * Upper bound for generated number.
           *
           * @default Number.MAX_SAFE_INTEGER
           */
          max?: number;
        } = {}
  ): number {
    if (typeof options === 'number') {
      options = { max: options };
    }

    const { min = 0, max = Number.MAX_SAFE_INTEGER } = options;
    const effectiveMin = Math.ceil(min);
    const effectiveMax = Math.floor(max);

    if (effectiveMin === effectiveMax) {
      return effectiveMin;
    }

    if (effectiveMax < effectiveMin) {
      if (max >= min) {
        throw new FakerError(
          `No integer value between ${min} and ${max} found.`
        );
      }

      throw new FakerError(`Max ${max} should be greater than min ${min}.`);
    }

    // @ts-expect-error: access private member field
    const randomizer = this.faker._randomizer;
    const real = randomizer.next();
    return Math.floor(real * (effectiveMax + 1 - effectiveMin) + effectiveMin);
  }

  /**
   * Returns a single random floating-point number.
   * The lower bound is inclusive, the upper bound is exclusive, unless `multipleOf` is passed.
   *
   * @param options Upper bound or options object.
   * @param options.min Lower bound for generated number. Defaults to `0.0`.
   * @param options.max Upper bound for generated number. Defaults to `1.0`.
   * @param options.precision Precision of the generated number, for example `0.01` will round to 2 decimal points.
   * If precision is passed, the upper bound is inclusive.
   * @param options.multipleOf The generated number will be a multiple of this property.
   * This property can be used to limit the result to a specific number of decimal digits.
   * For example `0.01` will round to 2 decimal points.
   * If multipleOf is passed, the upper bound is inclusive.
   *
   * @throws When `min` is greater than `max`.
   * @throws When `precision` is negative.
   *
   * @example
   * faker.number.float() // 0.5688541042618454
   * faker.number.float(3) // 2.367973240558058
   * faker.number.float({ min: -1000000 }) //-780678.849672846
   * faker.number.float({ max: 100 }) // 17.3687307164073
   * faker.number.float({ multipleOf: 0.25 }) // 3.75
   * faker.number.float({ min: 10, max: 100, multipleOf: 0.001 }) // 35.415
   *
   * @since 8.0.0
   */
  float(
    options:
      | number
      | {
          /**
           * Lower bound for generated number.
           *
           * @default 0.0
           */
          min?: number;
          /**
           * Upper bound for generated number.
           *
           * @default 1.0
           */
          max?: number;
          /**
           * Precision of the generated number.
           *
           * @deprecated Use `multipleOf` instead.
           */
          precision?: number;
          /**
           * The generated number will be a multiple of this property.
           * If multipleOf is passed, the upper bound is inclusive.
           */
          multipleOf?: number;
        } = {}
  ): number {
    if (typeof options === 'number') {
      options = {
        max: options,
      };
    }

    // eslint-disable-next-line deprecation/deprecation
    const { min = 0, max = 1, precision, multipleOf = precision } = options;

    if (precision !== undefined) {
      deprecated({
        deprecated: 'faker.number.float({ precision })',
        proposed: 'faker.number.float({ multipleOf })',
        since: '8.4',
        until: '9.0',
      });
    }

    if (max === min) {
      return min;
    }

    if (max < min) {
      throw new FakerError(`Max ${max} should be greater than min ${min}.`);
    }

    if (multipleOf !== undefined) {
      if (multipleOf <= 0) {
        // TODO @xDivisionByZerox: Clean up in v9.0
        throw new FakerError(`multipleOf/precision should be greater than 0.`);
      }

<<<<<<< HEAD
      const factor = 1 / multipleOf;
=======
      const logPrecision = Math.log10(precision);
      // Workaround to get integer values for the inverse of all precisions of the form 10^-n
      const factor =
        precision < 1 && Number.isInteger(logPrecision)
          ? 10 ** -logPrecision
          : 1 / precision;
>>>>>>> 945acc15
      const int = this.int({
        min: min * factor,
        max: max * factor,
      });
      return int / factor;
    }

    // @ts-expect-error: access private member field
    const randomizer = this.faker._randomizer;
    const real = randomizer.next();
    return real * (max - min) + min;
  }

  /**
   * Returns a [binary](https://en.wikipedia.org/wiki/Binary_number) number.
   * The bounds are inclusive.
   *
   * @param options Maximum value or options object.
   * @param options.min Lower bound for generated number. Defaults to `0`.
   * @param options.max Upper bound for generated number. Defaults to `1`.
   *
   * @throws When `min` is greater than `max`.
   * @throws When there are no integers between `min` and `max`.
   *
   * @see faker.string.binary(): For generating a `binary string` with a given length (range).
   *
   * @example
   * faker.number.binary() // '1'
   * faker.number.binary(255) // '110101'
   * faker.number.binary({ min: 0, max: 65535 }) // '10110101'
   *
   * @since 8.0.0
   */
  binary(
    options:
      | number
      | {
          /**
           * Lower bound for generated number.
           *
           * @default 0
           */
          min?: number;
          /**
           * Upper bound for generated number.
           *
           * @default 1
           */
          max?: number;
        } = {}
  ): string {
    if (typeof options === 'number') {
      options = { max: options };
    }

    const { min = 0, max = 1 } = options;

    return this.int({
      max,
      min,
    }).toString(2);
  }

  /**
   * Returns an [octal](https://en.wikipedia.org/wiki/Octal) number.
   * The bounds are inclusive.
   *
   * @param options Maximum value or options object.
   * @param options.min Lower bound for generated number. Defaults to `0`.
   * @param options.max Upper bound for generated number. Defaults to `7`.
   *
   * @throws When `min` is greater than `max`.
   * @throws When there are no integers between `min` and `max`.
   *
   * @see faker.string.octal(): For generating an `octal string` with a given length (range).
   *
   * @example
   * faker.number.octal() // '5'
   * faker.number.octal(255) // '377'
   * faker.number.octal({ min: 0, max: 65535 }) // '4766'
   *
   * @since 8.0.0
   */
  octal(
    options:
      | number
      | {
          /**
           * Lower bound for generated number.
           *
           * @default 0
           */
          min?: number;
          /**
           * Upper bound for generated number.
           *
           * @default 7
           */
          max?: number;
        } = {}
  ): string {
    if (typeof options === 'number') {
      options = { max: options };
    }

    const { min = 0, max = 7 } = options;

    return this.int({
      max,
      min,
    }).toString(8);
  }

  /**
   * Returns a lowercase [hexadecimal](https://en.wikipedia.org/wiki/Hexadecimal) number.
   * The bounds are inclusive.
   *
   * @param options Maximum value or options object.
   * @param options.min Lower bound for generated number. Defaults to `0`.
   * @param options.max Upper bound for generated number. Defaults to `15`.
   *
   * @throws When `min` is greater than `max`.
   * @throws When there are no integers between `min` and `max`.
   *
   * @example
   * faker.number.hex() // 'b'
   * faker.number.hex(255) // '9d'
   * faker.number.hex({ min: 0, max: 65535 }) // 'af17'
   *
   * @since 8.0.0
   */
  hex(
    options:
      | number
      | {
          /**
           * Lower bound for generated number.
           *
           * @default 0
           */
          min?: number;
          /**
           * Upper bound for generated number.
           *
           * @default 15
           */
          max?: number;
        } = {}
  ): string {
    if (typeof options === 'number') {
      options = { max: options };
    }

    const { min = 0, max = 15 } = options;

    return this.int({
      max,
      min,
    }).toString(16);
  }

  /**
   * Returns a [BigInt](https://developer.mozilla.org/en-US/docs/Web/JavaScript/Data_structures#bigint_type) number.
   * The bounds are inclusive.
   *
   * @param options Maximum value or options object.
   * @param options.min Lower bound for generated bigint. Defaults to `0n`.
   * @param options.max Upper bound for generated bigint. Defaults to `min + 999999999999999n`.
   *
   * @throws When `min` is greater than `max`.
   *
   * @example
   * faker.number.bigInt() // 55422n
   * faker.number.bigInt(100n) // 52n
   * faker.number.bigInt({ min: 1000000n }) // 431433n
   * faker.number.bigInt({ max: 100n }) // 42n
   * faker.number.bigInt({ min: 10n, max: 100n }) // 36n
   *
   * @since 8.0.0
   */
  bigInt(
    options:
      | bigint
      | number
      | string
      | boolean
      | {
          /**
           * Lower bound for generated bigint.
           *
           * @default 0n
           */
          min?: bigint | number | string | boolean;
          /**
           * Upper bound for generated bigint.
           *
           * @default min + 999999999999999n
           */
          max?: bigint | number | string | boolean;
        } = {}
  ): bigint {
    if (
      typeof options === 'bigint' ||
      typeof options === 'number' ||
      typeof options === 'string' ||
      typeof options === 'boolean'
    ) {
      options = {
        max: options,
      };
    }

    const min = BigInt(options.min ?? 0);
    const max = BigInt(options.max ?? min + BigInt(999999999999999));

    if (max === min) {
      return min;
    }

    if (max < min) {
      throw new FakerError(`Max ${max} should be larger then min ${min}.`);
    }

    const delta = max - min;

    const offset =
      BigInt(
        this.faker.string.numeric({
          length: delta.toString(10).length,
          allowLeadingZeros: true,
        })
      ) %
      (delta + BigInt(1));

    return min + offset;
  }
}<|MERGE_RESOLUTION|>--- conflicted
+++ resolved
@@ -173,16 +173,12 @@
         throw new FakerError(`multipleOf/precision should be greater than 0.`);
       }
 
-<<<<<<< HEAD
-      const factor = 1 / multipleOf;
-=======
-      const logPrecision = Math.log10(precision);
-      // Workaround to get integer values for the inverse of all precisions of the form 10^-n
+      const logPrecision = Math.log10(multipleOf);
+      // Workaround to get integer values for the inverse of all multiples of the form 10^-n
       const factor =
-        precision < 1 && Number.isInteger(logPrecision)
+        multipleOf < 1 && Number.isInteger(logPrecision)
           ? 10 ** -logPrecision
-          : 1 / precision;
->>>>>>> 945acc15
+          : 1 / multipleOf;
       const int = this.int({
         min: min * factor,
         max: max * factor,
