import type { Faker } from '../..';
import { FakerError } from '../../errors/faker-error';
import iban from './iban';

/**
 * Module to generate finance related entries.
 */
export class FinanceModule {
  constructor(private readonly faker: Faker) {
    // Bind `this` so namespaced is working correctly
    for (const name of Object.getOwnPropertyNames(FinanceModule.prototype)) {
      if (name === 'constructor' || typeof this[name] !== 'function') {
        continue;
      }
      this[name] = this[name].bind(this);
    }
  }

  /**
   * Generates a random account number.
   *
   * @param length The length of the account number. Defaults to `8`.
   *
   * @example
   * faker.finance.account() // 92842238
   * faker.finance.account(5) // 32564
   *
   * @since 2.0.1
   */
  account(length?: number): string {
    length = length || 8;
    let template = '';

    for (let i = 0; i < length; i++) {
      template += '#';
    }
    length = null;
    return this.faker.helpers.replaceSymbolWithNumber(template);
  }

  /**
   * Generates a random account name.
   *
   * @example
   * faker.finance.accountName() // 'Personal Loan Account'
   *
   * @since 2.0.1
   */
  accountName(): string {
    return [
      this.faker.helpers.arrayElement(
        this.faker.definitions.finance.account_type
      ),
      'Account',
    ].join(' ');
  }

  /**
   * Generates a random routing number.
   *
   * @example
   * faker.finance.routingNumber() // '522814402'
   *
   * @since 5.0.0
   */
  routingNumber(): string {
    const routingNumber =
      this.faker.helpers.replaceSymbolWithNumber('########');

    // Modules 10 straight summation.
    let sum = 0;

    for (let i = 0; i < routingNumber.length; i += 3) {
      sum += Number(routingNumber[i]) * 3;
      sum += Number(routingNumber[i + 1]) * 7;
      sum += Number(routingNumber[i + 2]) || 0;
    }

    return `${routingNumber}${Math.ceil(sum / 10) * 10 - sum}`;
  }

  /**
   * Generates a random masked number.
   *
   * @param length The length of the unmasked number. Defaults to `4`.
   * @param parens Whether to use surrounding parenthesis. Defaults to `true`.
   * @param ellipsis Whether to prefix the numbers with an ellipsis. Defaults to `true`.
   *
   * @example
   * faker.finance.mask() // '(...9711)'
   * faker.finance.mask(3) // '(...342)'
   * faker.finance.mask(3, false) // '...236'
   * faker.finance.mask(3, false, false) // '298'
   *
   * @since 2.0.1
   */
  mask(length?: number, parens?: boolean, ellipsis?: boolean): string {
    // set defaults
    length = length || 4;
    parens = parens == null ? true : parens;
    ellipsis = ellipsis == null ? true : ellipsis;

    // create a template for length
    let template = '';

    for (let i = 0; i < length; i++) {
      template = `${template}#`;
    }

    //prefix with ellipsis
    template = ellipsis ? ['...', template].join('') : template;

    template = parens ? ['(', template, ')'].join('') : template;

    //generate random numbers
    template = this.faker.helpers.replaceSymbolWithNumber(template);

    return template;
  }

  /**
   * Generates a random amount between the given bounds (inclusive).
   *
   * @param min The lower bound for the amount. Defaults to `0`.
   * @param max The upper bound for the amount. Defaults to `1000`.
   * @param dec The number of decimal places for the amount. Defaults to `2`.
   * @param symbol The symbol used to prefix the amount. Defaults to `''`.
   * @param autoFormat If true this method will use `Number.toLocaleString()`. Otherwise it will use `Number.toFixed()`.
   *
   * @example
   * faker.finance.amount() // '617.87'
   * faker.finance.amount(5, 10) // '5.53'
   * faker.finance.amount(5, 10, 0) // '8'
   * faker.finance.amount(5, 10, 2, '$') // '$5.85'
   * faker.finance.amount(5, 10, 5, '', true) // '9,75067'
   *
   * @since 2.0.1
   */
  amount(
    min: number = 0,
    max: number = 1000,
    dec: number = 2,
    symbol: string = '',
    autoFormat?: boolean
  ): string {
    const randValue = this.faker.datatype.number({
      max,
      min,
      precision: Math.pow(10, -dec),
    });

    let formattedString: string;
    if (autoFormat) {
      formattedString = randValue.toLocaleString(undefined, {
        minimumFractionDigits: dec,
      });
    } else {
      formattedString = randValue.toFixed(dec);
    }

    return symbol + formattedString;
  }

  /**
   * Returns a random transaction type.
   *
   * @example
   * faker.finance.transactionType() // 'payment'
   *
   * @since 2.0.1
   */
  transactionType(): string {
    return this.faker.helpers.arrayElement(
      this.faker.definitions.finance.transaction_type
    );
  }

  /**
   * Returns a random currency code.
   * (The short text/abbreviation for the currency (e.g. `US Dollar` -> `USD`))
   *
   * @example
   * faker.finance.currencyCode() // 'USD'
   *
   * @since 2.0.1
   */
  currencyCode(): string {
    return this.faker.helpers.objectValue(
      this.faker.definitions.finance.currency
    )['code'];
  }

  /**
   * Returns a random currency name.
   *
   * @example
   * faker.finance.currencyName() // 'US Dollar'
   *
   * @since 2.0.1
   */
  currencyName(): string {
    return this.faker.helpers.objectKey(
      this.faker.definitions.finance.currency
    ) as string;
  }

  /**
   * Returns a random currency symbol.
   *
   * @example
   * faker.finance.currencySymbol() // '$'
   *
   * @since 2.0.1
   */
  currencySymbol(): string {
    let symbol: string;
    while (!symbol) {
      symbol = this.faker.helpers.objectValue(
        this.faker.definitions.finance.currency
      )['symbol'];
    }
    return symbol;
  }

  /**
   * Generates a random Bitcoin address.
   *
   * @example
   * faker.finance.bitcoinAddress() // '3ySdvCkTLVy7gKD4j6JfSaf5d'
   *
   * @since 3.1.0
   */
  bitcoinAddress(): string {
    const addressLength = this.faker.datatype.number({ min: 25, max: 39 });

    let address = this.faker.helpers.arrayElement(['1', '3']);

    address += this.faker.random.alphaNumeric(addressLength, {
      casing: 'mixed',
      bannedChars: '0OIl',
    });

    return address;
  }

  /**
   * Generates a random Litecoin address.
   *
   * @example
   * faker.finance.litecoinAddress() // 'MoQaSTGWBRXkWfyxKbNKuPrAWGELzcW'
   *
   * @since 5.0.0
   */
  litecoinAddress(): string {
    const addressLength = this.faker.datatype.number({ min: 26, max: 33 });

    let address = this.faker.helpers.arrayElement(['L', 'M', '3']);

    for (let i = 0; i < addressLength - 1; i++)
      address += this.faker.helpers.arrayElement(
        '123456789abcdefghijkmnopqrstuvwxyzABCDEFGHJKLMNPQRSTUVWXYZ'.split('')
      );

    return address;
  }

  /**
   * Generates a random credit card number.
   *
   * @param issuer The name of the issuer (case insensitive) or the format used to generate one.
   *
   * @example
   * faker.finance.creditCardNumber() // '4427163488662'
   * faker.finance.creditCardNumber('visa') // '4882664999007'
   * faker.finance.creditCardNumber('63[7-9]#-####-####-###L') // '6375-3265-4676-6646'
   *
   * @since 5.0.0
   */
  creditCardNumber(issuer = ''): string {
    let format: string;
    const localeFormat = this.faker.definitions.finance.credit_card;
    const normalizedIssuer = issuer.toLowerCase();
    if (normalizedIssuer in localeFormat) {
      format = this.faker.helpers.arrayElement(localeFormat[normalizedIssuer]);
    } else if (issuer.match(/#/)) {
      // The user chose an optional scheme
      format = issuer;
    } else {
      // Choose a random issuer
      // Credit cards are in an object structure
      const formats = this.faker.helpers.objectValue(localeFormat); // There could be multiple formats
      format = this.faker.helpers.arrayElement(formats);
    }
    format = format.replace(/\//g, '');
    return this.faker.helpers.replaceCreditCardSymbols(format);
  }

  /**
   * Generates a random credit card CVV.
   *
   * @example
   * faker.finance.creditCardCVV() // '506'
   *
   * @since 5.0.0
   */
  creditCardCVV(): string {
    let cvv = '';
    for (let i = 0; i < 3; i++) {
      cvv += this.faker.datatype.number({ max: 9 }).toString();
    }
    return cvv;
  }

  /**
   * Returns a random credit card issuer.
   *
   * @example
   * faker.finance.creditCardIssuer() // 'discover'
   *
   * @since 6.3.0
   */
  creditCardIssuer(): string {
    return this.faker.helpers.objectKey(
      this.faker.definitions.finance.credit_card
    ) as string;
  }

  /**
   * Generates a random PIN number.
   *
   * @param length The length of the PIN to generate. Defaults to `4`.
   * @throws Will throw an error if length is less than 1.
   *
   * @example
   * faker.finance.pin() // '5067'
   * faker.finance.pin(6) // '213789'
   *
   * @since 6.2.0
   */
  pin(length: number = 4): string {
    if (length < 1) {
      throw new FakerError('minimum length is 1');
    }
    return Array.from({ length }, () => this.faker.datatype.number(9)).join('');
  }

  /**
   * Generates a random Ethereum address.
   *
   * @example
   * faker.finance.ethereumAddress() // '0xf03dfeecbafc5147241cc4c4ca20b3c9dfd04c4a'
   *
   * @since 5.0.0
   */
  ethereumAddress(): string {
    const addressPrefix = '0x';
    const address = this.faker.string.hexadecimal(40).toLowerCase();
    return addressPrefix + address;
  }

  /**
   * Generates a random iban.
   *
   * @param formatted Return a formatted version of the generated IBAN. Defaults to `false`.
   * @param countryCode The country code from which you want to generate an IBAN, if none is provided a random country will be used.
   * @throws Will throw an error if the passed country code is not supported.
   *
   * @example
   * faker.finance.iban() // 'TR736918640040966092800056'
   * faker.finance.iban(true) // 'FR20 8008 2330 8984 74S3 Z620 224'
   * faker.finance.iban(true, 'DE') // 'DE84 1022 7075 0900 1170 01'
   *
   * @since 4.0.0
   */
  iban(formatted: boolean = false, countryCode?: string): string {
    const ibanFormat = countryCode
      ? iban.formats.find((f) => f.country === countryCode)
      : this.faker.helpers.arrayElement(iban.formats);

    if (!ibanFormat) {
      throw new FakerError(`Country code ${countryCode} not supported.`);
    }

    let s = '';
    let count = 0;
    for (const bban of ibanFormat.bban) {
      let c = bban.count;
      count += bban.count;
      while (c > 0) {
        if (bban.type === 'a') {
          s += this.faker.helpers.arrayElement(iban.alpha);
        } else if (bban.type === 'c') {
          if (this.faker.datatype.number(100) < 80) {
            s += this.faker.datatype.number(9);
          } else {
            s += this.faker.helpers.arrayElement(iban.alpha);
          }
        } else {
          if (c >= 3 && this.faker.datatype.number(100) < 30) {
            if (this.faker.datatype.boolean()) {
              s += this.faker.helpers.arrayElement(iban.pattern100);
              c -= 2;
            } else {
              s += this.faker.helpers.arrayElement(iban.pattern10);
              c--;
            }
          } else {
            s += this.faker.datatype.number(9);
          }
        }
        c--;
      }
      s = s.substring(0, count);
    }
    let checksum: string | number =
      98 - iban.mod97(iban.toDigitString(`${s}${ibanFormat.country}00`));

    if (checksum < 10) {
      checksum = `0${checksum}`;
    }

    const result = `${ibanFormat.country}${checksum}${s}`;

    return formatted ? result.match(/.{1,4}/g).join(' ') : result;
  }

  /**
   * Generates a random SWIFT/BIC code based on the [ISO-9362](https://en.wikipedia.org/wiki/ISO_9362) format.
   *
   * @param options Options object.
   * @param options.includeBranchCode Whether to include a three-digit branch code at the end of the generated code. Defaults to a random boolean value.
   *
   * @example
   * faker.finance.bic() // 'WYAUPGX1'
   * faker.finance.bic({ includeBranchCode: true }) // 'KCAUPGR1432'
   * faker.finance.bic({ includeBranchCode: false }) // 'XDAFQGT7'
   *
   * @since 4.0.0
   */
<<<<<<< HEAD
  bic(): string {
    const bankIdentifier = this.faker.string.alpha({
=======
  bic(
    options: {
      includeBranchCode?: boolean;
    } = {}
  ): string {
    const { includeBranchCode = this.faker.datatype.boolean() } = options;

    const bankIdentifier = this.faker.random.alpha({
>>>>>>> c977dbc7
      count: 4,
      casing: 'upper',
    });
    const countryCode = this.faker.helpers.arrayElement(iban.iso3166);
<<<<<<< HEAD
    const locationCode = this.faker.string.alphanumeric({
      count: 2,
      casing: 'upper',
    });
    const branchCode = this.faker.datatype.boolean()
=======
    const locationCode = this.faker.random.alphaNumeric(2, { casing: 'upper' });
    const branchCode = includeBranchCode
>>>>>>> c977dbc7
      ? this.faker.datatype.boolean()
        ? this.faker.string.alphanumeric({ count: 3, casing: 'upper' })
        : 'XXX'
      : '';

    return `${bankIdentifier}${countryCode}${locationCode}${branchCode}`;
  }

  /**
   * Generates a random transaction description.
   *
   * @example
   * faker.finance.transactionDescription()
   * // 'invoice transaction at Kilback - Durgan using card ending with ***(...4316) for UAH 783.82 in account ***16168663'
   *
   * @since 5.1.0
   */
  transactionDescription(): string {
    const amount = this.amount();
    const company = this.faker.company.name();
    const transactionType = this.transactionType();
    const account = this.account();
    const card = this.mask();
    const currency = this.currencyCode();

    return `${transactionType} transaction at ${company} using card ending with ***${card} for ${currency} ${amount} in account ***${account}`;
  }
}<|MERGE_RESOLUTION|>--- conflicted
+++ resolved
@@ -437,10 +437,6 @@
    *
    * @since 4.0.0
    */
-<<<<<<< HEAD
-  bic(): string {
-    const bankIdentifier = this.faker.string.alpha({
-=======
   bic(
     options: {
       includeBranchCode?: boolean;
@@ -448,22 +444,16 @@
   ): string {
     const { includeBranchCode = this.faker.datatype.boolean() } = options;
 
-    const bankIdentifier = this.faker.random.alpha({
->>>>>>> c977dbc7
+    const bankIdentifier = this.faker.string.alpha({
       count: 4,
       casing: 'upper',
     });
     const countryCode = this.faker.helpers.arrayElement(iban.iso3166);
-<<<<<<< HEAD
     const locationCode = this.faker.string.alphanumeric({
       count: 2,
       casing: 'upper',
     });
-    const branchCode = this.faker.datatype.boolean()
-=======
-    const locationCode = this.faker.random.alphaNumeric(2, { casing: 'upper' });
     const branchCode = includeBranchCode
->>>>>>> c977dbc7
       ? this.faker.datatype.boolean()
         ? this.faker.string.alphanumeric({ count: 3, casing: 'upper' })
         : 'XXX'
