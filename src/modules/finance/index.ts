import type { Faker } from '../..';
import { FakerError } from '../../errors/faker-error';
import { bindThisToMemberFunctions } from '../../internal/bind-this-to-member-functions';
import { deprecated } from '../../internal/deprecated';
import iban from './iban';

/**
 * The possible definitions related to currency entries.
 */
export interface Currency {
  /**
   * The full name for the currency (e.g. `US Dollar`).
   */
  name: string;

  /**
   * The code/short text/abbreviation for the currency (e.g. `USD`).
   */
  code: string;

  /**
   * The symbol for the currency (e.g. `$`).
   */
  symbol: string;
}

/**
 * Module to generate finance and money related entries.
 *
 * ### Overview
 *
 * For a random amount, use [`amount()`](https://fakerjs.dev/api/finance.html#amount).
 *
 * For traditional bank accounts, use: [`accountNumber()`](https://fakerjs.dev/api/finance.html#accountnumber), [`accountName()`](https://fakerjs.dev/api/finance.html#accountname), [`bic()`](https://fakerjs.dev/api/finance.html#bic), [`iban()`](https://fakerjs.dev/api/finance.html#iban), [`pin()`](https://fakerjs.dev/api/finance.html#pin) and [`routingNumber()`](https://fakerjs.dev/api/finance.html#routingnumber).
 *
 * For credit card related methods, use: [`creditCardNumber()`](https://fakerjs.dev/api/finance.html#creditcardnumber), [`creditCardCVV()`](https://fakerjs.dev/api/finance.html#creditcardcvv), [`creditCardIssuer()`](https://fakerjs.dev/api/finance.html#creditcardissuer), [`transactionDescription()`](https://fakerjs.dev/api/finance.html#transactiondescription) and [`transactionType()`](https://fakerjs.dev/api/finance.html#transactiontype).
 *
 * For blockchain related methods, use: [`bitcoinAddress()`](https://fakerjs.dev/api/finance.html#bitcoinaddress), [`ethereumAddress()`](https://fakerjs.dev/api/finance.html#ethereumaddress) and [`litecoinAddress()`](https://fakerjs.dev/api/finance.html#litecoinaddress).
 */
export class FinanceModule {
  constructor(private readonly faker: Faker) {
    bindThisToMemberFunctions(this);
  }

  /**
   * Generates a random account number.
   *
   * @param length The length of the account number. Defaults to `8`.
   *
   * @see faker.finance.accountNumber()
   *
   * @example
   * faker.finance.account() // 92842238
   * faker.finance.account(5) // 32564
   *
   * @since 2.0.1
   *
   * @deprecated Use `faker.finance.accountNumber` instead.
   */
  account(length?: number): string {
    deprecated({
      deprecated: 'faker.finance.account',
      proposed: 'faker.finance.accountNumber',
      since: '8.0',
      until: '9.0',
    });

    return this.accountNumber(length);
  }

  /**
   * Generates a random account number.
   *
   * @param length The length of the account number. Defaults to `8`.
   *
   * @example
   * faker.finance.accountNumber() // 92842238
   * faker.finance.accountNumber(5) // 32564
   *
   * @since 8.0.0
   */
  accountNumber(length?: number): string;
  /**
   * Generates a random account number.
   *
   * @param options An options object. Defaults to `{}`.
   * @param options.length The length of the account number. Defaults to `8`.
   *
   * @example
   * faker.finance.accountNumber() // 92842238
   * faker.finance.accountNumber({ length: 5 }) // 32564
   *
   * @since 8.0.0
   */
  accountNumber(options?: {
    /**
     * The length of the account number.
     *
     * @default 8
     */
    length?: number;
  }): string;
  /**
   * Generates a random account number.
   *
   * @param optionsOrLength An options object or the length of the account number. Defaults to `{}`.
   * @param optionsOrLength.length The length of the account number. Defaults to `8`.
   *
   * @example
   * faker.finance.accountNumber() // 92842238
   * faker.finance.accountNumber(5) // 28736
   * faker.finance.accountNumber({ length: 5 }) // 32564
   *
   * @since 8.0.0
   */
  accountNumber(
    optionsOrLength?:
      | number
      | {
          /**
           * The length of the account number.
           *
           * @default 8
           */
          length?: number;
        }
  ): string;
  /**
   * Generates a random account number.
   *
   * @param options An options object or the length of the account number. Defaults to `{}`.
   * @param options.length The length of the account number. Defaults to `8`.
   *
   * @example
   * faker.finance.accountNumber() // 92842238
   * faker.finance.accountNumber(5) // 28736
   * faker.finance.accountNumber({ length: 5 }) // 32564
   *
   * @since 8.0.0
   */
  accountNumber(
    options:
      | number
      | {
          /**
           * The length of the account number.
           *
           * @default 8
           */
          length?: number;
        } = {}
  ): string {
    if (typeof options === 'number') {
      options = { length: options };
    }

    const { length = 8 } = options;

    return this.faker.string.numeric({ length, allowLeadingZeros: true });
  }

  /**
   * Generates a random account name.
   *
   * @example
   * faker.finance.accountName() // 'Personal Loan Account'
   *
   * @since 2.0.1
   */
  accountName(): string {
    return [
      this.faker.helpers.arrayElement(
        this.faker.definitions.finance.account_type
      ),
      'Account',
    ].join(' ');
  }

  /**
   * Generates a random routing number.
   *
   * @example
   * faker.finance.routingNumber() // '522814402'
   *
   * @since 5.0.0
   */
  routingNumber(): string {
    const routingNumber = this.faker.string.numeric({
      length: 8,
      allowLeadingZeros: true,
    });

    // Modules 10 straight summation.
    let sum = 0;

    for (let i = 0; i < routingNumber.length; i += 3) {
      sum += Number(routingNumber[i]) * 3;
      sum += Number(routingNumber[i + 1]) * 7;
      sum += Number(routingNumber[i + 2]) || 0;
    }

    return `${routingNumber}${Math.ceil(sum / 10) * 10 - sum}`;
  }

  /**
   * Generates a random masked number.
   *
   * @param length The length of the unmasked number. Defaults to `4`.
   * @param parens Whether to use surrounding parenthesis. Defaults to `true`.
   * @param ellipsis Whether to prefix the numbers with an ellipsis. Defaults to `true`.
   *
   * @see faker.finance.maskedNumber()
   *
   * @example
   * faker.finance.mask() // '(...9711)'
   * faker.finance.mask(3) // '(...342)'
   * faker.finance.mask(3, false) // '...236'
   * faker.finance.mask(3, false, false) // '298'
   *
   * @since 2.0.1
   *
   * @deprecated Use `faker.finance.maskedNumber` instead.
   */
  mask(length?: number, parens?: boolean, ellipsis?: boolean): string {
    deprecated({
      deprecated: 'faker.finance.mask',
      proposed: 'faker.finance.maskedNumber',
      since: '8.0',
      until: '9.0',
    });
    return this.maskedNumber({ length, parens, ellipsis });
  }

  /**
   * Generates a random masked number.
   *
   * @param length The length of the unmasked number. Defaults to `4`.
   *
   * @example
   * faker.finance.maskedNumber() // '(...9711)'
   * faker.finance.maskedNumber(3) // '(...342)'
   *
   * @since 8.0.0
   */
  maskedNumber(length?: number): string;
  /**
   * Generates a random masked number.
   *
   * @param options An options object. Defaults to `{}`.
   * @param options.length The length of the unmasked number. Defaults to `4`.
   * @param options.parens Whether to use surrounding parenthesis. Defaults to `true`.
   * @param options.ellipsis Whether to prefix the numbers with an ellipsis. Defaults to `true`.
   *
   * @example
   * faker.finance.maskedNumber() // '(...9711)'
   * faker.finance.maskedNumber({ length: 3 }) // '(...342)'
   * faker.finance.maskedNumber({ length: 3, parens: false }) // '...236'
   * faker.finance.maskedNumber({ length: 3, parens: false, ellipsis: false }) // '298'
   *
   * @since 8.0.0
   */
  maskedNumber(options?: {
    length?: number;
    parens?: boolean;
    ellipsis?: boolean;
  }): string;
  /**
   * Generates a random masked number.
   *
   * @param optionsOrLength An options object or the length of the unmask number. Defaults to `{}`.
   * @param optionsOrLength.length The length of the unmasked number. Defaults to `4`.
   * @param optionsOrLength.parens Whether to use surrounding parenthesis. Defaults to `true`.
   * @param optionsOrLength.ellipsis Whether to prefix the numbers with an ellipsis. Defaults to `true`.
   *
   * @example
   * faker.finance.maskedNumber() // '(...9711)'
   * faker.finance.maskedNumber(3) // '(...342)'
   * faker.finance.maskedNumber({ length: 3 }) // '(...342)'
   * faker.finance.maskedNumber({ length: 3, parens: false }) // '...236'
   * faker.finance.maskedNumber({ length: 3, parens: false, ellipsis: false }) // '298'
   *
   * @since 8.0.0
   */
  maskedNumber(
    optionsOrLength?:
      | number
      | {
          /**
           * The length of the unmasked number.
           *
           * @default 4
           */
          length?: number;
          /**
           * Whether to use surrounding parenthesis.
           *
           * @default true
           */
          parens?: boolean;
          /**
           * Whether to prefix the numbers with an ellipsis.
           *
           * @default true
           */
          ellipsis?: boolean;
        }
  ): string;
  /**
   * Generates a random masked number.
   *
   * @param options An options object. Defaults to `{}`.
   * @param options.length The length of the unmasked number. Defaults to `4`.
   * @param options.parens Whether to use surrounding parenthesis. Defaults to `true`.
   * @param options.ellipsis Whether to prefix the numbers with an ellipsis. Defaults to `true`.
   *
   * @example
   * faker.finance.maskedNumber() // '(...9711)'
   * faker.finance.maskedNumber(3) // '(...342)'
   * faker.finance.maskedNumber({ length: 3 }) // '(...342)'
   * faker.finance.maskedNumber({ length: 3, parens: false }) // '...236'
   * faker.finance.maskedNumber({ length: 3, parens: false, ellipsis: false }) // '298'
   *
   * @since 8.0.0
   */
  maskedNumber(
    options:
      | number
      | {
          /**
           * The length of the unmasked number.
           *
           * @default 4
           */
          length?: number;
          /**
           * Whether to use surrounding parenthesis.
           *
           * @default true
           */
          parens?: boolean;
          /**
           * Whether to prefix the numbers with an ellipsis.
           *
           * @default true
           */
          ellipsis?: boolean;
        } = {}
  ): string {
    if (typeof options === 'number') {
      options = { length: options };
    }

<<<<<<< HEAD
    // set defaults
    const { ellipsis = true, length = 4, parens = true } = options;
=======
    const { ellipsis, length = 4, parens } = options;
>>>>>>> a83db8b3

    let template = this.faker.string.numeric({ length });

    if (ellipsis) {
      template = `...${template}`;
    }

    if (parens) {
      template = `(${template})`;
    }

    return template;
  }

  /**
   * Generates a random amount between the given bounds (inclusive).
   *
   * @param min The lower bound for the amount. Defaults to `0`.
   * @param max The upper bound for the amount. Defaults to `1000`.
   * @param dec The number of decimal places for the amount. Defaults to `2`.
   * @param symbol The symbol used to prefix the amount. Defaults to `''`.
   * @param autoFormat If true this method will use `Number.toLocaleString()`. Otherwise it will use `Number.toFixed()`.
   *
   * @example
   * faker.finance.amount() // '617.87'
   * faker.finance.amount(5, 10) // '5.53'
   * faker.finance.amount(5, 10, 0) // '8'
   * faker.finance.amount(5, 10, 2, '$') // '$5.85'
   * faker.finance.amount(5, 10, 5, '', true) // '9,75067'
   *
   * @since 2.0.1
   */
  amount(
    min?: number,
    max?: number,
    dec?: number,
    symbol?: string,
    autoFormat?: boolean
  ): string;
  /**
   * Generates a random amount between the given bounds (inclusive).
   *
   * @param options An options object. Defaults to `{}`.
   * @param options.min The lower bound for the amount. Defaults to `0`.
   * @param options.max The upper bound for the amount. Defaults to `1000`.
   * @param options.dec The number of decimal places for the amount. Defaults to `2`.
   * @param options.symbol The symbol used to prefix the amount. Defaults to `''`.
   * @param options.autoFormat If true this method will use `Number.toLocaleString()`. Otherwise it will use `Number.toFixed()`.
   *
   * @example
   * faker.finance.amount() // '617.87'
   * faker.finance.amount({ min: 5, max: 10 }) // '5.53'
   * faker.finance.amount({ min: 5, max: 10, dec: 0 }) // '8'
   * faker.finance.amount({ min: 5, max: 10, dec: 2, symbol: '$' }) // '$5.85'
   * faker.finance.amount({ min: 5, max: 10, dec: 5, symbol: '', autoFormat: true }) // '9,75067'
   *
   * @since 2.0.1
   */
  amount(options?: {
    /**
     * The lower bound for the amount.
     *
     * @default 0
     */
    min?: number;
    /**
     * The upper bound for the amount.
     *
     * @default 1000
     */
    max?: number;
    /**
     * The number of decimal places for the amount.
     *
     * @default 2
     */
    dec?: number;
    /**
     * The symbol used to prefix the amount.
     *
     * @default ''
     */
    symbol?: string;
    /**
     * If true this method will use `Number.toLocaleString()`. Otherwise it will use `Number.toFixed()`.
     *
     * @default false
     */
    autoFormat?: boolean;
  }): string;
  /**
   * Generates a random amount between the given bounds (inclusive).
   *
   * @param options An options object. Defaults to `{}`.
   * @param options.min The lower bound for the amount. Defaults to `0`.
   * @param options.max The upper bound for the amount. Defaults to `1000`.
   * @param options.dec The number of decimal places for the amount. Defaults to `2`.
   * @param options.symbol The symbol used to prefix the amount. Defaults to `''`.
   * @param options.autoFormat If true this method will use `Number.toLocaleString()`. Otherwise it will use `Number.toFixed()`.
   * @param legacyMax The upper bound for the amount. Defaults to `1000`.
   * @param legacyDec The number of decimal places for the amount. Defaults to `2`.
   * @param legacySymbol The symbol used to prefix the amount. Defaults to `''`.
   * @param legacyAutoFormat If true this method will use `Number.toLocaleString()`. Otherwise it will use `Number.toFixed()`.
   *
   * @example
   * faker.finance.amount() // '617.87'
   * faker.finance.amount({ min: 5, max: 10 }) // '5.53'
   * faker.finance.amount({ min: 5, max: 10, dec: 0 }) // '8'
   * faker.finance.amount({ min: 5, max: 10, dec: 2, symbol: '$' }) // '$5.85'
   * faker.finance.amount({ min: 5, max: 10, dec: 5, symbol: '', autoFormat: true }) // '9,75067'
   * faker.finance.amount(5, 10) // '5.53'
   * faker.finance.amount(5, 10, 0) // '8'
   * faker.finance.amount(5, 10, 2, '$') // '$5.85'
   * faker.finance.amount(5, 10, 5, '', true) // '9,75067'
   *
   * @since 2.0.1
   */
  amount(
    options?:
      | number
      | {
          /**
           * The lower bound for the amount.
           *
           * @default 0
           */
          min?: number;
          /**
           * The upper bound for the amount.
           *
           * @default 1000
           */
          max?: number;
          /**
           * The number of decimal places for the amount.
           *
           * @default 2
           */
          dec?: number;
          /**
           * The symbol used to prefix the amount.
           *
           * @default ''
           */
          symbol?: string;
          /**
           * If true this method will use `Number.toLocaleString()`. Otherwise it will use `Number.toFixed()`.
           *
           * @default false
           */
          autoFormat?: boolean;
        },
    legacyMax?: number,
    legacyDec?: number,
    legacySymbol?: string,
    legacyAutoFormat?: boolean
  ): string;
  /**
   * Generates a random amount between the given bounds (inclusive).
   *
   * @param options An options object. Defaults to `{}`.
   * @param options.min The lower bound for the amount. Defaults to `0`.
   * @param options.max The upper bound for the amount. Defaults to `1000`.
   * @param options.dec The number of decimal places for the amount. Defaults to `2`.
   * @param options.symbol The symbol used to prefix the amount. Defaults to `''`.
   * @param options.autoFormat If true this method will use `Number.toLocaleString()`. Otherwise it will use `Number.toFixed()`.
   * @param legacyMax The upper bound for the amount. Defaults to `1000`.
   * @param legacyDec The number of decimal places for the amount. Defaults to `2`.
   * @param legacySymbol The symbol used to prefix the amount. Defaults to `''`.
   * @param legacyAutoFormat If true this method will use `Number.toLocaleString()`. Otherwise it will use `Number.toFixed()`.
   *
   * @example
   * faker.finance.amount() // '617.87'
   * faker.finance.amount({ min: 5, max: 10 }) // '5.53'
   * faker.finance.amount({ min: 5, max: 10, dec: 0 }) // '8'
   * faker.finance.amount({ min: 5, max: 10, dec: 2, symbol: '$' }) // '$5.85'
   * faker.finance.amount({ min: 5, max: 10, dec: 5, symbol: '', autoFormat: true }) // '9,75067'
   * faker.finance.amount(5, 10) // '5.53'
   * faker.finance.amount(5, 10, 0) // '8'
   * faker.finance.amount(5, 10, 2, '$') // '$5.85'
   * faker.finance.amount(5, 10, 5, '', true) // '9,75067'
   *
   * @since 2.0.1
   */
  amount(
    options:
      | number
      | {
          /**
           * The lower bound for the amount.
           *
           * @default 0
           */
          min?: number;
          /**
           * The upper bound for the amount.
           *
           * @default 1000
           */
          max?: number;
          /**
           * The number of decimal places for the amount.
           *
           * @default 2
           */
          dec?: number;
          /**
           * The symbol used to prefix the amount.
           *
           * @default ''
           */
          symbol?: string;
          /**
           * If true this method will use `Number.toLocaleString()`. Otherwise it will use `Number.toFixed()`.
           *
           * @default false
           */
          autoFormat?: boolean;
        } = {},
    legacyMax: number = 1000,
    legacyDec: number = 2,
    legacySymbol: string = '',
    legacyAutoFormat: boolean = false
  ): string {
    if (typeof options === 'number') {
      options = { min: options };
    }

    const {
      autoFormat = legacyAutoFormat,
      dec = legacyDec,
      max = legacyMax,
      min = 0,
      symbol = legacySymbol,
    } = options;

    const randValue = this.faker.number.float({
      max,
      min,
      precision: 10 ** -dec,
    });

    const formattedString = autoFormat
      ? randValue.toLocaleString(undefined, { minimumFractionDigits: dec })
      : randValue.toFixed(dec);

    return symbol + formattedString;
  }

  /**
   * Returns a random transaction type.
   *
   * @example
   * faker.finance.transactionType() // 'payment'
   *
   * @since 2.0.1
   */
  transactionType(): string {
    return this.faker.helpers.arrayElement(
      this.faker.definitions.finance.transaction_type
    );
  }

  /**
   * Returns a random currency object, containing `code`, `name `and `symbol` properties.
   *
   * @see
   * faker.finance.currencyCode()
   * faker.finance.currencyName()
   * faker.finance.currencySymbol()
   *
   * @example
   * faker.finance.currency() // { code: 'USD', name: 'US Dollar', symbol: '$' }
   *
   * @since 8.0.0
   */
  currency(): Currency {
    return this.faker.helpers.arrayElement(
      this.faker.definitions.finance.currency
    );
  }

  /**
   * Returns a random currency code.
   * (The short text/abbreviation for the currency (e.g. `US Dollar` -> `USD`))
   *
   * @example
   * faker.finance.currencyCode() // 'USD'
   *
   * @since 2.0.1
   */
  currencyCode(): string {
    return this.currency().code;
  }

  /**
   * Returns a random currency name.
   *
   * @example
   * faker.finance.currencyName() // 'US Dollar'
   *
   * @since 2.0.1
   */
  currencyName(): string {
    return this.currency().name;
  }

  /**
   * Returns a random currency symbol.
   *
   * @example
   * faker.finance.currencySymbol() // '$'
   *
   * @since 2.0.1
   */
  currencySymbol(): string {
    let symbol: string;
    while (!symbol) {
      symbol = this.currency().symbol;
    }

    return symbol;
  }

  /**
   * Generates a random Bitcoin address.
   *
   * @example
   * faker.finance.bitcoinAddress() // '3ySdvCkTLVy7gKD4j6JfSaf5d'
   *
   * @since 3.1.0
   */
  bitcoinAddress(): string {
    const addressLength = this.faker.number.int({ min: 25, max: 39 });

    let address = this.faker.helpers.arrayElement(['1', '3']);

    address += this.faker.string.alphanumeric({
      length: addressLength,
      casing: 'mixed',
      exclude: '0OIl',
    });

    return address;
  }

  /**
   * Generates a random Litecoin address.
   *
   * @example
   * faker.finance.litecoinAddress() // 'MoQaSTGWBRXkWfyxKbNKuPrAWGELzcW'
   *
   * @since 5.0.0
   */
  litecoinAddress(): string {
    const addressLength = this.faker.number.int({ min: 26, max: 33 });

    const address =
      this.faker.string.fromCharacters('LM3') +
      this.faker.string.fromCharacters(
        '123456789abcdefghijkmnopqrstuvwxyzABCDEFGHJKLMNPQRSTUVWXYZ',
        addressLength - 1
      );

    return address;
  }

  /**
   * Generates a random credit card number.
   *
   * @param issuer The name of the issuer (case-insensitive) or the format used to generate one.
   *
   * @example
   * faker.finance.creditCardNumber() // '4427163488662'
   * faker.finance.creditCardNumber('visa') // '4882664999007'
   * faker.finance.creditCardNumber('63[7-9]#-####-####-###L') // '6375-3265-4676-6646'
   *
   * @since 5.0.0
   */
  creditCardNumber(issuer?: string): string;
  /**
   * Generates a random credit card number.
   *
   * @param options An options object. Defaults to `''`.
   * @param options.issuer The name of the issuer (case-insensitive) or the format used to generate one.
   *
   * @example
   * faker.finance.creditCardNumber() // '4427163488662'
   * faker.finance.creditCardNumber({ issuer: 'visa' }) // '4882664999007'
   * faker.finance.creditCardNumber({ issuer: '63[7-9]#-####-####-###L' }) // '6375-3265-4676-6646'
   *
   * @since 5.0.0
   */
  creditCardNumber(options?: {
    /**
     * The name of the issuer (case-insensitive) or the format used to generate one.
     *
     * @default ''
     */
    issuer?: string;
  }): string;
  /**
   * Generates a random credit card number.
   *
   * @param options An options object, the issuer or a custom format. Defaults to `{}`.
   * @param options.issuer The name of the issuer (case-insensitive) or the format used to generate one.
   *
   * @example
   * faker.finance.creditCardNumber() // '4427163488662'
   * faker.finance.creditCardNumber({ issuer: 'visa' }) // '4882664999007'
   * faker.finance.creditCardNumber({ issuer: '63[7-9]#-####-####-###L' }) // '6375-3265-4676-6646'
   * faker.finance.creditCardNumber('visa') // '1226423499765'
   *
   * @since 5.0.0
   */
  creditCardNumber(
    options?:
      | string
      | {
          /**
           * The name of the issuer (case-insensitive) or the format used to generate one.
           *
           * @default ''
           */
          issuer?: string;
        }
  ): string;
  /**
   * Generates a random credit card number.
   *
   * @param options An options object, the issuer or a custom format. Defaults to `{}`.
   * @param options.issuer The name of the issuer (case-insensitive) or the format used to generate one.
   *
   * @example
   * faker.finance.creditCardNumber() // '4427163488662'
   * faker.finance.creditCardNumber({ issuer: 'visa' }) // '4882664999007'
   * faker.finance.creditCardNumber({ issuer: '63[7-9]#-####-####-###L' }) // '6375-3265-4676-6646'
   * faker.finance.creditCardNumber('visa') // '1226423499765'
   *
   * @since 5.0.0
   */
  creditCardNumber(
    options:
      | string
      | {
          /**
           * The name of the issuer (case-insensitive) or the format used to generate one.
           *
           * @default ''
           */
          issuer?: string;
        } = {}
  ): string {
    if (typeof options === 'string') {
      options = { issuer: options };
    }

    const { issuer = '' } = options;

    let format: string;
    const localeFormat = this.faker.definitions.finance.credit_card;
    const normalizedIssuer = issuer.toLowerCase();
    if (normalizedIssuer in localeFormat) {
      format = this.faker.helpers.arrayElement(localeFormat[normalizedIssuer]);
    } else if (/#/.test(issuer)) {
      // The user chose an optional scheme
      format = issuer;
    } else {
      // Choose a random issuer
      // Credit cards are in an object structure
      const formats = this.faker.helpers.objectValue(localeFormat); // There could be multiple formats
      format = this.faker.helpers.arrayElement(formats);
    }

    format = format.replace(/\//g, '');
    return this.faker.helpers.replaceCreditCardSymbols(format);
  }

  /**
   * Generates a random credit card CVV.
   *
   * @example
   * faker.finance.creditCardCVV() // '506'
   *
   * @since 5.0.0
   */
  creditCardCVV(): string {
    return this.faker.string.numeric({ length: 3, allowLeadingZeros: true });
  }

  /**
   * Returns a random credit card issuer.
   *
   * @example
   * faker.finance.creditCardIssuer() // 'discover'
   *
   * @since 6.3.0
   */
  creditCardIssuer(): string {
    return this.faker.helpers.objectKey(
      this.faker.definitions.finance.credit_card
    ) as string;
  }

  /**
   * Generates a random PIN number.
   *
   * @param length The length of the PIN to generate. Defaults to `4`.
   *
   * @throws Will throw an error if length is less than 1.
   *
   * @example
   * faker.finance.pin() // '5067'
   * faker.finance.pin(6) // '213789'
   *
   * @since 6.2.0
   */
  pin(length?: number): string;
  /**
   * Generates a random PIN number.
   *
   * @param options An options object. Defaults to `{}`.
   * @param options.length The length of the PIN to generate. Defaults to `4`.
   *
   * @throws Will throw an error if length is less than 1.
   *
   * @example
   * faker.finance.pin() // '5067'
   * faker.finance.pin({ length: 6 }) // '213789'
   *
   * @since 6.2.0
   */
  pin(options?: {
    /**
     * The length of the PIN to generate.
     *
     * @default 4
     */
    length?: number;
  }): string;
  /**
   * Generates a random PIN number.
   *
   * @param options An options object or the length of the PIN. Defaults to `{}`.
   * @param options.length The length of the PIN to generate. Defaults to `4`.
   *
   * @throws Will throw an error if length is less than 1.
   *
   * @example
   * faker.finance.pin() // '5067'
   * faker.finance.pin({ length: 6 }) // '213789'
   * faker.finance.pin(6) // '213789'
   *
   * @since 6.2.0
   */
  pin(
    options?:
      | number
      | {
          /**
           * The length of the PIN to generate.
           *
           * @default 4
           */
          length?: number;
        }
  ): string;
  /**
   * Generates a random PIN number.
   *
   * @param options An options object or the length of the PIN. Defaults to `{}`.
   * @param options.length The length of the PIN to generate. Defaults to `4`.
   *
   * @throws Will throw an error if length is less than 1.
   *
   * @example
   * faker.finance.pin() // '5067'
   * faker.finance.pin({ length: 6 }) // '213789'
   * faker.finance.pin(6) // '213789'
   *
   * @since 6.2.0
   */
  pin(
    options:
      | number
      | {
          /**
           * The length of the PIN to generate.
           *
           * @default 4
           */
          length?: number;
        } = {}
  ): string {
    if (typeof options === 'number') {
      options = { length: options };
    }

    const { length = 4 } = options;

    if (length < 1) {
      throw new FakerError('minimum length is 1');
    }

    return this.faker.string.numeric({ length, allowLeadingZeros: true });
  }

  /**
   * Creates a random, non-checksum Ethereum address.
   *
   * To generate a checksummed Ethereum address (with specific per character casing), wrap this method in a custom method and use third-party libraries to transform the result.
   *
   * @example
   * faker.finance.ethereumAddress() // '0xf03dfeecbafc5147241cc4c4ca20b3c9dfd04c4a'
   *
   * @since 5.0.0
   */
  ethereumAddress(): string {
    const address = this.faker.string.hexadecimal({
      length: 40,
      casing: 'lower',
    });
    return address;
  }

  /**
   * Generates a random iban.
   *
   * @param formatted Return a formatted version of the generated IBAN. Defaults to `false`.
   * @param countryCode The country code from which you want to generate an IBAN, if none is provided a random country will be used.
   *
   * @throws Will throw an error if the passed country code is not supported.
   *
   * @example
   * faker.finance.iban() // 'TR736918640040966092800056'
   * faker.finance.iban(true) // 'FR20 8008 2330 8984 74S3 Z620 224'
   * faker.finance.iban(true, 'DE') // 'DE84 1022 7075 0900 1170 01'
   *
   * @since 4.0.0
   */
  iban(formatted?: boolean, countryCode?: string): string;
  /**
   * Generates a random iban.
   *
   * @param options An options object. Defaults to `{}`.
   * @param options.formatted Return a formatted version of the generated IBAN. Defaults to `false`.
   * @param options.countryCode The country code from which you want to generate an IBAN, if none is provided a random country will be used.
   *
   * @throws Will throw an error if the passed country code is not supported.
   *
   * @example
   * faker.finance.iban() // 'TR736918640040966092800056'
   * faker.finance.iban({ formatted: true }) // 'FR20 8008 2330 8984 74S3 Z620 224'
   * faker.finance.iban({ formatted: true, countryCode: 'DE' }) // 'DE84 1022 7075 0900 1170 01'
   *
   * @since 4.0.0
   */
  iban(options?: {
    /**
     * Return a formatted version of the generated IBAN.
     *
     * @default false
     */
    formatted?: boolean;
    /**
     * The country code from which you want to generate an IBAN,
     * if none is provided a random country will be used.
     */
    countryCode?: string;
  }): string;
  /**
   * Generates a random iban.
   *
   * @param options An options object or whether the return value should be formatted. Defaults to `{}`.
   * @param options.formatted Return a formatted version of the generated IBAN. Defaults to `false`.
   * @param options.countryCode The country code from which you want to generate an IBAN, if none is provided a random country will be used.
   * @param legacyCountryCode The country code from which you want to generate an IBAN, if none is provided a random country will be used.
   *
   * @throws Will throw an error if the passed country code is not supported.
   *
   * @example
   * faker.finance.iban() // 'TR736918640040966092800056'
   * faker.finance.iban({ formatted: true }) // 'FR20 8008 2330 8984 74S3 Z620 224'
   * faker.finance.iban({ formatted: true, countryCode: 'DE' }) // 'DE84 1022 7075 0900 1170 01'
   * faker.finance.iban(true) // 'FR20 8008 2330 8984 74S3 Z620 224'
   * faker.finance.iban(true, 'DE') // 'DE84 1022 7075 0900 1170 01'
   *
   * @since 4.0.0
   */
  iban(
    options?:
      | boolean
      | {
          /**
           * Return a formatted version of the generated IBAN.
           *
           * @default false
           */
          formatted?: boolean;
          /**
           * The country code from which you want to generate an IBAN,
           * if none is provided a random country will be used.
           */
          countryCode?: string;
        },
    legacyCountryCode?: string
  ): string;
  /**
   * Generates a random iban.
   *
   * @param options An options object or whether the return value should be formatted. Defaults to `{}`.
   * @param options.formatted Return a formatted version of the generated IBAN. Defaults to `false`.
   * @param options.countryCode The country code from which you want to generate an IBAN, if none is provided a random country will be used.
   * @param legacyCountryCode The country code from which you want to generate an IBAN, if none is provided a random country will be used.
   *
   * @throws Will throw an error if the passed country code is not supported.
   *
   * @example
   * faker.finance.iban() // 'TR736918640040966092800056'
   * faker.finance.iban({ formatted: true }) // 'FR20 8008 2330 8984 74S3 Z620 224'
   * faker.finance.iban({ formatted: true, countryCode: 'DE' }) // 'DE84 1022 7075 0900 1170 01'
   * faker.finance.iban(true) // 'FR20 8008 2330 8984 74S3 Z620 224'
   * faker.finance.iban(true, 'DE') // 'DE84 1022 7075 0900 1170 01'
   *
   * @since 4.0.0
   */
  iban(
    options:
      | boolean
      | {
          /**
           * Return a formatted version of the generated IBAN.
           *
           * @default false
           */
          formatted?: boolean;
          /**
           * The country code from which you want to generate an IBAN,
           * if none is provided a random country will be used.
           */
          countryCode?: string;
        } = {},
    legacyCountryCode?: string
  ): string {
    if (typeof options === 'boolean') {
      options = { formatted: options };
    }

    const { countryCode = legacyCountryCode, formatted = false } = options;

    const ibanFormat = countryCode
      ? iban.formats.find((f) => f.country === countryCode)
      : this.faker.helpers.arrayElement(iban.formats);

    if (!ibanFormat) {
      throw new FakerError(`Country code ${countryCode} not supported.`);
    }

    let s = '';
    let count = 0;
    for (const bban of ibanFormat.bban) {
      let c = bban.count;
      count += bban.count;
      while (c > 0) {
        if (bban.type === 'a') {
          s += this.faker.helpers.arrayElement(iban.alpha);
        } else if (bban.type === 'c') {
          if (this.faker.datatype.boolean(0.8)) {
            s += this.faker.number.int(9);
          } else {
            s += this.faker.helpers.arrayElement(iban.alpha);
          }
        } else {
          if (c >= 3 && this.faker.datatype.boolean(0.3)) {
            if (this.faker.datatype.boolean()) {
              s += this.faker.helpers.arrayElement(iban.pattern100);
              c -= 2;
            } else {
              s += this.faker.helpers.arrayElement(iban.pattern10);
              c--;
            }
          } else {
            s += this.faker.number.int(9);
          }
        }

        c--;
      }

      s = s.substring(0, count);
    }

    let checksum: string | number =
      98 - iban.mod97(iban.toDigitString(`${s}${ibanFormat.country}00`));

    if (checksum < 10) {
      checksum = `0${checksum}`;
    }

    const result = `${ibanFormat.country}${checksum}${s}`;

    return formatted ? result.match(/.{1,4}/g).join(' ') : result;
  }

  /**
   * Generates a random SWIFT/BIC code based on the [ISO-9362](https://en.wikipedia.org/wiki/ISO_9362) format.
   *
   * @param options Options object.
   * @param options.includeBranchCode Whether to include a three-digit branch code at the end of the generated code. Defaults to a random boolean value.
   *
   * @example
   * faker.finance.bic() // 'WYAUPGX1'
   * faker.finance.bic({ includeBranchCode: true }) // 'KCAUPGR1432'
   * faker.finance.bic({ includeBranchCode: false }) // 'XDAFQGT7'
   *
   * @since 4.0.0
   */
  bic(
    options: {
      /**
       * Whether to include a three-digit branch code at the end of the generated code.
       *
       * @default faker.datatype.boolean()
       */
      includeBranchCode?: boolean;
    } = {}
  ): string {
    const { includeBranchCode = this.faker.datatype.boolean() } = options;

    const bankIdentifier = this.faker.string.alpha({
      length: 4,
      casing: 'upper',
    });
    const countryCode = this.faker.helpers.arrayElement(iban.iso3166);
    const locationCode = this.faker.string.alphanumeric({
      length: 2,
      casing: 'upper',
    });
    const branchCode = includeBranchCode
      ? this.faker.datatype.boolean()
        ? this.faker.string.alphanumeric({ length: 3, casing: 'upper' })
        : 'XXX'
      : '';

    return `${bankIdentifier}${countryCode}${locationCode}${branchCode}`;
  }

  /**
   * Generates a random transaction description.
   *
   * @example
   * faker.finance.transactionDescription()
   * // 'invoice transaction at Kilback - Durgan using card ending with ***(...4316) for UAH 783.82 in account ***16168663'
   *
   * @since 5.1.0
   */
  transactionDescription(): string {
    const amount = this.amount();
    const company = this.faker.company.name();
    const transactionType = this.transactionType();
    const account = this.accountNumber();
    const card = this.maskedNumber();
    const currency = this.currencyCode();

    return `${transactionType} transaction at ${company} using card ending with ***${card} for ${currency} ${amount} in account ***${account}`;
  }
}<|MERGE_RESOLUTION|>--- conflicted
+++ resolved
@@ -350,12 +350,8 @@
       options = { length: options };
     }
 
-<<<<<<< HEAD
     // set defaults
     const { ellipsis = true, length = 4, parens = true } = options;
-=======
-    const { ellipsis, length = 4, parens } = options;
->>>>>>> a83db8b3
 
     let template = this.faker.string.numeric({ length });
 
