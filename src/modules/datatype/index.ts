--- conflicted
+++ resolved
@@ -283,18 +283,13 @@
    *
    * @since 5.5.0
    */
-<<<<<<< HEAD
   array(
     length: number | { min: number; max: number } = 10
   ): Array<string | number> {
     return this.faker.helpers.multiple(
-      () => (this.boolean() ? this.faker.string.sample() : this.number()),
+      () =>
+        this.boolean() ? this.faker.string.sample() : this.faker.number.int(),
       { count: length }
-=======
-  array(length = 10): Array<string | number> {
-    return Array.from<string | number>({ length }).map(() =>
-      this.boolean() ? this.faker.string.sample() : this.faker.number.int()
->>>>>>> 795ca8cc
     );
   }
 
