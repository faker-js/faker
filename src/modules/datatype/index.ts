import type { Faker } from '../..';
import { FakerError } from '../../errors/faker-error';
import type { MersenneModule } from '../../internal/mersenne/mersenne';

/**
 * Module to generate various primitive values and data types.
 */
export class DatatypeModule {
  constructor(private readonly faker: Faker) {
    // Bind `this` so namespaced is working correctly
    for (const name of Object.getOwnPropertyNames(DatatypeModule.prototype)) {
      if (name === 'constructor' || typeof this[name] !== 'function') {
        continue;
      }
      this[name] = this[name].bind(this);
    }
  }

  /**
   * Returns a single random number between zero and the given max value or the given range with the specified precision.
   * The bounds are inclusive.
   *
   * @param options Maximum value or options object.
   * @param options.min Lower bound for generated number. Defaults to `0`.
   * @param options.max Upper bound for generated number. Defaults to `min + 99999`.
   * @param options.precision Precision of the generated number. Defaults to `1`.
   *
   * @throws When options define `max < min`.
   *
   * @example
   * faker.datatype.number() // 55422
   * faker.datatype.number(100) // 52
   * faker.datatype.number({ min: 1000000 }) // 1031433
   * faker.datatype.number({ max: 100 }) // 42
   * faker.datatype.number({ precision: 0.01 }) // 64246.18
   * faker.datatype.number({ min: 10, max: 100, precision: 0.01 }) // 36.94
   *
   * @since 5.5.0
   */
  number(
    options: number | { min?: number; max?: number; precision?: number } = 99999
  ): number {
    if (typeof options === 'number') {
      options = { max: options };
    }

    const { min = 0, precision = 1 } = options;
    const max = options.max ?? min + 99999;

    if (max === min) {
      return min;
    }

    if (max < min) {
      throw new FakerError(`Max ${max} should be greater than min ${min}.`);
    }

    const mersenne: MersenneModule =
      // @ts-expect-error: access private member field
      this.faker._mersenne;

    const randomNumber = Math.floor(
      mersenne.rand(max / precision + 1, min / precision)
    );

    // Workaround problem in float point arithmetics for e.g. 6681493 / 0.01
    return randomNumber / (1 / precision);
  }

  /**
   * Returns a single random floating-point number for the given precision or range and precision.
   *
   * @param options Precision or options object.
   * @param options.min Lower bound for generated number. Defaults to `0`.
   * @param options.max Upper bound for generated number. Defaults to `99999`.
   * @param options.precision Precision of the generated number. Defaults to `0.01`.
   *
   * @example
   * faker.datatype.float() // 51696.36
   * faker.datatype.float(0.1) // 52023.2
   * faker.datatype.float({ min: 1000000 }) // 212859.76
   * faker.datatype.float({ max: 100 }) // 28.11
   * faker.datatype.float({ precision: 0.1 }) // 84055.3
   * faker.datatype.float({ min: 10, max: 100, precision: 0.001 }) // 57.315
   *
   * @since 5.5.0
   */
  float(
    options?: number | { min?: number; max?: number; precision?: number }
  ): number {
    if (typeof options === 'number') {
      options = {
        precision: options,
      };
    }
    options = options || {};
    const opts: { precision?: number } = {};
    for (const p in options) {
      opts[p] = options[p];
    }
    if (opts.precision == null) {
      opts.precision = 0.01;
    }
    return this.number(opts);
  }

  /**
   * Returns a Date object using a random number of milliseconds since
   * the [Unix Epoch](https://en.wikipedia.org/wiki/Unix_time) (1 January 1970 UTC).
   *
   * @param options Max number of milliseconds since unix epoch or options object.
   * @param options.min Lower bound for milliseconds since base date.
   *    When not provided or smaller than `-8640000000000000`, `1990-01-01` is considered
   *    as minimum generated date. Defaults to `631152000000`.
   * @param options.max Upper bound for milliseconds since base date.
   *    When not provided or larger than `8640000000000000`, `2100-01-01` is considered
   *    as maximum generated date. Defaults to `4102444800000`.
   *
   * @example
   * faker.datatype.datetime() // '2089-04-17T18:03:24.956Z'
   * faker.datatype.datetime(1893456000000) // '2022-03-28T07:00:56.876Z'
   * faker.datatype.datetime({ min: 1577836800000, max: 1893456000000 }) // '2021-09-12T07:13:00.255Z'
   *
   * @since 5.5.0
   */
  datetime(options: number | { min?: number; max?: number } = {}): Date {
    const minMax = 8640000000000000;

    let min = typeof options === 'number' ? undefined : options.min;
    let max = typeof options === 'number' ? options : options.max;

    if (min == null || min < minMax * -1) {
      min = Date.UTC(1990, 0);
    }

    if (max == null || max > minMax) {
      max = Date.UTC(2100, 0);
    }

    return new Date(this.number({ min, max }));
  }

  /**
   * Returns a string containing UTF-16 chars between 33 and 125 (`!` to `}`).
   *
   * @param length Length of the generated string. Max length is `2^20`. Defaults to `10`.
   *
   * @see faker.string.random()
   *
   * @example
   * faker.datatype.string() // 'Zo!.:*e>wR'
   * faker.datatype.string(5) // '6Bye8'
   *
   * @since 5.5.0
   *
   * @deprecated Use faker.string.random() instead.
   */
  string(length = 10): string {
    deprecated({
      deprecated: 'faker.datatype.string()',
      proposed: 'faker.string.random()',
      since: '8.0',
      until: '9.0',
    });
    return this.faker.string.random(length);
  }

  /**
   * Returns a UUID v4 ([Universally Unique Identifier](https://en.wikipedia.org/wiki/Universally_unique_identifier)).
   *
   * @see faker.string.uuid()
   *
   * @example
   * faker.datatype.uuid() // '4136cd0b-d90b-4af7-b485-5d1ded8db252'
   *
   * @since 5.5.0
   *
   * @deprecated Use faker.string.uuid() instead.
   */
  uuid(): string {
    deprecated({
      deprecated: 'faker.datatype.uuid()',
      proposed: 'faker.string.uuid()',
      since: '8.0',
      until: '9.0',
    });
    return this.faker.string.uuid();
  }

  /**
   * Returns the boolean value true or false.
   *
   * @example
   * faker.datatype.boolean() // false
   *
   * @since 5.5.0
   */
  boolean(): boolean {
    return !!this.number(1);
  }

  /**
   * Returns a [hexadecimal](https://en.wikipedia.org/wiki/Hexadecimal) number.
   *
   * @param options The optional options object.
   * @param options.length Length of the generated number. Defaults to `1`.
   * @param options.prefix Prefix for the generated number. Defaults to `'0x'`.
   * @param options.case Case of the generated number. Defaults to `'mixed'`.
   *
   * @see faker.string.hexadecimal()
   *
   * @example
   * faker.datatype.hexadecimal() // '0xB'
   * faker.datatype.hexadecimal({ length: 10 }) // '0xaE13d044cB'
   * faker.datatype.hexadecimal({ prefix: '0x' }) // '0xE'
   * faker.datatype.hexadecimal({ case: 'lower' }) // '0xf'
   * faker.datatype.hexadecimal({ length: 10, prefix: '#' }) // '#f12a974eB1'
   * faker.datatype.hexadecimal({ length: 10, case: 'upper' }) // '0xE3F38014FB'
   * faker.datatype.hexadecimal({ prefix: '', case: 'lower' }) // 'd'
   * faker.datatype.hexadecimal({ length: 10, prefix: '0x', case: 'mixed' }) // '0xAdE330a4D1'
   *
   * @since 6.1.2
   *
   * @deprecated Use `faker.string.hexadecimal()` instead.
   */
  hexadecimal(
    options: {
      length?: number;
      prefix?: string;
      case?: 'lower' | 'upper' | 'mixed';
    } = {}
  ): string {
<<<<<<< HEAD
    deprecated({
      deprecated: 'faker.datatype.hexadecimal()',
      proposed: 'faker.string.hexadecimal()',
      since: '8.0',
      until: '9.0',
    });
    if (typeof options === 'number') {
      options = {
        length: options,
      };
    }

=======
>>>>>>> c977dbc7
    const { length = 1, prefix = '0x', case: letterCase = 'mixed' } = options;

    let wholeString = this.faker.string.hexadecimal(length);

    if (letterCase === 'upper') {
      wholeString = wholeString.toUpperCase();
    } else if (letterCase === 'lower') {
      wholeString = wholeString.toLowerCase();
    }

    return `${prefix}${wholeString}`;
  }

  /**
   * Returns a string representing JSON object with 7 pre-defined properties.
   *
   * @example
   * faker.datatype.json() // `{"foo":"mxz.v8ISij","bar":29154,"bike":8658,"a":"GxTlw$nuC:","b":40693,"name":"%'<FTou{7X","prop":"X(bd4iT>77"}`
   *
   * @since 5.5.0
   */
  json(): string {
    const properties = ['foo', 'bar', 'bike', 'a', 'b', 'name', 'prop'];
    const returnObject: Record<string, string | number> = {};

    properties.forEach((prop) => {
      returnObject[prop] = this.boolean()
        ? this.faker.string.random()
        : this.number();
    });

    return JSON.stringify(returnObject);
  }

  /**
   * Returns an array with random strings and numbers.
   *
   * @param length Size of the returned array. Defaults to `10`.
   *
   * @example
   * faker.datatype.array() // [ 94099, 85352, 'Hz%T.C\\l;8', '|#gmtw3otS', '2>:rJ|3$&d', 56864, 'Ss2-p0RXSI', 51084, 2039, 'mNEU[.r0Vf' ]
   * faker.datatype.array(3) // [ 61845, 'SK7H$W3:d*', 'm[%7N8*GVK' ]
   *
   * @since 5.5.0
   */
  array(length = 10): Array<string | number> {
    return Array.from<string | number>({ length }).map(() =>
      this.boolean() ? this.faker.string.random() : this.number()
    );
  }

  /**
   * Returns a [BigInt](https://developer.mozilla.org/en-US/docs/Web/JavaScript/Data_structures#bigint_type) number.
   *
   * @param options Maximum value or options object.
   * @param options.min Lower bound for generated bigint. Defaults to `0n`.
   * @param options.max Upper bound for generated bigint. Defaults to `min + 999999999999999n`.
   *
   * @throws When options define `max < min`.
   *
   * @example
   * faker.datatype.bigInt() // 55422n
   * faker.datatype.bigInt(100n) // 52n
   * faker.datatype.bigInt({ min: 1000000n }) // 431433n
   * faker.datatype.bigInt({ max: 100n }) // 42n
   * faker.datatype.bigInt({ min: 10n, max: 100n }) // 36n
   *
   * @since 6.0.0
   */
  bigInt(
    options?:
      | bigint
      | boolean
      | number
      | string
      | {
          min?: bigint | boolean | number | string;
          max?: bigint | boolean | number | string;
        }
  ): bigint {
    let min: bigint;
    let max: bigint;

    if (typeof options === 'object') {
      min = BigInt(options.min ?? 0);
      max = BigInt(options.max ?? min + BigInt(999999999999999));
    } else {
      min = BigInt(0);
      max = BigInt(options ?? 999999999999999);
    }

    if (max === min) {
      return min;
    }

    if (max < min) {
      throw new FakerError(`Max ${max} should be larger then min ${min}.`);
    }

    const delta = max - min;

    const offset =
      BigInt(
        this.faker.string.numeric({
          length: delta.toString(10).length,
          allowLeadingZeros: true,
        })
      ) %
      (delta + BigInt(1));

    return min + offset;
  }
}<|MERGE_RESOLUTION|>--- conflicted
+++ resolved
@@ -1,5 +1,6 @@
 import type { Faker } from '../..';
 import { FakerError } from '../../errors/faker-error';
+import { deprecated } from '../../internal/deprecated';
 import type { MersenneModule } from '../../internal/mersenne/mersenne';
 
 /**
@@ -230,21 +231,13 @@
       case?: 'lower' | 'upper' | 'mixed';
     } = {}
   ): string {
-<<<<<<< HEAD
     deprecated({
       deprecated: 'faker.datatype.hexadecimal()',
       proposed: 'faker.string.hexadecimal()',
       since: '8.0',
       until: '9.0',
     });
-    if (typeof options === 'number') {
-      options = {
-        length: options,
-      };
-    }
-
-=======
->>>>>>> c977dbc7
+
     const { length = 1, prefix = '0x', case: letterCase = 'mixed' } = options;
 
     let wholeString = this.faker.string.hexadecimal(length);
