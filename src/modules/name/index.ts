import type { Faker } from '../..';
import { deprecated } from '../../internal/deprecated';

/**
 * @deprecated Use Sex enum instead.
 */
export enum Gender {
  // disabled until renamed to Sex
  // eslint-disable-next-line @typescript-eslint/naming-convention
  female = 'female',
  // eslint-disable-next-line @typescript-eslint/naming-convention
  male = 'male',
}

<<<<<<< HEAD
/**
 * @deprecated Use SexType instead.
 */
export type GenderType = SexType;

export enum Sex {
  Female = 'female',
  Male = 'male',
}

export type SexType = `${Sex}`;
=======
export type GenderType = 'female' | 'male';
>>>>>>> 07eb7279

/**
 * Select a definition based on given sex.
 *
 * @param faker Faker instance.
 * @param sex Sex.
 * @param param2 Definitions.
 * @param param2.generic Non-sex definitions.
 * @param param2.female Female definitions.
 * @param param2.male Male definitions.
 * @returns Definition based on given sex.
 */
function selectDefinition(
  faker: Faker,
  sex: SexType | undefined,
  // TODO @Shinigami92 2022-03-21: Remove fallback empty object when `strict: true`
  {
    generic,
    female,
    male,
  }: { generic?: string[]; female?: string[]; male?: string[] } = {}
) {
  let values: string[] | undefined;

  switch (sex) {
    case Sex.Female:
      values = female;
      break;

    case Sex.Male:
      values = male;
      break;

    default:
      values = generic;
      break;
  }

  if (values == null) {
    if (female != null && male != null) {
      values = faker.helpers.arrayElement([female, male]);
    } else {
      values = generic;
    }
  }

  return faker.helpers.arrayElement(values);
}

/**
 * Module to generate people's names and titles.
 */
export class Name {
  constructor(private readonly faker: Faker) {
    // Bind `this` so namespaced is working correctly
    for (const name of Object.getOwnPropertyNames(Name.prototype)) {
      if (name === 'constructor' || typeof this[name] !== 'function') {
        continue;
      }
      this[name] = this[name].bind(this);
    }
  }

  /**
   * Returns a random first name.
   *
   * @param sex The optional sex to use.
   * Can be either `'female'` or `'male'`.
   *
   * @example
   * faker.name.firstName() // 'Antwan'
   * faker.name.firstName('female') // 'Victoria'
   * faker.name.firstName('male') // 'Tom'
   */
  firstName(sex?: SexType): string {
    const { first_name, female_first_name, male_first_name } =
      this.faker.definitions.name;

    return selectDefinition(this.faker, sex, {
      generic: first_name,
      female: female_first_name,
      male: male_first_name,
    });
  }

  /**
   * Returns a random last name.
   *
   * @param sex The optional sex to use.
   * Can be either `'female'` or `'male'`.
   *
   * @example
   * faker.name.lastName() // 'Hauck'
   * faker.name.lastName('female') // 'Grady'
   * faker.name.lastName('male') // 'Barton'
   */
  lastName(sex?: SexType): string {
    const { last_name, female_last_name, male_last_name } =
      this.faker.definitions.name;

    return selectDefinition(this.faker, sex, {
      generic: last_name,
      female: female_last_name,
      male: male_last_name,
    });
  }

  /**
   * Returns a random middle name.
   *
   * @param sex The optional sex to use.
   * Can be either `'female'` or `'male'`.
   *
   * @example
   * faker.name.middleName() // 'James'
   * faker.name.middleName('female') // 'Eloise'
   * faker.name.middleName('male') // 'Asher'
   */
  middleName(sex?: SexType): string {
    const { middle_name, female_middle_name, male_middle_name } =
      this.faker.definitions.name;

    return selectDefinition(this.faker, sex, {
      generic: middle_name,
      female: female_middle_name,
      male: male_middle_name,
    });
  }

  /**
   * Generates a random full name.
   *
   * @param firstName The optional first name to use. If not specified a random one will be chosen.
   * @param lastName The optional last name to use. If not specified a random one will be chosen.
   * @param sex The optional sex to use. Can be either `'female'` or `'male'`.
   *
   * @see faker.name.fullName()
   *
   * @example
   * faker.name.findName() // 'Allen Brown'
   * faker.name.findName('Joann') // 'Joann Osinski'
   * faker.name.findName('Marcella', '', 'female') // 'Mrs. Marcella Huels'
   * faker.name.findName(undefined, 'Beer') // 'Mr. Alfonso Beer'
   * faker.name.findName(undefined, undefined, 'male') // 'Fernando Schaefer'
   *
   * @deprecated Use faker.name.fullName() instead.
   */
  findName(firstName?: string, lastName?: string, sex?: SexType): string {
    deprecated({
      deprecated: 'faker.name.findName()',
      proposed: 'faker.name.fullName()',
      since: '7.4',
      until: '8.0',
    });

    return this.fullName({ firstName, lastName, sex });
  }

  /**
   * Generates a random full name.
   *
   * @param options An options object. Defaults to `{}`.
   * @param options.firstName The optional first name to use. If not specified a random one will be chosen.
   * @param options.lastName The optional last name to use. If not specified a random one will be chosen.
   * @param options.sex The optional sex to use. Can be either `'female'` or `'male'`.
   * @param options.gender Deprecated. Use `sex` instead.
   *
   * @example
   * faker.name.fullName() // 'Allen Brown'
   * faker.name.fullName({ firstName: 'Joann' }) // 'Joann Osinski'
   * faker.name.fullName({ firstName: 'Marcella', sex: 'female' }) // 'Mrs. Marcella Huels'
   * faker.name.fullName({ lastName: 'Beer' }) // 'Mr. Alfonso Beer'
   * faker.name.fullName({ sex: 'male' }) // 'Fernando Schaefer'
   */
  fullName(
    options: {
      firstName?: string;
      lastName?: string;
      gender?: GenderType;
      sex?: SexType;
    } = {}
  ): string {
    const {
      gender,
      sex = gender || this.faker.helpers.arrayElement([Sex.Female, Sex.Male]),
      firstName = this.firstName(sex),
      lastName = this.lastName(sex),
    } = options;

    if (gender) {
      deprecated({
        deprecated: `faker.name.fullName({ gender: '...' })`,
        proposed: `faker.name.fullName({ sex: '...' })`,
        since: '7.4',
        until: '8.0',
      });
    }

    const nameParts: string[] = [];
    const prefix = this.faker.helpers.maybe(() => this.prefix(sex), {
      probability: 0.125,
    });

    if (prefix) {
      nameParts.push(prefix);
    }
    nameParts.push(firstName);
    nameParts.push(lastName);

    const suffix = this.faker.helpers.maybe(() => this.suffix(), {
      probability: 0.125,
    });

    if (suffix) {
      nameParts.push(suffix);
    }
    const defaultName = nameParts.join(' ');

    if (
      !this.faker.definitions.name.name ||
      this.faker.definitions.name.name.length === 0
    ) {
      return defaultName;
    }
    if (gender || firstName || lastName) {
      return defaultName;
    }

    const fullNamePattern = this.faker.helpers.arrayElement(
      this.faker.definitions.name.name
    );

    const fullName = this.faker.helpers.mustache(fullNamePattern, {
      'name.gender': () => this.gender(),
      'name.binary_gender': () => this.gender(true),
      'name.prefix': () => this.prefix(gender),
      'name.female_prefix': () => this.prefix(gender),
      'name.male_prefix': () => this.prefix(gender),
      'name.first_name': () => (firstName ? firstName : this.firstName(gender)),
      'name.female_first_name': () =>
        firstName ? firstName : this.firstName(gender ? gender : 'female'),
      'name.male_first_name': () =>
        firstName ? firstName : this.firstName(gender ? gender : 'male'),
      'name.middle_name': () => this.middleName(gender),
      'name.female_middle_name': () =>
        this.middleName(gender ? gender : 'female'),
      'name.male_middle_name': () => this.middleName(gender ? gender : 'male'),
      'name.last_name': () => (lastName ? lastName : this.lastName(gender)),
      'name.female_last_name': () =>
        lastName ? lastName : this.lastName(gender ? gender : 'female'),
      'name.male_last_name': () =>
        lastName ? lastName : this.lastName(gender ? gender : 'male'),
      'name.suffix': () => (suffix ? suffix : this.suffix()),
    });

    return fullName;
  }

  /**
   * Return a random gender.
   *
   * @param binary Whether to return only binary gender names. Defaults to `false`.
   *
   * @example
   * faker.name.gender() // 'Trans*Man'
   * faker.name.gender(true) // 'Female'
   */
  gender(binary?: boolean): string {
    if (binary) {
      return this.faker.helpers.arrayElement(
        this.faker.definitions.name.binary_gender
      );
    }

    return this.faker.helpers.arrayElement(this.faker.definitions.name.gender);
  }

  /**
   * Returns a random name prefix.
   *
   * @param sex The optional sex to use. Can be either `'female'` or `'male'`.
   *
   * @example
   * faker.name.prefix() // 'Miss'
   * faker.name.prefix('female') // 'Ms.'
   * faker.name.prefix('male') // 'Mr.'
   */
  prefix(sex?: SexType): string {
    const { prefix, female_prefix, male_prefix } = this.faker.definitions.name;

    return selectDefinition(this.faker, sex, {
      generic: prefix,
      female: female_prefix,
      male: male_prefix,
    });
  }

  /**
   * Returns a random name suffix.
   *
   * @example
   * faker.name.suffix() // 'DDS'
   */
  suffix(): string {
    // TODO @Shinigami92 2022-03-21: Add female_suffix and male_suffix
    return this.faker.helpers.arrayElement(this.faker.definitions.name.suffix);
  }

  /**
   * Generates a random job title.
   *
   * @example
   * faker.name.jobTitle() // 'Global Accounts Engineer'
   */
  jobTitle(): string {
    return `${this.jobDescriptor()} ${this.jobArea()} ${this.jobType()}`;
  }

  /**
   * Generates a random job descriptor.
   *
   * @example
   * faker.name.jobDescriptor() // 'Customer'
   */
  jobDescriptor(): string {
    return this.faker.helpers.arrayElement(
      this.faker.definitions.name.title.descriptor
    );
  }

  /**
   * Generates a random job area.
   *
   * @example
   * faker.name.jobArea() // 'Brand'
   */
  jobArea(): string {
    return this.faker.helpers.arrayElement(
      this.faker.definitions.name.title.level
    );
  }

  /**
   * Generates a random job type.
   *
   * @example
   * faker.name.jobType() // 'Assistant'
   */
  jobType(): string {
    return this.faker.helpers.arrayElement(
      this.faker.definitions.name.title.job
    );
  }
}<|MERGE_RESOLUTION|>--- conflicted
+++ resolved
@@ -12,21 +12,13 @@
   male = 'male',
 }
 
-<<<<<<< HEAD
-/**
- * @deprecated Use SexType instead.
- */
-export type GenderType = SexType;
-
 export enum Sex {
   Female = 'female',
   Male = 'male',
 }
 
 export type SexType = `${Sex}`;
-=======
 export type GenderType = 'female' | 'male';
->>>>>>> 07eb7279
 
 /**
  * Select a definition based on given sex.
@@ -262,23 +254,22 @@
     const fullName = this.faker.helpers.mustache(fullNamePattern, {
       'name.gender': () => this.gender(),
       'name.binary_gender': () => this.gender(true),
-      'name.prefix': () => this.prefix(gender),
-      'name.female_prefix': () => this.prefix(gender),
-      'name.male_prefix': () => this.prefix(gender),
-      'name.first_name': () => (firstName ? firstName : this.firstName(gender)),
+      'name.prefix': () => this.prefix(sex),
+      'name.female_prefix': () => this.prefix(sex),
+      'name.male_prefix': () => this.prefix(sex),
+      'name.first_name': () => (firstName ? firstName : this.firstName(sex)),
       'name.female_first_name': () =>
-        firstName ? firstName : this.firstName(gender ? gender : 'female'),
+        firstName ? firstName : this.firstName(sex ? sex : 'female'),
       'name.male_first_name': () =>
-        firstName ? firstName : this.firstName(gender ? gender : 'male'),
-      'name.middle_name': () => this.middleName(gender),
-      'name.female_middle_name': () =>
-        this.middleName(gender ? gender : 'female'),
-      'name.male_middle_name': () => this.middleName(gender ? gender : 'male'),
-      'name.last_name': () => (lastName ? lastName : this.lastName(gender)),
+        firstName ? firstName : this.firstName(sex ? sex : 'male'),
+      'name.middle_name': () => this.middleName(sex),
+      'name.female_middle_name': () => this.middleName(sex ? sex : 'female'),
+      'name.male_middle_name': () => this.middleName(sex ? sex : 'male'),
+      'name.last_name': () => (lastName ? lastName : this.lastName(sex)),
       'name.female_last_name': () =>
-        lastName ? lastName : this.lastName(gender ? gender : 'female'),
+        lastName ? lastName : this.lastName(sex ? sex : 'female'),
       'name.male_last_name': () =>
-        lastName ? lastName : this.lastName(gender ? gender : 'male'),
+        lastName ? lastName : this.lastName(sex ? sex : 'male'),
       'name.suffix': () => (suffix ? suffix : this.suffix()),
     });
 
