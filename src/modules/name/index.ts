--- conflicted
+++ resolved
@@ -13,11 +13,6 @@
   male = 'male',
 }
 
-<<<<<<< HEAD
-export type FullNameOrder = 'normal' | 'reverse';
-
-export type GenderType = 'female' | 'male';
-=======
 /**
  * @deprecated Use SexType instead.
  */
@@ -29,7 +24,6 @@
 }
 
 export type SexType = `${Sex}`;
->>>>>>> 407466f3
 
 /**
  * Select a definition based on given sex.
@@ -219,17 +213,6 @@
       lastName = this.lastName(sex),
     } = options;
 
-<<<<<<< HEAD
-    const prefix = this.faker.helpers.maybe(() => this.prefix(gender), {
-      probability: 0.125,
-    });
-
-    const suffix = this.faker.helpers.maybe(() => this.suffix(), {
-      probability: 0.125,
-    });
-
-    const nameParts = [];
-=======
     if (gender) {
       deprecated({
         deprecated: `faker.name.fullName({ gender: '...' })`,
@@ -244,26 +227,21 @@
       probability: 0.125,
     });
 
->>>>>>> 407466f3
     if (prefix) {
       nameParts.push(prefix);
     }
     nameParts.push(firstName);
     nameParts.push(lastName);
-<<<<<<< HEAD
-=======
 
     const suffix = this.faker.helpers.maybe(() => this.suffix(), {
       probability: 0.125,
     });
 
->>>>>>> 407466f3
     if (suffix) {
       nameParts.push(suffix);
     }
     const defaultName = nameParts.join(' ');
 
-<<<<<<< HEAD
     if (
       !this.faker.definitions.name.full_name_pattern ||
       this.faker.definitions.name.full_name_pattern.length === 0
@@ -305,9 +283,6 @@
     }
 
     return fullNamePattern;
-=======
-    return nameParts.join(' ');
->>>>>>> 407466f3
   }
 
   /**
