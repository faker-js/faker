import { FakerError } from '../../errors/faker-error';
<<<<<<< HEAD
import { ModuleBase } from '../../internal/module-base';
import { filterWordListByLength } from './filterWordListByLength';
=======
import { bindThisToMemberFunctions } from '../../internal/bind-this-to-member-functions';
import { filterWordListByLength } from './filter-word-list-by-length';
>>>>>>> 3ab23b57

/**
 * Module to return various types of words.
 */
export class WordModule extends ModuleBase {
  /**
   * Returns an adjective of random or optionally specified length.
   *
   * @param options The expected length of the word or the options to use.
   * @param options.length The expected length of the word.
   * @param options.strategy The strategy to apply when no words with a matching length are found.
   *
   * Available error handling strategies:
   *
   * - `fail`: Throws an error if no words with the given length are found.
   * - `shortest`: Returns any of the shortest words.
   * - `closest`: Returns any of the words closest to the given length.
   * - `longest`: Returns any of the longest words.
   * - `any-length`: Returns a word with any length.
   *
   * Defaults to `'any-length'`.
   *
   * @example
   * faker.word.adjective() // 'pungent'
   * faker.word.adjective(5) // 'slimy'
   * faker.word.adjective(100) // 'complete'
   * faker.word.adjective({ strategy: 'shortest' }) // 'icy'
   * faker.word.adjective({ length: { min: 5, max: 7 }, strategy: "fail" }) // 'distant'
   *
   * @since 6.0.0
   */
  adjective(
    options:
      | number
      | {
          /**
           * The expected length of the word.
           */
          length?:
            | number
            | {
                /**
                 * The minimum length of the word.
                 */
                min: number;
                /**
                 * The maximum length of the word.
                 */
                max: number;
              };
          /**
           * The strategy to apply when no words with a matching length are found.
           *
           * Available error handling strategies:
           *
           * - `fail`: Throws an error if no words with the given length are found.
           * - `shortest`: Returns any of the shortest words.
           * - `closest`: Returns any of the words closest to the given length.
           * - `longest`: Returns any of the longest words.
           * - `any-length`: Returns a word with any length.
           *
           * @default 'any-length'
           */
          strategy?: 'fail' | 'closest' | 'shortest' | 'longest' | 'any-length';
        } = {}
  ): string {
    const opts = typeof options === 'number' ? { length: options } : options;
    return this.faker.helpers.arrayElement(
      filterWordListByLength({
        ...opts,
        wordList: this.faker.definitions.word.adjective,
      })
    );
  }

  /**
   * Returns an adverb of random or optionally specified length.
   *
   * @param options The expected length of the word or the options to use.
   * @param options.length The expected length of the word.
   * @param options.strategy The strategy to apply when no words with a matching length are found.
   *
   * Available error handling strategies:
   *
   * - `fail`: Throws an error if no words with the given length are found.
   * - `shortest`: Returns any of the shortest words.
   * - `closest`: Returns any of the words closest to the given length.
   * - `longest`: Returns any of the longest words.
   * - `any-length`: Returns a word with any length.
   *
   * Defaults to `'any-length'`.
   *
   * @example
   * faker.word.adverb() // 'quarrelsomely'
   * faker.word.adverb(5) // 'madly'
   * faker.word.adverb(100) // 'sadly'
   * faker.word.adverb({ strategy: 'shortest' }) // 'too'
   * faker.word.adverb({ length: { min: 5, max: 7 }, strategy: "fail" }) // 'sweetly'
   *
   * @since 6.0.0
   */
  adverb(
    options:
      | number
      | {
          /**
           * The expected length of the word.
           */
          length?:
            | number
            | {
                /**
                 * The minimum length of the word.
                 */
                min: number;
                /**
                 * The maximum length of the word.
                 */
                max: number;
              };
          /**
           * The strategy to apply when no words with a matching length are found.
           *
           * Available error handling strategies:
           *
           * - `fail`: Throws an error if no words with the given length are found.
           * - `shortest`: Returns any of the shortest words.
           * - `closest`: Returns any of the words closest to the given length.
           * - `longest`: Returns any of the longest words.
           * - `any-length`: Returns a word with any length.
           *
           * @default 'any-length'
           */
          strategy?: 'fail' | 'closest' | 'shortest' | 'longest' | 'any-length';
        } = {}
  ): string {
    const opts = typeof options === 'number' ? { length: options } : options;
    return this.faker.helpers.arrayElement(
      filterWordListByLength({
        ...opts,
        wordList: this.faker.definitions.word.adverb,
      })
    );
  }

  /**
   * Returns a conjunction of random or optionally specified length.
   *
   * @param options The expected length of the word or the options to use.
   * @param options.length The expected length of the word.
   * @param options.strategy The strategy to apply when no words with a matching length are found.
   *
   * Available error handling strategies:
   *
   * - `fail`: Throws an error if no words with the given length are found.
   * - `shortest`: Returns any of the shortest words.
   * - `closest`: Returns any of the words closest to the given length.
   * - `longest`: Returns any of the longest words.
   * - `any-length`: Returns a word with any length.
   *
   * Defaults to `'any-length'`.
   *
   * @example
   * faker.word.conjunction() // 'in order that'
   * faker.word.conjunction(5) // 'since'
   * faker.word.conjunction(100) // 'as long as'
   * faker.word.conjunction({ strategy: 'shortest' }) // 'or'
   * faker.word.conjunction({ length: { min: 5, max: 7 }, strategy: "fail" }) // 'hence'
   *
   * @since 6.0.0
   */
  conjunction(
    options:
      | number
      | {
          /**
           * The expected length of the word.
           */
          length?:
            | number
            | {
                /**
                 * The minimum length of the word.
                 */
                min: number;
                /**
                 * The maximum length of the word.
                 */
                max: number;
              };
          /**
           * The strategy to apply when no words with a matching length are found.
           *
           * Available error handling strategies:
           *
           * - `fail`: Throws an error if no words with the given length are found.
           * - `shortest`: Returns any of the shortest words.
           * - `closest`: Returns any of the words closest to the given length.
           * - `longest`: Returns any of the longest words.
           * - `any-length`: Returns a word with any length.
           *
           * @default 'any-length'
           */
          strategy?: 'fail' | 'closest' | 'shortest' | 'longest' | 'any-length';
        } = {}
  ): string {
    const opts = typeof options === 'number' ? { length: options } : options;
    return this.faker.helpers.arrayElement(
      filterWordListByLength({
        ...opts,
        wordList: this.faker.definitions.word.conjunction,
      })
    );
  }

  /**
   * Returns an interjection of random or optionally specified length.
   *
   * @param options The expected length of the word or the options to use.
   * @param options.length The expected length of the word.
   * @param options.strategy The strategy to apply when no words with a matching length are found.
   *
   * Available error handling strategies:
   *
   * - `fail`: Throws an error if no words with the given length are found.
   * - `shortest`: Returns any of the shortest words.
   * - `closest`: Returns any of the words closest to the given length.
   * - `longest`: Returns any of the longest words.
   * - `any-length`: Returns a word with any length.
   *
   * Defaults to `'any-length'`.
   *
   * @example
   * faker.word.interjection() // 'gah'
   * faker.word.interjection(5) // 'fooey'
   * faker.word.interjection(100) // 'yowza'
   * faker.word.interjection({ strategy: 'shortest' }) // 'hm'
   * faker.word.interjection({ length: { min: 5, max: 7 }, strategy: "fail" }) // 'boohoo'
   *
   * @since 6.0.0
   */
  interjection(
    options:
      | number
      | {
          /**
           * The expected length of the word.
           */
          length?:
            | number
            | {
                /**
                 * The minimum length of the word.
                 */
                min: number;
                /**
                 * The maximum length of the word.
                 */
                max: number;
              };
          /**
           * The strategy to apply when no words with a matching length are found.
           *
           * Available error handling strategies:
           *
           * - `fail`: Throws an error if no words with the given length are found.
           * - `shortest`: Returns any of the shortest words.
           * - `closest`: Returns any of the words closest to the given length.
           * - `longest`: Returns any of the longest words.
           * - `any-length`: Returns a word with any length.
           *
           * @default 'any-length'
           */
          strategy?: 'fail' | 'closest' | 'shortest' | 'longest' | 'any-length';
        } = {}
  ): string {
    const opts = typeof options === 'number' ? { length: options } : options;
    return this.faker.helpers.arrayElement(
      filterWordListByLength({
        ...opts,
        wordList: this.faker.definitions.word.interjection,
      })
    );
  }

  /**
   * Returns a noun of random or optionally specified length.
   *
   * @param options The expected length of the word or the options to use.
   * @param options.length The expected length of the word.
   * @param options.strategy The strategy to apply when no words with a matching length are found.
   *
   * Available error handling strategies:
   *
   * - `fail`: Throws an error if no words with the given length are found.
   * - `shortest`: Returns any of the shortest words.
   * - `closest`: Returns any of the words closest to the given length.
   * - `longest`: Returns any of the longest words.
   * - `any-length`: Returns a word with any length.
   *
   * Defaults to `'any-length'`.
   *
   * @example
   * faker.word.noun() // 'external'
   * faker.word.noun(5) // 'front'
   * faker.word.noun(100) // 'care'
   * faker.word.noun({ strategy: 'shortest' }) // 'ad'
   * faker.word.noun({ length: { min: 5, max: 7 }, strategy: "fail" }) // 'average'
   *
   * @since 6.0.0
   */
  noun(
    options:
      | number
      | {
          /**
           * The expected length of the word.
           */
          length?:
            | number
            | {
                /**
                 * The minimum length of the word.
                 */
                min: number;
                /**
                 * The maximum length of the word.
                 */
                max: number;
              };
          /**
           * The strategy to apply when no words with a matching length are found.
           *
           * Available error handling strategies:
           *
           * - `fail`: Throws an error if no words with the given length are found.
           * - `shortest`: Returns any of the shortest words.
           * - `closest`: Returns any of the words closest to the given length.
           * - `longest`: Returns any of the longest words.
           * - `any-length`: Returns a word with any length.
           *
           * @default 'any-length'
           */
          strategy?: 'fail' | 'closest' | 'shortest' | 'longest' | 'any-length';
        } = {}
  ): string {
    const opts = typeof options === 'number' ? { length: options } : options;
    return this.faker.helpers.arrayElement(
      filterWordListByLength({
        ...opts,
        wordList: this.faker.definitions.word.noun,
      })
    );
  }

  /**
   * Returns a preposition of random or optionally specified length.
   *
   * @param options The expected length of the word or the options to use.
   * @param options.length The expected length of the word.
   * @param options.strategy The strategy to apply when no words with a matching length are found.
   *
   * Available error handling strategies:
   *
   * - `fail`: Throws an error if no words with the given length are found.
   * - `shortest`: Returns any of the shortest words.
   * - `closest`: Returns any of the words closest to the given length.
   * - `longest`: Returns any of the longest words.
   * - `any-length`: Returns a word with any length.
   *
   * Defaults to `'any-length'`.
   *
   * @example
   * faker.word.preposition() // 'without'
   * faker.word.preposition(5) // 'abaft'
   * faker.word.preposition(100) // 'an'
   * faker.word.preposition({ strategy: 'shortest' }) // 'a'
   * faker.word.preposition({ length: { min: 5, max: 7 }, strategy: "fail" }) // 'given'
   *
   * @since 6.0.0
   */
  preposition(
    options:
      | number
      | {
          /**
           * The expected length of the word.
           */
          length?:
            | number
            | {
                /**
                 * The minimum length of the word.
                 */
                min: number;
                /**
                 * The maximum length of the word.
                 */
                max: number;
              };
          /**
           * The strategy to apply when no words with a matching length are found.
           *
           * Available error handling strategies:
           *
           * - `fail`: Throws an error if no words with the given length are found.
           * - `shortest`: Returns any of the shortest words.
           * - `closest`: Returns any of the words closest to the given length.
           * - `longest`: Returns any of the longest words.
           * - `any-length`: Returns a word with any length.
           *
           * @default 'any-length'
           */
          strategy?: 'fail' | 'closest' | 'shortest' | 'longest' | 'any-length';
        } = {}
  ): string {
    const opts = typeof options === 'number' ? { length: options } : options;
    return this.faker.helpers.arrayElement(
      filterWordListByLength({
        ...opts,
        wordList: this.faker.definitions.word.preposition,
      })
    );
  }

  /**
   * Returns a verb of random or optionally specified length.
   *
   * @param options The expected length of the word or the options to use.
   * @param options.length The expected length of the word.
   * @param options.strategy The strategy to apply when no words with a matching length are found.
   *
   * Available error handling strategies:
   *
   * - `fail`: Throws an error if no words with the given length are found.
   * - `shortest`: Returns any of the shortest words.
   * - `closest`: Returns any of the words closest to the given length.
   * - `longest`: Returns any of the longest words.
   * - `any-length`: Returns a word with any length.
   *
   * Defaults to `'any-length'`.
   *
   * @example
   * faker.word.verb() // 'act'
   * faker.word.verb(5) // 'tinge'
   * faker.word.verb(100) // 'mess'
   * faker.word.verb({ strategy: 'shortest' }) // 'do'
   * faker.word.verb({ length: { min: 5, max: 7 }, strategy: "fail" }) // 'vault'
   *
   * @since 6.0.0
   */
  verb(
    options:
      | number
      | {
          /**
           * The expected length of the word.
           */
          length?:
            | number
            | {
                /**
                 * The minimum length of the word.
                 */
                min: number;
                /**
                 * The maximum length of the word.
                 */
                max: number;
              };
          /**
           * The strategy to apply when no words with a matching length are found.
           *
           * Available error handling strategies:
           *
           * - `fail`: Throws an error if no words with the given length are found.
           * - `shortest`: Returns any of the shortest words.
           * - `closest`: Returns any of the words closest to the given length.
           * - `longest`: Returns any of the longest words.
           * - `any-length`: Returns a word with any length.
           *
           * @default 'any-length'
           */
          strategy?: 'fail' | 'closest' | 'shortest' | 'longest' | 'any-length';
        } = {}
  ): string {
    const opts = typeof options === 'number' ? { length: options } : options;
    return this.faker.helpers.arrayElement(
      filterWordListByLength({
        ...opts,
        wordList: this.faker.definitions.word.verb,
      })
    );
  }

  /**
   * Returns a random sample of random or optionally specified length.
   *
   * @param options The expected length of the word or the options to use.
   * @param options.length The expected length of the word.
   * @param options.strategy The strategy to apply when no words with a matching length are found.
   *
   * Available error handling strategies:
   *
   * - `fail`: Throws an error if no words with the given length are found.
   * - `shortest`: Returns any of the shortest words.
   * - `closest`: Returns any of the words closest to the given length.
   * - `longest`: Returns any of the longest words.
   * - `any-length`: Returns a word with any length.
   *
   * Defaults to `'any-length'`.
   *
   * @example
   * faker.word.sample() // 'incidentally'
   * faker.word.sample(5) // 'fruit'
   *
   * @since 8.0.0
   */
  sample(
    options:
      | number
      | {
          /**
           * The expected length of the word.
           */
          length?:
            | number
            | {
                /**
                 * The minimum length of the word.
                 */
                min: number;
                /**
                 * The maximum length of the word.
                 */
                max: number;
              };
          /**
           * The strategy to apply when no words with a matching length are found.
           *
           * Available error handling strategies:
           *
           * - `fail`: Throws an error if no words with the given length are found.
           * - `shortest`: Returns any of the shortest words.
           * - `closest`: Returns any of the words closest to the given length.
           * - `longest`: Returns any of the longest words.
           * - `any-length`: Returns a word with any length.
           *
           * @default 'any-length'
           */
          strategy?: 'fail' | 'closest' | 'shortest' | 'longest' | 'any-length';
        } = {}
  ): string {
    const wordMethods = this.faker.helpers.shuffle([
      this.adjective,
      this.adverb,
      this.conjunction,
      this.interjection,
      this.noun,
      this.preposition,
      this.verb,
    ]);

    for (const randomWordMethod of wordMethods) {
      try {
        return randomWordMethod(options);
      } catch {
        // catch missing locale data potentially required by randomWordMethod
        continue;
      }
    }

    throw new FakerError(
      'No matching word data available for the current locale'
    );
  }

  /**
   * Returns a string containing a number of space separated random words.
   *
   * @param options The optional options object or the number of words to return.
   * @param options.count The number of words to return. Defaults to a random value between `1` and `3`.
   *
   * @example
   * faker.word.words() // 'almost'
   * faker.word.words(5) // 'before hourly patiently dribble equal'
   * faker.word.words({ count: 5 }) // 'whoever edible um kissingly faraway'
   * faker.word.words({ count: { min: 5, max: 10 } }) // 'vice buoyant through apropos poised total wary boohoo'
   *
   * @since 8.0.0
   */
  words(
    options:
      | number
      | {
          /**
           * The number of words to return.
           *
           * @default { min: 1, max: 3 }
           */
          count?:
            | number
            | {
                /**
                 * The minimum number of words to return.
                 */
                min: number;
                /**
                 * The maximum number of words to return.
                 */
                max: number;
              };
        } = {}
  ): string {
    if (typeof options === 'number') {
      options = { count: options };
    }

    const { count = { min: 1, max: 3 } } = options;

    return this.faker.helpers
      .multiple(() => this.sample(), { count })
      .join(' ');
  }
}<|MERGE_RESOLUTION|>--- conflicted
+++ resolved
@@ -1,11 +1,6 @@
 import { FakerError } from '../../errors/faker-error';
-<<<<<<< HEAD
 import { ModuleBase } from '../../internal/module-base';
-import { filterWordListByLength } from './filterWordListByLength';
-=======
-import { bindThisToMemberFunctions } from '../../internal/bind-this-to-member-functions';
 import { filterWordListByLength } from './filter-word-list-by-length';
->>>>>>> 3ab23b57
 
 /**
  * Module to return various types of words.
