import { FakerError } from '../../errors/faker-error';
import { deprecated } from '../../internal/deprecated';
import { ModuleBase } from '../../internal/module-base';

// Source for official prefixes: https://www.isbn-international.org/range_file_generation
const ISBN_LENGTH_RULES: Record<
  string,
  Array<[rangeMaximum: number, length: number]>
> = {
  '0': [
    [1999999, 2],
    [2279999, 3],
    [2289999, 4],
    [3689999, 3],
    [3699999, 4],
    [6389999, 3],
    [6397999, 4],
    [6399999, 7],
    [6449999, 3],
    [6459999, 7],
    [6479999, 3],
    [6489999, 7],
    [6549999, 3],
    [6559999, 4],
    [6999999, 3],
    [8499999, 4],
    [8999999, 5],
    [9499999, 6],
    [9999999, 7],
  ],
  '1': [
    [99999, 3],
    [299999, 2],
    [349999, 3],
    [399999, 4],
    [499999, 3],
    [699999, 2],
    [999999, 4],
    [3979999, 3],
    [5499999, 4],
    [6499999, 5],
    [6799999, 4],
    [6859999, 5],
    [7139999, 4],
    [7169999, 3],
    [7319999, 4],
    [7399999, 7],
    [7749999, 5],
    [7753999, 7],
    [7763999, 5],
    [7764999, 7],
    [7769999, 5],
    [7782999, 7],
    [7899999, 5],
    [7999999, 4],
    [8004999, 5],
    [8049999, 5],
    [8379999, 5],
    [8384999, 7],
    [8671999, 5],
    [8675999, 4],
    [8697999, 5],
    [9159999, 6],
    [9165059, 7],
    [9168699, 6],
    [9169079, 7],
    [9195999, 6],
    [9196549, 7],
    [9729999, 6],
    [9877999, 4],
    [9911499, 6],
    [9911999, 7],
    [9989899, 6],
    [9999999, 7],
  ],
};

/**
 * Module to generate commerce and product related entries.
 *
 * ### Overview
 *
 * For a long product name like `'Incredible Soft Gloves'`, use [`productName()`](https://fakerjs.dev/api/commerce.html#productname). The product names are generated from a list of adjectives, materials, and products, which can each be accessed separately using [`productAdjective()`](https://fakerjs.dev/api/commerce.html#productadjective), [`productMaterial()`](https://fakerjs.dev/api/commerce.html#productmaterial), and [`product()`](https://fakerjs.dev/api/commerce.html#product). You can also create a description using [`productDescription()`](https://fakerjs.dev/api/commerce.html#productdescription).
 *
 * For a department in a shop or product category, use [`department()`](https://fakerjs.dev/api/commerce.html#department).
 *
 * You can also create a price using [`price()`](https://fakerjs.dev/api/commerce.html#price).
 */
export class CommerceModule extends ModuleBase {
  /**
   * Returns a department inside a shop.
   *
   * @example
   * faker.commerce.department() // 'Garden'
   *
   * @since 3.0.0
   */
  department(): string {
    return this.faker.helpers.arrayElement(
      this.faker.definitions.commerce.department
    );
  }

  /**
   * Generates a random descriptive product name.
   *
   * @example
   * faker.commerce.productName() // 'Incredible Soft Gloves'
   *
   * @since 3.0.0
   */
  productName(): string {
    return `${this.productAdjective()} ${this.productMaterial()} ${this.product()}`;
  }

  /**
   * Generates a price between min and max (inclusive).
   *
<<<<<<< HEAD
   * To better represent real-world prices, when `options.dec` is greater than `0`, the final decimal digit in the returned string will be generated as follows:
   *
   * - 50% of the time: `9`
   * - 30% of the time: `5`
   * - 10% of the time: `0`
   * - 10% of the time: a random digit from `0` to `9`
   *
   * @param options An options object. Defaults to `{}`.
=======
   * @param options An options object.
>>>>>>> 5e0f4f7d
   * @param options.min The minimum price. Defaults to `1`.
   * @param options.max The maximum price. Defaults to `1000`.
   * @param options.dec The number of decimal places. Defaults to `2`.
   * @param options.symbol The currency value to use. Defaults to `''`.
   *
   * @example
   * faker.commerce.price() // 828.07
   * faker.commerce.price({ min: 100 }) // 904.19
   * faker.commerce.price({ min: 100, max: 200 }) // 154.55
   * faker.commerce.price({ min: 100, max: 200, dec: 0 }) // 133
   * faker.commerce.price({ min: 100, max: 200, dec: 0, symbol: '$' }) // $114
   *
   * @since 3.0.0
   */
  price(options?: {
    /**
     * The minimum price.
     *
     * @default 1
     */
    min?: number;
    /**
     * The maximum price.
     *
     * @default 1000
     */
    max?: number;
    /**
     * The number of decimal places.
     *
     * @default 2
     */
    dec?: number;
    /**
     * The currency value to use.
     *
     * @default ''
     */
    symbol?: string;
  }): string;
  /**
   * Generates a price between min and max (inclusive).
   *
   * To better represent real-world prices, when `options.dec` is greater than `0`, the final decimal digit in the returned string will be generated as follows:
   *
   * - 50% of the time: `9`
   * - 30% of the time: `5`
   * - 10% of the time: `0`
   * - 10% of the time: a random digit from `0` to `9`
   *
   * @param min The minimum price. Defaults to `1`.
   * @param max The maximum price. Defaults to `1000`.
   * @param dec The number of decimal places. Defaults to `2`.
   * @param symbol The currency value to use. Defaults to `''`.
   *
   * @example
   * faker.commerce.price() // 828.07
   * faker.commerce.price(100) // 904.19
   * faker.commerce.price(100, 200) // 154.55
   * faker.commerce.price(100, 200, 0) // 133
   * faker.commerce.price(100, 200, 0, '$') // $114
   *
   * @since 3.0.0
   *
   * @deprecated Use `faker.commerce.price({ min, max, dec, symbol })` instead.
   */
  price(min?: number, max?: number, dec?: number, symbol?: string): string;
  /**
   * Generates a price between min and max (inclusive).
   *
<<<<<<< HEAD
   * To better represent real-world prices, when `options.dec` is greater than `0`, the final decimal digit in the returned string will be generated as follows:
   *
   * - 50% of the time: `9`
   * - 30% of the time: `5`
   * - 10% of the time: `0`
   * - 10% of the time: a random digit from `0` to `9`
   *
   * @param options The minimum price or on options object. Defaults to `{}`.
=======
   * @param options The minimum price or on options object.
>>>>>>> 5e0f4f7d
   * @param options.min The minimum price. Defaults to `1`.
   * @param options.max The maximum price. Defaults to `1000`.
   * @param options.dec The number of decimal places. Defaults to `2`.
   * @param options.symbol The currency value to use. Defaults to `''`.
   * @param legacyMax The maximum price. This argument is deprecated. Defaults to `1000`.
   * @param legacyDec The number of decimal places. This argument is deprecated. Defaults to `2`.
   * @param legacySymbol The currency value to use. This argument is deprecated. Defaults to `''`.
   *
   * @example
   * faker.commerce.price() // 828.07
   * faker.commerce.price({ min: 100 }) // 904.19
   * faker.commerce.price({ min: 100, max: 200 }) // 154.55
   * faker.commerce.price({ min: 100, max: 200, dec: 0 }) // 133
   * faker.commerce.price({ min: 100, max: 200, dec: 0, symbol: '$' }) // $114
   *
   * @since 3.0.0
   */
  price(
    options?:
      | number
      | {
          /**
           * The minimum price.
           *
           * @default 1
           */
          min?: number;
          /**
           * The maximum price.
           *
           * @default 1000
           */
          max?: number;
          /**
           * The number of decimal places.
           *
           * @default 2
           */
          dec?: number;
          /**
           * The currency value to use.
           *
           * @default ''
           */
          symbol?: string;
        },
    legacyMax?: number,
    legacyDec?: number,
    legacySymbol?: string
  ): string;
  /**
   * Generates a price between min and max (inclusive).
   *
<<<<<<< HEAD
   * To better represent real-world prices, when `options.dec` is greater than `0`, the final decimal digit in the returned string will be generated as follows:
   *
   * - 50% of the time: `9`
   * - 30% of the time: `5`
   * - 10% of the time: `0`
   * - 10% of the time: a random digit from `0` to `9`
   *
   * @param options The minimum price or on options object. Defaults to `{}`.
=======
   * @param options The minimum price or on options object.
>>>>>>> 5e0f4f7d
   * @param options.min The minimum price. Defaults to `1`.
   * @param options.max The maximum price. Defaults to `1000`.
   * @param options.dec The number of decimal places. Defaults to `2`.
   * @param options.symbol The currency value to use. Defaults to `''`.
   * @param legacyMax The maximum price. This argument is deprecated. Defaults to `1000`.
   * @param legacyDec The number of decimal places. This argument is deprecated. Defaults to `2`.
   * @param legacySymbol The currency value to use. This argument is deprecated. Defaults to `''`.
   *
   * @example
   * faker.commerce.price() // 828.07
   * faker.commerce.price({ min: 100 }) // 904.19
   * faker.commerce.price({ min: 100, max: 200 }) // 154.55
   * faker.commerce.price({ min: 100, max: 200, dec: 0 }) // 133
   * faker.commerce.price({ min: 100, max: 200, dec: 0, symbol: '$' }) // $114
   *
   * @since 3.0.0
   */
  price(
    options:
      | number
      | {
          min?: number;
          max?: number;
          dec?: number;
          symbol?: string;
        } = {},
    legacyMax: number = 1000,
    legacyDec: number = 2,
    legacySymbol: string = ''
  ): string {
    if (typeof options === 'number') {
      deprecated({
        deprecated: 'faker.commerce.price(min, max, dec, symbol)',
        proposed: 'faker.commerce.price({ min, max, dec, symbol })',
        since: '8.0',
        until: '9.0',
      });
      options = {
        min: options,
        dec: legacyDec,
        max: legacyMax,
        symbol: legacySymbol,
      };
    }

    const { dec = 2, max = 1000, min = 1, symbol = '' } = options;

    if (min < 0 || max < 0) {
      return `${symbol}${0.0}`;
    }

    if (min === max) {
      return `${symbol}${min.toFixed(dec)}`;
    }

    const generated = this.faker.number.float({
      min,
      max,
      precision: (1 / 10) ** (dec - 1),
    });

    if (dec === 0) {
      return `${symbol}${generated.toFixed(dec)}`;
    }

    const lastDigit =
      (1 / 10) ** dec *
      this.faker.helpers.weightedArrayElement([
        { weight: 5, value: 9 },
        { weight: 3, value: 5 },
        { weight: 1, value: 0 },
        {
          weight: 1,
          value: this.faker.number.int({ min: 0, max: 9 }),
        },
      ]);

    const combined = generated + lastDigit;

    if (combined <= max && combined >= min) {
      return `${symbol}${combined.toFixed(dec)}`;
    }

    return `${symbol}${generated.toFixed(dec)}`;
  }

  /**
   * Returns an adjective describing a product.
   *
   * @example
   * faker.commerce.productAdjective() // 'Handcrafted'
   *
   * @since 3.0.0
   */
  productAdjective(): string {
    return this.faker.helpers.arrayElement(
      this.faker.definitions.commerce.product_name.adjective
    );
  }

  /**
   * Returns a material of a product.
   *
   * @example
   * faker.commerce.productMaterial() // 'Rubber'
   *
   * @since 3.0.0
   */
  productMaterial(): string {
    return this.faker.helpers.arrayElement(
      this.faker.definitions.commerce.product_name.material
    );
  }

  /**
   * Returns a short product name.
   *
   * @example
   * faker.commerce.product() // 'Computer'
   *
   * @since 3.0.0
   */
  product(): string {
    return this.faker.helpers.arrayElement(
      this.faker.definitions.commerce.product_name.product
    );
  }

  /**
   * Returns a product description.
   *
   * @example
   * faker.commerce.productDescription() // 'Andy shoes are designed to keeping...'
   *
   * @since 5.0.0
   */
  productDescription(): string {
    return this.faker.helpers.arrayElement(
      this.faker.definitions.commerce.product_description
    );
  }

  /**
   * Returns a random [ISBN](https://en.wikipedia.org/wiki/ISBN) identifier.
   *
   * @param options The variant to return or an options object.
   * @param options.variant The variant to return. Can be either `10` (10-digit format)
   * or `13` (13-digit format). Defaults to `13`.
   * @param options.separator The separator to use in the format. Defaults to `'-'`.
   *
   * @example
   * faker.commerce.isbn() // '978-0-692-82459-7'
   * faker.commerce.isbn(10) // '1-155-36404-X'
   * faker.commerce.isbn(13) // '978-1-60808-867-6'
   * faker.commerce.isbn({ separator: ' ' }) // '978 0 452 81498 1'
   * faker.commerce.isbn({ variant: 10, separator: ' ' }) // '0 940319 49 7'
   * faker.commerce.isbn({ variant: 13, separator: ' ' }) // '978 1 6618 9122 0'
   *
   * @since 8.1.0
   */
  isbn(
    options:
      | 10
      | 13
      | {
          /**
           * The variant of the identifier to return.
           * Can be either `10` (10-digit format)
           * or `13` (13-digit format).
           *
           * @default 13
           */
          variant?: 10 | 13;

          /**
           * The separator to use in the format.
           *
           * @default '-'
           */
          separator?: string;
        } = {}
  ): string {
    if (typeof options === 'number') {
      options = { variant: options };
    }

    const { variant = 13, separator = '-' } = options;

    const prefix = '978';
    const [group, groupRules] =
      this.faker.helpers.objectEntry(ISBN_LENGTH_RULES);
    const element = this.faker.string.numeric(8);
    const elementValue = Number.parseInt(element.slice(0, -1));

    const registrantLength = groupRules.find(
      ([rangeMaximum]) => elementValue <= rangeMaximum
    )?.[1];

    if (!registrantLength) {
      // This can only happen if the ISBN_LENGTH_RULES are corrupted
      throw new FakerError(
        `Unable to find a registrant length for the group ${group}`
      );
    }

    const registrant = element.slice(0, registrantLength);
    const publication = element.slice(registrantLength);

    const data = [prefix, group, registrant, publication];
    if (variant === 10) {
      data.shift();
    }

    const isbn = data.join('');

    let checksum = 0;
    for (let i = 0; i < variant - 1; i++) {
      const weight = variant === 10 ? i + 1 : i % 2 ? 3 : 1;
      checksum += weight * Number.parseInt(isbn[i]);
    }

    checksum = variant === 10 ? checksum % 11 : (10 - (checksum % 10)) % 10;

    data.push(checksum === 10 ? 'X' : checksum.toString());

    return data.join(separator);
  }
}<|MERGE_RESOLUTION|>--- conflicted
+++ resolved
@@ -116,7 +116,6 @@
   /**
    * Generates a price between min and max (inclusive).
    *
-<<<<<<< HEAD
    * To better represent real-world prices, when `options.dec` is greater than `0`, the final decimal digit in the returned string will be generated as follows:
    *
    * - 50% of the time: `9`
@@ -124,10 +123,7 @@
    * - 10% of the time: `0`
    * - 10% of the time: a random digit from `0` to `9`
    *
-   * @param options An options object. Defaults to `{}`.
-=======
    * @param options An options object.
->>>>>>> 5e0f4f7d
    * @param options.min The minimum price. Defaults to `1`.
    * @param options.max The maximum price. Defaults to `1000`.
    * @param options.dec The number of decimal places. Defaults to `2`.
@@ -198,7 +194,6 @@
   /**
    * Generates a price between min and max (inclusive).
    *
-<<<<<<< HEAD
    * To better represent real-world prices, when `options.dec` is greater than `0`, the final decimal digit in the returned string will be generated as follows:
    *
    * - 50% of the time: `9`
@@ -206,10 +201,7 @@
    * - 10% of the time: `0`
    * - 10% of the time: a random digit from `0` to `9`
    *
-   * @param options The minimum price or on options object. Defaults to `{}`.
-=======
-   * @param options The minimum price or on options object.
->>>>>>> 5e0f4f7d
+   * @param options The minimum price or an options object.
    * @param options.min The minimum price. Defaults to `1`.
    * @param options.max The maximum price. Defaults to `1000`.
    * @param options.dec The number of decimal places. Defaults to `2`.
@@ -263,7 +255,6 @@
   /**
    * Generates a price between min and max (inclusive).
    *
-<<<<<<< HEAD
    * To better represent real-world prices, when `options.dec` is greater than `0`, the final decimal digit in the returned string will be generated as follows:
    *
    * - 50% of the time: `9`
@@ -271,10 +262,7 @@
    * - 10% of the time: `0`
    * - 10% of the time: a random digit from `0` to `9`
    *
-   * @param options The minimum price or on options object. Defaults to `{}`.
-=======
-   * @param options The minimum price or on options object.
->>>>>>> 5e0f4f7d
+   * @param options The minimum price or an options object.
    * @param options.min The minimum price. Defaults to `1`.
    * @param options.max The maximum price. Defaults to `1000`.
    * @param options.dec The number of decimal places. Defaults to `2`.
