--- conflicted
+++ resolved
@@ -397,11 +397,7 @@
    * @param count defaults to 1
    * @deprecated
    */
-<<<<<<< HEAD
   hexadecimal(count?: number) {
-=======
-  hexaDecimal(count?: number): string {
->>>>>>> 6667ca73
     console.log(
       'Deprecation Warning: faker.random.hexadecimal is now located in faker.datatype.hexadecimal'
     );
