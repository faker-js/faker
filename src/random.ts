import type { Faker } from '.';

/**
 * Method to reduce array of characters.
 *
 * @param arr existing array of characters
 * @param values array of characters which should be removed
 * @returns new array without banned characters
 */
function arrayRemove<T>(arr: T[], values: T[]): T[] {
  values.forEach((value) => {
    arr = arr.filter((ele) => ele !== value);
  });
  return arr;
}

/**
 * Generates random values of different kinds. Some methods are deprecated and have been moved to dedicated modules.
 */
export class Random {
  constructor(private readonly faker: Faker, seed?: number | number[]) {
    // Use a user provided seed if it is an array or number
    if (Array.isArray(seed) && seed.length) {
      this.faker.mersenne.seed_array(seed);
    } else if (!Array.isArray(seed) && !isNaN(seed)) {
      this.faker.mersenne.seed(seed);
    }

    // Bind `this` so namespaced is working correctly
    for (const name of Object.getOwnPropertyNames(Random.prototype)) {
      if (name === 'constructor' || typeof this[name] !== 'function') {
        continue;
      }
      this[name] = this[name].bind(this);
    }
  }

  /**
   * Returns a single random number between zero and the given max value or the given range with the specified precision.
   * The bounds are inclusive.
   *
   * @param options Maximum value or options object.
   * @param options.min Lower bound for generated number. Defaults to `0`.
   * @param options.max Upper bound for generated number. Defaults to `99999`.
   * @param options.precision Precision of the generated number. Defaults to `1`.
   *
   * @see faker.datatype.number()
   *
   * @example
   * faker.random.number() // 55422
   * faker.random.number(100) // 52
   * faker.random.number({ min: 1000000 }) // 431433
   * faker.random.number({ max: 100 }) // 42
   * faker.random.number({ precision: 0.01 }) // 64246.18
   * faker.random.number({ min: 10, max: 100, precision: 0.01 }) // 36.94
   *
   * @deprecated
   */
  number(
    options?: number | { min?: number; max?: number; precision?: number }
  ): number {
    console.warn(
      'Deprecation Warning: faker.random.number is now located in faker.datatype.number'
    );
    return this.faker.datatype.number(options);
  }

  /**
   * Returns a single random floating-point number for the given precision or range and precision.
   *
   * @param options Precision or options object.
   * @param options.min Lower bound for generated number. Defaults to `0`.
   * @param options.max Upper bound for generated number. Defaults to `99999`.
   * @param options.precision Precision of the generated number. Defaults to `0.01`.
   *
   * @see faker.datatype.float()
   *
   * @example
   * faker.random.float() // 51696.36
   * faker.random.float(0.1) // 52023.2
   * faker.random.float({ min: 1000000 }) // 212859.76
   * faker.random.float({ max: 100 }) // 28.11
   * faker.random.float({ precision: 0.1 }) // 84055.3
   * faker.random.float({ min: 10, max: 100, precision: 0.001 }) // 57.315
   *
   * @deprecated
   */
  float(
    options?: number | { min?: number; max?: number; precision?: number }
  ): number {
    console.warn(
      'Deprecation Warning: faker.random.float is now located in faker.datatype.float'
    );
    return this.faker.datatype.float(options);
  }

  /**
   * Returns random element from the given array.
   *
   * @template T The type of the entries to pick from.
   * @param array Array to pick the value from. Defaults to `['a', 'b', 'c']`.
   *
   * @example
   * faker.random.arrayElement() // 'b'
   * faker.random.arrayElement(['cat', 'dog', 'mouse']) // 'dog'
   */
  arrayElement<T = string>(
    array: ReadonlyArray<T> = ['a', 'b', 'c'] as unknown as ReadonlyArray<T>
  ): T {
    const r = this.faker.datatype.number({ max: array.length - 1 });
    return array[r];
  }

  /**
   * Returns a subset with random elements of the given array in random order.
   *
   * @template T The type of the entries to pick from.
   * @param array Array to pick the value from. Defaults to `['a', 'b', 'c']`.
   * @param count Number of elements to pick.
   *    When not provided, random number of elements will be picked.
   *    When value exceeds array boundaries, it will be limited to stay inside.
   *
   * @example
   * faker.random.arrayElements() // ['b', 'c']
   * faker.random.arrayElements(['cat', 'dog', 'mouse']) // ['mouse', 'cat']
   * faker.random.arrayElements([1, 2, 3, 4, 5], 2) // [4, 2]
   */
  arrayElements<T>(
    array: ReadonlyArray<T> = ['a', 'b', 'c'] as unknown as ReadonlyArray<T>,
    count?: number
  ): T[] {
    if (typeof count !== 'number') {
      count = this.faker.datatype.number({ min: 1, max: array.length });
    } else if (count > array.length) {
      count = array.length;
    } else if (count < 0) {
      count = 0;
    }

    const arrayCopy = array.slice(0);
    let i = array.length;
    const min = i - count;
    let temp: T;
    let index: number;

    while (i-- > min) {
      index = Math.floor(
        (i + 1) * this.faker.datatype.float({ min: 0, max: 0.99 })
      );
      temp = arrayCopy[index];
      arrayCopy[index] = arrayCopy[i];
      arrayCopy[i] = temp;
    }

    return arrayCopy.slice(min);
  }

  /**
   * Returns a random key or value from given object.
   *
   * @template T The type of `Record` to pick from.
   * @template K The keys of `T`.
   * @param object The object to get the keys or values from.
   * @param field If this is set to `'key'`, this method will a return a random key of the given instance.
   * If this is set to `'value'`, this method will a return a random value of the given instance.
   * Defaults to `'value'`.
   *
   * @example
   * const object = { keyA: 'valueA', keyB: 42 };
   * faker.random.objectElement(object) // 42
   * faker.random.objectElement(object, 'key') // 'keyB'
   * faker.random.objectElement(object, 'value') // 'valueA'
   */
  objectElement<T extends Record<string, unknown>, K extends keyof T>(
    object: T,
    field: 'key'
  ): K;
  objectElement<T extends Record<string, unknown>, K extends keyof T>(
    object: T,
    field?: unknown
  ): T[K];
  /**
   * Returns a random key or value from given object.
   *
   * @template T The type of `Record` to pick from.
   * @template K The keys of `T`.
   * @param object The object to get the keys or values from.
   * @param field If this is set to `'key'`, this method will a return a random key of the given instance.
   * If this is set to `'value'`, this method will a return a random value of the given instance.
   * Defaults to `'value'`.
   *
   * @example
   * const object = { keyA: 'valueA', keyB: 42 };
   * faker.random.objectElement(object) // 42
   * faker.random.objectElement(object, 'key') // 'keyB'
   * faker.random.objectElement(object, 'value') // 'valueA'
   */
  objectElement<T extends Record<string, unknown>, K extends keyof T>(
    object: T,
    field?: 'key' | 'value'
  ): K | T[K];
  objectElement<T extends Record<string, unknown>, K extends keyof T>(
    object = { foo: 'bar', too: 'car' } as unknown as T,
    field = 'value'
  ): K | T[K] {
    const array: Array<keyof T> = Object.keys(object);
    const key = this.faker.random.arrayElement(array);

    return field === 'key' ? (key as K) : (object[key] as T[K]);
  }

  /**
   * Returns a UUID v4 ([Universally Unique Identifier](https://en.wikipedia.org/wiki/Universally_unique_identifier)).
   *
   * @see faker.datatype.uuid()
   *
   * @example
   * faker.random.uuid() // '4136cd0b-d90b-4af7-b485-5d1ded8db252'
   *
   * @deprecated
   */
  uuid(): string {
    console.warn(
      'Deprecation Warning: faker.random.uuid is now located in faker.datatype.uuid'
    );
    return this.faker.datatype.uuid();
  }

  /**
   * Returns the boolean value `true` or `false`.
   *
   * @see faker.datatype.boolean()
   *
   * @example
   * faker.random.boolean() // false
   *
   * @deprecated
   */
  boolean(): boolean {
    console.warn(
      'Deprecation Warning: faker.random.boolean is now located in faker.datatype.boolean'
    );
    return this.faker.datatype.boolean();
  }

  /**
   * Returns random word.
<<<<<<< HEAD
   */
  word(): string {
    const generators = [
      this.faker.word.adjective,
      this.faker.word.adverb,
      this.faker.word.conjunction,
      this.faker.word.interjection,
      this.faker.word.noun,
      this.faker.word.preposition,
      this.faker.word.verb,
=======
   *
   * @example
   * faker.random.word() // 'Seamless'
   */
  // TODO: have ability to return specific type of word? As in: noun, adjective, verb, etc
  word(): string {
    const wordMethods = [
      'commerce.department',
      'commerce.productName',
      'commerce.productAdjective',
      'commerce.productMaterial',
      'commerce.product',
      'commerce.color',

      'company.catchPhraseAdjective',
      'company.catchPhraseDescriptor',
      'company.catchPhraseNoun',
      'company.bsAdjective',
      'company.bsBuzz',
      'company.bsNoun',
      'address.streetSuffix',
      'address.county',
      'address.country',
      'address.state',

      'finance.accountName',
      'finance.transactionType',
      'finance.currencyName',

      'hacker.noun',
      'hacker.verb',
      'hacker.adjective',
      'hacker.ingverb',
      'hacker.abbreviation',

      'name.jobDescriptor',
      'name.jobArea',
      'name.jobType',
>>>>>>> 5a15c40e
    ];

    return this.faker.random.arrayElement(generators)();
  }

  /**
   * Returns string with set of random words.
   *
   * @param count Number of words. Defaults to a random value between `1` and `3`.
   *
   * @example
   * faker.random.words() // 'neural'
   * faker.random.words(5) // 'copy Handcrafted bus client-server Point'
   */
  words(count?: number): string {
    const words: string[] = [];

    if (typeof count === 'undefined') {
      count = this.faker.datatype.number({ min: 1, max: 3 });
    }

    for (let i = 0; i < count; i++) {
      words.push(this.faker.random.word());
    }

    return words.join(' ');
  }

  /**
   * Returns a random image url.
   *
   * @see faker.random.image()
   *
   * @example
   * faker.random.image() // 'http://placeimg.com/640/480/animals'
   *
   * @deprecated
   */
  image(): string {
    console.warn(
      'Deprecation Warning: faker.random.image is now located in faker.image.image'
    );
    return this.faker.image.image();
  }

  /**
   * Returns a random locale, that is available in this faker instance.
   * You can use the returned locale with `faker.setLocale(result)`.
   *
   * @example
   * faker.random.locale() // 'el'
   */
  locale(): string {
    return this.faker.random.arrayElement(Object.keys(this.faker.locales));
  }

  /**
   * Generating a string consisting of lower/upper alpha characters based on count and upcase options.
   *
   * @param options Either the number of characters or an options instance. Defaults to `{ count: 1, upcase: false, bannedChars: [] }`.
   * @param options.count The number of characters to generate. Defaults to `1`.
   * @param options.upcase If true, the result will be uppercase. If false, it will be lowercase. Defaults to `false`.
   * @param options.bannedChars An array with characters to exclude. Defaults to `[]`.
   *
   * @example
   * faker.random.alpha() // 'b'
   * faker.random.alpha(10) // 'qccrabobaf'
   * faker.random.alpha({ count: 5, upcase: true, bannedChars: ['a'] }) // 'DTCIC'
   */
  // TODO @Shinigami92 2022-02-14: Tests covered `(count, options)`, but they were never typed like that
  alpha(
    options?:
      | number
      | { count?: number; upcase?: boolean; bannedChars?: string[] }
  ): string {
    if (typeof options === 'undefined') {
      options = {
        count: 1,
      };
    } else if (typeof options === 'number') {
      options = {
        count: options,
      };
    } else if (typeof options.count === 'undefined') {
      options.count = 1;
    }

    if (typeof options.upcase === 'undefined') {
      options.upcase = false;
    }
    if (typeof options.bannedChars === 'undefined') {
      options.bannedChars = [];
    }

    let wholeString = '';
    let charsArray = [
      'a',
      'b',
      'c',
      'd',
      'e',
      'f',
      'g',
      'h',
      'i',
      'j',
      'k',
      'l',
      'm',
      'n',
      'o',
      'p',
      'q',
      'r',
      's',
      't',
      'u',
      'v',
      'w',
      'x',
      'y',
      'z',
    ];
    // TODO @Shinigami92 2022-01-11: A default empty array gets assigned above, we should check the length against 0 or not here
    if (options.bannedChars) {
      charsArray = arrayRemove(charsArray, options.bannedChars);
    }
    for (let i = 0; i < options.count; i++) {
      wholeString += this.faker.random.arrayElement(charsArray);
    }

    return options.upcase ? wholeString.toUpperCase() : wholeString;
  }

  /**
   * Generating a string consisting of lower/upper alpha characters and digits based on count and upcase options.
   *
   * @param count The number of characters and digits to generate. Defaults to `1`.
   * @param options The options to use. Defaults to `{ bannedChars: [] }`.
   * @param options.bannedChars An array of characters and digits which should be banned in the generated string. Defaults to `[]`.
   *
   * @example
   * faker.random.alphaNumeric() // '2'
   * faker.random.alphaNumeric(5) // '3e5v7'
   * faker.random.alphaNumeric(5, { bannedChars: ["a"] }) // 'xszlm'
   */
  alphaNumeric(
    count: number = 1,
    options: { bannedChars?: string[] } = {}
  ): string {
    if (typeof options.bannedChars === 'undefined') {
      options.bannedChars = [];
    }

    let wholeString = '';
    let charsArray = [
      '0',
      '1',
      '2',
      '3',
      '4',
      '5',
      '6',
      '7',
      '8',
      '9',
      'a',
      'b',
      'c',
      'd',
      'e',
      'f',
      'g',
      'h',
      'i',
      'j',
      'k',
      'l',
      'm',
      'n',
      'o',
      'p',
      'q',
      'r',
      's',
      't',
      'u',
      'v',
      'w',
      'x',
      'y',
      'z',
    ];
    if (options) {
      if (options.bannedChars) {
        charsArray = arrayRemove(charsArray, options.bannedChars);
      }
    }
    for (let i = 0; i < count; i++) {
      wholeString += this.faker.random.arrayElement(charsArray);
    }

    return wholeString;
  }

  /**
   * Returns a hexadecimal number.
   *
   * @param count Length of the generated number. Defaults to `1`.
   *
   * @see faker.datatype.hexaDecimal()
   *
   * @example
   * faker.datatype.hexaDecimal() // '0xb'
   * faker.datatype.hexaDecimal(10) // '0xaE13F044fb'
   *
   * @deprecated
   */
  hexaDecimal(count?: number): string {
    console.warn(
      'Deprecation Warning: faker.random.hexaDecimal is now located in faker.datatype.hexaDecimal'
    );
    return this.faker.datatype.hexaDecimal(count);
  }
}<|MERGE_RESOLUTION|>--- conflicted
+++ resolved
@@ -245,7 +245,9 @@
 
   /**
    * Returns random word.
-<<<<<<< HEAD
+   *
+   * @example
+   * faker.random.word() // 'Seamless'
    */
   word(): string {
     const generators = [
@@ -256,46 +258,6 @@
       this.faker.word.noun,
       this.faker.word.preposition,
       this.faker.word.verb,
-=======
-   *
-   * @example
-   * faker.random.word() // 'Seamless'
-   */
-  // TODO: have ability to return specific type of word? As in: noun, adjective, verb, etc
-  word(): string {
-    const wordMethods = [
-      'commerce.department',
-      'commerce.productName',
-      'commerce.productAdjective',
-      'commerce.productMaterial',
-      'commerce.product',
-      'commerce.color',
-
-      'company.catchPhraseAdjective',
-      'company.catchPhraseDescriptor',
-      'company.catchPhraseNoun',
-      'company.bsAdjective',
-      'company.bsBuzz',
-      'company.bsNoun',
-      'address.streetSuffix',
-      'address.county',
-      'address.country',
-      'address.state',
-
-      'finance.accountName',
-      'finance.transactionType',
-      'finance.currencyName',
-
-      'hacker.noun',
-      'hacker.verb',
-      'hacker.adjective',
-      'hacker.ingverb',
-      'hacker.abbreviation',
-
-      'name.jobDescriptor',
-      'name.jobArea',
-      'name.jobType',
->>>>>>> 5a15c40e
     ];
 
     return this.faker.random.arrayElement(generators)();
