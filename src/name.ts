--- conflicted
+++ resolved
@@ -292,19 +292,6 @@
    * @deprecated
    */
   title(): string {
-<<<<<<< HEAD
-    const descriptor = this.faker.random.arrayElement(
-      this.faker.definitions.name.title.descriptor
-    );
-    const level = this.faker.random.arrayElement(
-      this.faker.definitions.name.title.level
-    );
-    const job = this.faker.random.arrayElement(
-      this.faker.definitions.name.title.job
-    );
-
-    return `${descriptor} ${level} ${job}`;
-=======
     deprecated({
       deprecated: 'faker.name.title()',
       proposed: 'faker.name.jobTitle()',
@@ -313,7 +300,6 @@
     });
 
     return this.jobTitle();
->>>>>>> 6096cb4d
   }
 
   /**
@@ -323,11 +309,7 @@
    * faker.name.jobTitle() // 'Global Accounts Engineer'
    */
   jobTitle(): string {
-<<<<<<< HEAD
-    return `${this.faker.name.jobDescriptor()} ${this.faker.name.jobArea()} ${this.faker.name.jobType()}`;
-=======
     return this.jobDescriptor() + ' ' + this.jobArea() + ' ' + this.jobType();
->>>>>>> 6096cb4d
   }
 
   /**
