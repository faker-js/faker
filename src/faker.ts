import type { LocaleDefinition, MetadataDefinition } from './definitions';
import { FakerError } from './errors/faker-error';
import { deprecated } from './internal/deprecated';
import type { LocaleProxy } from './locale-proxy';
import { createLocaleProxy } from './locale-proxy';
import { AirlineModule } from './modules/airline';
import { AnimalModule } from './modules/animal';
import { ColorModule } from './modules/color';
import { CommerceModule } from './modules/commerce';
import { CompanyModule } from './modules/company';
import { DatabaseModule } from './modules/database';
import { DateModule } from './modules/date';
import { FinanceModule } from './modules/finance';
import { FoodModule } from './modules/food';
import { GitModule } from './modules/git';
import { HackerModule } from './modules/hacker';
import { HelpersModule } from './modules/helpers';
import { ImageModule } from './modules/image';
import { InternetModule } from './modules/internet';
import type { LocationModule as AddressModule } from './modules/location';
import { LocationModule } from './modules/location';
import { LoremModule } from './modules/lorem';
import { MusicModule } from './modules/music';
import type { PersonModule as NameModule } from './modules/person';
import { PersonModule } from './modules/person';
import { PhoneModule } from './modules/phone';
import { ScienceModule } from './modules/science';
import { SystemModule } from './modules/system';
import { VehicleModule } from './modules/vehicle';
import { WordModule } from './modules/word';
import type { Randomizer } from './randomizer';
import { SimpleFaker } from './simple-faker';
import { mergeLocales } from './utils/merge-locales';

/**
 * This is Faker's main class containing all modules that can be used to generate data.
 *
 * Please have a look at the individual modules and methods for more information and examples.
 *
 * @example
 * import { faker } from '@faker-js/faker';
 * // const { faker } = require('@faker-js/faker');
 *
 * // faker.seed(1234);
 *
 * faker.person.firstName(); // 'John'
 * faker.person.lastName(); // 'Doe'
 * @example
 * import { Faker, es } from '@faker-js/faker';
 * // const { Faker, es } = require('@faker-js/faker');
 *
 * // create a Faker instance with only es data and no en fallback (=> smaller bundle size)
 * const customFaker = new Faker({ locale: [es] });
 *
 * customFaker.person.firstName(); // 'Javier'
 * customFaker.person.lastName(); // 'Ocampo Corrales'
 *
 * customFaker.music.genre(); // throws Error as this data is not available in `es`
 */
export class Faker extends SimpleFaker {
  readonly rawDefinitions: LocaleDefinition;
  readonly definitions: LocaleProxy;

  readonly airline: AirlineModule = new AirlineModule(this);
  readonly animal: AnimalModule = new AnimalModule(this);
  readonly color: ColorModule = new ColorModule(this);
  readonly commerce: CommerceModule = new CommerceModule(this);
  readonly company: CompanyModule = new CompanyModule(this);
  readonly database: DatabaseModule = new DatabaseModule(this);
  readonly date: DateModule = new DateModule(this);
  readonly finance = new FinanceModule(this);
  readonly food = new FoodModule(this);
  readonly git: GitModule = new GitModule(this);
  readonly hacker: HackerModule = new HackerModule(this);
  readonly helpers: HelpersModule = new HelpersModule(this);
  readonly image: ImageModule = new ImageModule(this);
  readonly internet: InternetModule = new InternetModule(this);
  readonly location: LocationModule = new LocationModule(this);
  readonly lorem: LoremModule = new LoremModule(this);
  readonly music: MusicModule = new MusicModule(this);
  readonly person: PersonModule = new PersonModule(this);
  readonly phone: PhoneModule = new PhoneModule(this);
  readonly science: ScienceModule = new ScienceModule(this);
  readonly system: SystemModule = new SystemModule(this);
  readonly vehicle: VehicleModule = new VehicleModule(this);
  readonly word: WordModule = new WordModule(this);

  // Aliases
  /** @deprecated Use {@link Faker#location} instead */
  get address(): AddressModule {
    deprecated({
      deprecated: 'faker.address',
      proposed: 'faker.location',
      since: '8.0',
      until: '10.0',
    });
    return this.location;
  }

  /** @deprecated Use {@link Faker#person} instead */
  get name(): NameModule {
    deprecated({
      deprecated: 'faker.name',
      proposed: 'faker.person',
      since: '8.0',
      until: '10.0',
    });
    return this.person;
  }

  /**
   * Creates a new instance of Faker.
   *
   * In most cases you should use one of the prebuilt Faker instances instead of the constructor, for example `fakerDE`, `fakerFR`, ...
   *
   * You only need to use the constructor if you need custom fallback logic or a custom locale.
   *
   * For more information see our [Localization Guide](https://fakerjs.dev/guide/localization.html).
   *
   * @param options The options to use.
   * @param options.locale The locale data to use.
   * @param options.randomizer The Randomizer to use.
   * Specify this only if you want to use it to achieve a specific goal,
   * such as sharing the same random generator with other instances/tools.
   * Defaults to faker's Mersenne Twister based pseudo random number generator.
   *
   * @example
   * import { Faker, es } from '@faker-js/faker';
   * // const { Faker, es } = require('@faker-js/faker');
   *
   * // create a Faker instance with only es data and no en fallback (=> smaller bundle size)
   * const customFaker = new Faker({ locale: [es] });
   *
   * customFaker.person.firstName(); // 'Javier'
   * customFaker.person.lastName(); // 'Ocampo Corrales'
   *
   * customFaker.music.genre(); // throws Error as this data is not available in `es`
   *
   * @since 8.0.0
   */
  constructor(options: {
    /**
     * The locale data to use for this instance.
     * If an array is provided, the first locale that has a definition for a given property will be used.
     *
     * @see mergeLocales(): For more information about how the locales are merged.
     */
    locale: LocaleDefinition | LocaleDefinition[];

    /**
     * The Randomizer to use.
     * Specify this only if you want to use it to achieve a specific goal,
     * such as sharing the same random generator with other instances/tools.
     *
     * @default generateMersenne53Randomizer()
     */
    randomizer?: Randomizer;
  });

<<<<<<< HEAD
          /**
           * The Randomizer to use.
           * Specify this only if you want to use it to achieve a specific goal,
           * such as sharing the same random generator with other instances/tools.
           *
           * @default generateMersenne53Randomizer()
           */
          randomizer?: Randomizer;
        }
      | {
          /**
           * The locale data to use for this instance.
           *
           * @deprecated Use `new Faker({ locale: [locale, localeFallback] })` instead.
           */
          locales: Record<string, LocaleDefinition>;
          /**
           * The name of the main locale to use.
           *
           * @default 'en'
           *
           * @deprecated Use `new Faker({ locale: [locale, localeFallback] })` instead.
           */
          locale?: string;
          /**
           * The name of the fallback locale to use.
           *
           * @default 'en'
           *
           * @deprecated Use `new Faker({ locale: [locale, localeFallback] })` instead.
           */
          localeFallback?: string;
        }
  );
  constructor(
    options:
      | {
          locale: LocaleDefinition | LocaleDefinition[];
          randomizer?: Randomizer;
        }
      | {
          locales: Record<string, LocaleDefinition>;
          locale?: string;
          localeFallback?: string;
          randomizer?: Randomizer;
        }
  ) {
=======
  constructor(options: {
    locale: LocaleDefinition | LocaleDefinition[];
    randomizer?: Randomizer;
  }) {
>>>>>>> c9e81701
    super({ randomizer: options.randomizer });

    let { locale } = options;

    if (Array.isArray(locale)) {
      if (locale.length === 0) {
        throw new FakerError(
          'The locale option must contain at least one locale definition.'
        );
      }

      locale = mergeLocales(locale);
    }

    this.rawDefinitions = locale;
    this.definitions = createLocaleProxy(this.rawDefinitions);
  }

  /**
   * Returns an object with metadata about the current locale.
   *
   * @example
   * import { faker, fakerES_MX } from '@faker-js/faker';
   * // const { faker, fakerES_MX } = require("@faker-js/faker")
   * faker.getMetadata(); // { title: 'English', code: 'en', language: 'en', endonym: 'English', dir: 'ltr', script: 'Latn' }
   * fakerES_MX.getMetadata(); // { title: 'Spanish (Mexico)', code: 'es_MX', language: 'es', endonym: 'Español (México)', dir: 'ltr', script: 'Latn', country: 'MX' }
   *
   * @since 8.1.0
   */
  getMetadata(): MetadataDefinition {
    return this.rawDefinitions.metadata ?? {};
  }
}

export type FakerOptions = ConstructorParameters<typeof Faker>[0];<|MERGE_RESOLUTION|>--- conflicted
+++ resolved
@@ -157,60 +157,10 @@
     randomizer?: Randomizer;
   });
 
-<<<<<<< HEAD
-          /**
-           * The Randomizer to use.
-           * Specify this only if you want to use it to achieve a specific goal,
-           * such as sharing the same random generator with other instances/tools.
-           *
-           * @default generateMersenne53Randomizer()
-           */
-          randomizer?: Randomizer;
-        }
-      | {
-          /**
-           * The locale data to use for this instance.
-           *
-           * @deprecated Use `new Faker({ locale: [locale, localeFallback] })` instead.
-           */
-          locales: Record<string, LocaleDefinition>;
-          /**
-           * The name of the main locale to use.
-           *
-           * @default 'en'
-           *
-           * @deprecated Use `new Faker({ locale: [locale, localeFallback] })` instead.
-           */
-          locale?: string;
-          /**
-           * The name of the fallback locale to use.
-           *
-           * @default 'en'
-           *
-           * @deprecated Use `new Faker({ locale: [locale, localeFallback] })` instead.
-           */
-          localeFallback?: string;
-        }
-  );
-  constructor(
-    options:
-      | {
-          locale: LocaleDefinition | LocaleDefinition[];
-          randomizer?: Randomizer;
-        }
-      | {
-          locales: Record<string, LocaleDefinition>;
-          locale?: string;
-          localeFallback?: string;
-          randomizer?: Randomizer;
-        }
-  ) {
-=======
   constructor(options: {
     locale: LocaleDefinition | LocaleDefinition[];
     randomizer?: Randomizer;
   }) {
->>>>>>> c9e81701
     super({ randomizer: options.randomizer });
 
     let { locale } = options;
