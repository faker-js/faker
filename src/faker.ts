--- conflicted
+++ resolved
@@ -1,11 +1,7 @@
 import type { LocaleDefinition } from './definitions';
 import { FakerError } from './errors/faker-error';
-<<<<<<< HEAD
-import { MersenneModule } from './internal/mersenne/mersenne';
-=======
 import type { Mersenne } from './internal/mersenne/mersenne';
 import mersenne from './internal/mersenne/mersenne';
->>>>>>> 2bf4f8f8
 import type { KnownLocale } from './locales';
 import { AnimalModule } from './modules/animal';
 import { BeerModule } from './modules/beer';
