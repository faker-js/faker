import type { LocaleDefinition } from './definitions';
import { FakerError } from './errors/faker-error';
import { MersenneModule } from './internal/mersenne/mersenne';
import type { KnownLocale } from './locales';
import { AnimalModule } from './modules/animal';
import { BeerModule } from './modules/beer';
import { BookModule } from './modules/book';
import { ClothingModule } from './modules/clothing';
import { ColorModule } from './modules/color';
import { CommerceModule } from './modules/commerce';
import { CompanyModule } from './modules/company';
import { ComputerModule } from './modules/computer';
import { DatabaseModule } from './modules/database';
import { DatatypeModule } from './modules/datatype';
import { DateModule } from './modules/date';
import { FinanceModule } from './modules/finance';
import { FlightsModule } from './modules/flights';
import { FlowerModule } from './modules/flower';
import { FoodModule } from './modules/food';
import { GitModule } from './modules/git';
import { GlassesModule } from './modules/glasses';
import { HackerModule } from './modules/hacker';
import { HelpersModule } from './modules/helpers';
import { ImageModule } from './modules/image';
import { InternetModule } from './modules/internet';
import { JewelsModule } from './modules/jewels';
import { LiquorModule } from './modules/liquor';
import { LocationModule } from './modules/location';
import { LoremModule } from './modules/lorem';
import { MovieModule } from './modules/movie';
import { MusicModule } from './modules/music';
import { ParfumModule } from './modules/parfum';
import { PersonModule } from './modules/person';
import { PhoneModule } from './modules/phone';
import { PlantModule } from './modules/plant';
import { RandomModule } from './modules/random';
import { RecipeModule } from './modules/recipe';
import { ScienceModule } from './modules/science';
import { ShoesModule } from './modules/shoes';
import { StaysModule } from './modules/stays';
import { StringModule } from './modules/string';
import { SystemModule } from './modules/system';
<<<<<<< HEAD
import { TireModule } from './modules/tire';
=======
import { ToyModule } from './modules/toy';
>>>>>>> d9a72e05
import { VehicleModule } from './modules/vehicle';
import { VideogameModule } from './modules/videogame';
import { WatchModule } from './modules/watch';
import { WheelModule } from './modules/wheel';
import { WineModule } from './modules/wine';
import { WordModule } from './modules/word';
import type { LiteralUnion } from './utils/types';

export type UsableLocale = LiteralUnion<KnownLocale>;
export type UsedLocales = Partial<Record<UsableLocale, LocaleDefinition>>;

export interface FakerOptions {
  locales: UsedLocales;
  locale?: UsableLocale;
  localeFallback?: UsableLocale;
}

const metadataKeys: ReadonlyArray<keyof LocaleDefinition> = [
  'title',
  'separator',
];

export class Faker {
  locales: UsedLocales;
  private _locale: UsableLocale;
  private _localeFallback: UsableLocale;

  get locale(): UsableLocale {
    return this._locale;
  }

  set locale(locale: UsableLocale) {
    if (!this.locales[locale]) {
      throw new FakerError(
        `Locale ${locale} is not supported. You might want to add the requested locale first to \`faker.locales\`.`
      );
    }
    this._locale = locale;
  }

  get localeFallback(): UsableLocale {
    return this._localeFallback;
  }

  set localeFallback(localeFallback: UsableLocale) {
    if (!this.locales[localeFallback]) {
      throw new FakerError(
        `Locale ${localeFallback} is not supported. You might want to add the requested locale first to \`faker.locales\`.`
      );
    }
    this._localeFallback = localeFallback;
  }

  readonly definitions: LocaleDefinition = this.initDefinitions();

  /** @internal */
  private readonly _mersenne: MersenneModule = new MersenneModule();

  readonly random: RandomModule = new RandomModule(this);

  readonly helpers: HelpersModule = new HelpersModule(this);

  readonly datatype: DatatypeModule = new DatatypeModule(this);

  readonly animal: AnimalModule = new AnimalModule(this);
  readonly beer: BeerModule = new BeerModule(this);
  readonly book: BookModule = new BookModule(this);
  readonly clothing: ClothingModule = new ClothingModule(this);
  readonly color: ColorModule = new ColorModule(this);
  readonly commerce: CommerceModule = new CommerceModule(this);
  readonly company: CompanyModule = new CompanyModule(this);
  readonly computer: ComputerModule = new ComputerModule(this);
  readonly database: DatabaseModule = new DatabaseModule(this);
  readonly date: DateModule = new DateModule(this);
  readonly finance = new FinanceModule(this);
  readonly flights: FlightsModule = new FlightsModule(this);
  readonly flower: FlowerModule = new FlowerModule(this);
  readonly food: FoodModule = new FoodModule(this);
  readonly git: GitModule = new GitModule(this);
  readonly glasses: GlassesModule = new GlassesModule(this);
  readonly hacker: HackerModule = new HackerModule(this);
  readonly image: ImageModule = new ImageModule(this);
  readonly internet: InternetModule = new InternetModule(this);
  readonly jewels: JewelsModule = new JewelsModule(this);
  readonly liquor: LiquorModule = new LiquorModule(this);
  readonly location: LocationModule = new LocationModule(this);
  readonly lorem: LoremModule = new LoremModule(this);
  readonly movie: MovieModule = new MovieModule(this);
  readonly music: MusicModule = new MusicModule(this);
  readonly parfum: ParfumModule = new ParfumModule(this);
  readonly person: PersonModule = new PersonModule(this);
  readonly phone: PhoneModule = new PhoneModule(this);
  readonly plant: PlantModule = new PlantModule(this);
  readonly recipe: RecipeModule = new RecipeModule(this);
  readonly science: ScienceModule = new ScienceModule(this);
  readonly shoes: ShoesModule = new ShoesModule(this);
  readonly stays: StaysModule = new StaysModule(this);
  readonly string: StringModule = new StringModule(this);
  readonly system: SystemModule = new SystemModule(this);
<<<<<<< HEAD
  readonly tire: TireModule = new TireModule(this);
=======
  readonly toy: ToyModule = new ToyModule(this);
>>>>>>> d9a72e05
  readonly vehicle: VehicleModule = new VehicleModule(this);
  readonly videogame: VideogameModule = new VideogameModule(this);
  readonly watch: WatchModule = new WatchModule(this);
  readonly wheel: WheelModule = new WheelModule(this);
  readonly wine: WineModule = new WineModule(this);
  readonly word: WordModule = new WordModule(this);

  constructor(opts: FakerOptions) {
    if (!opts) {
      throw new FakerError(
        'Options with at least one entry in locales must be provided'
      );
    }

    if (Object.keys(opts.locales ?? {}).length === 0) {
      throw new FakerError(
        'At least one entry in locales must be provided in the locales parameter'
      );
    }

    this.locales = opts.locales;
    this.locale = opts.locale || 'en';
    this.localeFallback = opts.localeFallback || 'en';
  }

  /**
   * Creates a Proxy based LocaleDefinition that virtually merges the locales.
   */
  private initDefinitions(): LocaleDefinition {
    // Returns the first LocaleDefinition[key] in any locale
    const resolveBaseData = (key: keyof LocaleDefinition): unknown =>
      this.locales[this.locale][key] ?? this.locales[this.localeFallback][key];

    // Returns the first LocaleDefinition[module][entry] in any locale
    const resolveModuleData = (
      module: keyof LocaleDefinition,
      entry: string
    ): unknown =>
      this.locales[this.locale][module]?.[entry] ??
      this.locales[this.localeFallback][module]?.[entry];

    // Returns a proxy that can return the entries for a module (if it exists)
    const moduleLoader = (
      module: keyof LocaleDefinition
    ): Record<string, unknown> | undefined => {
      if (resolveBaseData(module)) {
        return new Proxy(
          {},
          {
            get(target, entry: string): unknown {
              return resolveModuleData(module, entry);
            },
          }
        );
      } else {
        return undefined;
      }
    };

    return new Proxy({} as LocaleDefinition, {
      get(target: LocaleDefinition, module: string): unknown {
        let result = target[module];
        if (result) {
          return result;
        } else if (metadataKeys.includes(module)) {
          return resolveBaseData(module);
        } else {
          result = moduleLoader(module);
          target[module] = result;
          return result;
        }
      },
    });
  }

  /**
   * Sets the seed or generates a new one.
   *
   * Please note that generated values are dependent on both the seed and the
   * number of calls that have been made since it was set.
   *
   * This method is intended to allow for consistent values in a tests, so you
   * might want to use hardcoded values as the seed.
   *
   * In addition to that it can be used for creating truly random tests
   * (by passing no arguments), that still can be reproduced if needed,
   * by logging the result and explicitly setting it if needed.
   *
   * @param seed The seed to use. Defaults to a random number.
   * @returns The seed that was set.
   *
   * @example
   * // Consistent values for tests:
   * faker.seed(42)
   * faker.datatype.number(10); // 4
   * faker.datatype.number(10); // 8
   *
   * faker.seed(42)
   * faker.datatype.number(10); // 4
   * faker.datatype.number(10); // 8
   *
   * @example
   * // Random but reproducible tests:
   * // Simply log the seed, and if you need to reproduce it, insert the seed here
   * console.log('Running test with seed:', faker.seed());
   */
  seed(seed?: number): number;
  /**
   * Sets the seed array.
   *
   * Please note that generated values are dependent on both the seed and the
   * number of calls that have been made since it was set.
   *
   * This method is intended to allow for consistent values in a tests, so you
   * might want to use hardcoded values as the seed.
   *
   * In addition to that it can be used for creating truly random tests
   * (by passing no arguments), that still can be reproduced if needed,
   * by logging the result and explicitly setting it if needed.
   *
   * @param seedArray The seed array to use.
   * @returns The seed array that was set.
   *
   * @example
   * // Consistent values for tests:
   * faker.seed([42, 13, 17])
   * faker.datatype.number(10); // 4
   * faker.datatype.number(10); // 8
   *
   * faker.seed([42, 13, 17])
   * faker.datatype.number(10); // 4
   * faker.datatype.number(10); // 8
   *
   * @example
   * // Random but reproducible tests:
   * // Simply log the seed, and if you need to reproduce it, insert the seed here
   * console.log('Running test with seed:', faker.seed());
   */
  seed(seedArray: number[]): number[];
  seed(
    seed: number | number[] = Math.ceil(Math.random() * Number.MAX_SAFE_INTEGER)
  ): number | number[] {
    if (Array.isArray(seed) && seed.length) {
      this._mersenne.seed_array(seed);
    } else if (!Array.isArray(seed) && !isNaN(seed)) {
      this._mersenne.seed(seed);
    }

    return seed;
  }

  /**
   * Set Faker's locale
   *
   * @param locale The locale to set (e.g. `en` or `en_AU`, `en_AU_ocker`).
   */
  setLocale(locale: UsableLocale): void {
    this.locale = locale;
  }
}<|MERGE_RESOLUTION|>--- conflicted
+++ resolved
@@ -40,11 +40,8 @@
 import { StaysModule } from './modules/stays';
 import { StringModule } from './modules/string';
 import { SystemModule } from './modules/system';
-<<<<<<< HEAD
 import { TireModule } from './modules/tire';
-=======
 import { ToyModule } from './modules/toy';
->>>>>>> d9a72e05
 import { VehicleModule } from './modules/vehicle';
 import { VideogameModule } from './modules/videogame';
 import { WatchModule } from './modules/watch';
@@ -144,11 +141,8 @@
   readonly stays: StaysModule = new StaysModule(this);
   readonly string: StringModule = new StringModule(this);
   readonly system: SystemModule = new SystemModule(this);
-<<<<<<< HEAD
   readonly tire: TireModule = new TireModule(this);
-=======
   readonly toy: ToyModule = new ToyModule(this);
->>>>>>> d9a72e05
   readonly vehicle: VehicleModule = new VehicleModule(this);
   readonly videogame: VideogameModule = new VideogameModule(this);
   readonly watch: WatchModule = new WatchModule(this);
