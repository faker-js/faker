import type { LocaleDefinition } from './definitions';
import { FakerError } from './errors/faker-error';
import { deprecated } from './internal/deprecated';
import type { Mersenne } from './internal/mersenne/mersenne';
import mersenne from './internal/mersenne/mersenne';
<<<<<<< HEAD
=======
import type { KnownLocale } from './locales';
import { AirlineModule } from './modules/airline';
>>>>>>> be77179f
import { AnimalModule } from './modules/animal';
import { ColorModule } from './modules/color';
import { CommerceModule } from './modules/commerce';
import { CompanyModule } from './modules/company';
import { DatabaseModule } from './modules/database';
import { DatatypeModule } from './modules/datatype';
import { DateModule } from './modules/date';
import { FinanceModule } from './modules/finance';
import { GitModule } from './modules/git';
import { HackerModule } from './modules/hacker';
import { HelpersModule } from './modules/helpers';
import { ImageModule } from './modules/image';
import { InternetModule } from './modules/internet';
import type { LocationModule as AddressModule } from './modules/location';
import { LocationModule } from './modules/location';
import { LoremModule } from './modules/lorem';
import { MusicModule } from './modules/music';
import { NumberModule } from './modules/number';
import type { PersonModule as NameModule } from './modules/person';
import { PersonModule } from './modules/person';
import { PhoneModule } from './modules/phone';
import { RandomModule } from './modules/random';
import { ScienceModule } from './modules/science';
import { StringModule } from './modules/string';
import { SystemModule } from './modules/system';
import { VehicleModule } from './modules/vehicle';
import { WordModule } from './modules/word';
import { mergeLocales } from './utils/merge-locales';

export class Faker {
  readonly definitions: LocaleDefinition;
  private _defaultRefDate: () => Date = () => new Date();

  /**
   * Gets a new reference date used to generate relative dates.
   */
  get defaultRefDate(): () => Date {
    return this._defaultRefDate;
  }

  /**
   * Sets the `refDate` source to use if no `refDate` date is passed to the date methods.
   *
   * @param dateOrSource The function or the static value used to generate the `refDate` date instance.
   * The function must return a new valid `Date` instance for every call.
   * Defaults to `() => new Date()`.
   */
  setDefaultRefDate(
    dateOrSource: string | Date | number | (() => Date) = () => new Date()
  ): void {
    if (typeof dateOrSource === 'function') {
      this._defaultRefDate = dateOrSource;
    } else {
      this._defaultRefDate = () => new Date(dateOrSource);
    }
  }

  /** @internal */
  private readonly _mersenne: Mersenne = mersenne();

  readonly random: RandomModule = new RandomModule(this);

  readonly helpers: HelpersModule = new HelpersModule(this);

  readonly datatype: DatatypeModule = new DatatypeModule(this);

  readonly airline: AirlineModule = new AirlineModule(this);
  readonly animal: AnimalModule = new AnimalModule(this);
  readonly color: ColorModule = new ColorModule(this);
  readonly commerce: CommerceModule = new CommerceModule(this);
  readonly company: CompanyModule = new CompanyModule(this);
  readonly database: DatabaseModule = new DatabaseModule(this);
  readonly date: DateModule = new DateModule(this);
  readonly finance = new FinanceModule(this);
  readonly git: GitModule = new GitModule(this);
  readonly hacker: HackerModule = new HackerModule(this);
  readonly image: ImageModule = new ImageModule(this);
  readonly internet: InternetModule = new InternetModule(this);
  readonly location: LocationModule = new LocationModule(this);
  readonly lorem: LoremModule = new LoremModule(this);
  readonly music: MusicModule = new MusicModule(this);
  readonly person: PersonModule = new PersonModule(this);
  readonly number: NumberModule = new NumberModule(this);
  readonly phone: PhoneModule = new PhoneModule(this);
  readonly science: ScienceModule = new ScienceModule(this);
  readonly string: StringModule = new StringModule(this);
  readonly system: SystemModule = new SystemModule(this);
  readonly vehicle: VehicleModule = new VehicleModule(this);
  readonly word: WordModule = new WordModule(this);

  // Aliases
  /** @deprecated Use {@link location} instead */
  get address(): AddressModule {
    deprecated({
      deprecated: 'faker.address',
      proposed: 'faker.location',
      since: '8.0',
      until: '10.0',
    });
    return this.location;
  }

  /** @deprecated Use {@link person} instead */
  get name(): NameModule {
    deprecated({
      deprecated: 'faker.name',
      proposed: 'faker.person',
      since: '8.0',
      until: '10.0',
    });
    return this.person;
  }

  /**
   * Creates a new instance of Faker.
   *
   * @param options The options to use.
   * @param options.locale The locale data to use.
   */
  constructor(options: {
    /**
     * The locale data to use for this instance.
     * If an array is provided, the first locale that has a definition for a given property will be used.
     *
     * @see mergeLocales
     */
    locale: LocaleDefinition | LocaleDefinition[];
  });
  /**
   * Creates a new instance of Faker.
   *
   * @param options The options to use.
   * @param options.locales The locale data to use.
   * @param options.locale The locale data to use.
   *
   * @deprecated Use `new Faker({ locale: [locale, localeFallback] })` instead.
   */
  constructor(options: {
    locales: Record<string, LocaleDefinition>;
    locale?: string;
    localeFallback?: string;
  });
  // This is somehow required for `ConstructorParameters<typeof Faker>[0]` to work
  constructor(
    options:
      | { locale: LocaleDefinition | LocaleDefinition[] }
      | {
          locales: Record<string, LocaleDefinition>;
          locale?: string;
          localeFallback?: string;
        }
  );
  constructor(
    options:
      | { locale: LocaleDefinition | LocaleDefinition[] }
      | {
          locales: Record<string, LocaleDefinition>;
          locale?: string;
          localeFallback?: string;
        }
  ) {
    const { locales } = options as {
      locales: Record<string, LocaleDefinition>;
    };
    if (locales != null) {
      deprecated({
        deprecated:
          "new Faker({ locales: {a, b}, locale: 'a', localeFallback: 'b' })",
        proposed:
          'new Faker({ locale: [a, b, ...] }) or new Faker({ locale: a })',
        since: '8.0',
        until: '9.0',
      });
      const { locale = 'en', localeFallback = 'en' } = options as {
        locale: string;
        localeFallback: string;
      };
      options = {
        locale: [locales[locale], locales[localeFallback]],
      };
    }

    let { locale } = options;

    if (Array.isArray(locale)) {
      if (locale.length === 0) {
        throw new FakerError(
          'The locale option must contain at least one locale definition.'
        );
      }

      locale = mergeLocales(locale);
    }

    this.definitions = locale as LocaleDefinition;
  }

  /**
   * Sets the seed or generates a new one.
   *
   * Please note that generated values are dependent on both the seed and the
   * number of calls that have been made since it was set.
   *
   * This method is intended to allow for consistent values in a tests, so you
   * might want to use hardcoded values as the seed.
   *
   * In addition to that it can be used for creating truly random tests
   * (by passing no arguments), that still can be reproduced if needed,
   * by logging the result and explicitly setting it if needed.
   *
   * @param seed The seed to use. Defaults to a random number.
   * @returns The seed that was set.
   *
   * @example
   * // Consistent values for tests:
   * faker.seed(42)
   * faker.number.int(10); // 4
   * faker.number.int(10); // 8
   *
   * faker.seed(42)
   * faker.number.int(10); // 4
   * faker.number.int(10); // 8
   *
   * @example
   * // Random but reproducible tests:
   * // Simply log the seed, and if you need to reproduce it, insert the seed here
   * console.log('Running test with seed:', faker.seed());
   */
  seed(seed?: number): number;
  /**
   * Sets the seed array.
   *
   * Please note that generated values are dependent on both the seed and the
   * number of calls that have been made since it was set.
   *
   * This method is intended to allow for consistent values in a tests, so you
   * might want to use hardcoded values as the seed.
   *
   * In addition to that it can be used for creating truly random tests
   * (by passing no arguments), that still can be reproduced if needed,
   * by logging the result and explicitly setting it if needed.
   *
   * @param seedArray The seed array to use.
   * @returns The seed array that was set.
   *
   * @example
   * // Consistent values for tests:
   * faker.seed([42, 13, 17])
   * faker.number.int(10); // 4
   * faker.number.int(10); // 8
   *
   * faker.seed([42, 13, 17])
   * faker.number.int(10); // 4
   * faker.number.int(10); // 8
   *
   * @example
   * // Random but reproducible tests:
   * // Simply log the seed, and if you need to reproduce it, insert the seed here
   * console.log('Running test with seed:', faker.seed());
   */
  seed(seedArray: number[]): number[];
  seed(
    seed: number | number[] = Math.ceil(Math.random() * Number.MAX_SAFE_INTEGER)
  ): number | number[] {
    this._mersenne.seed(seed);

    return seed;
  }

  // Pure JS backwards compatibility

  /**
   * Do NOT use. This property has been removed.
   *
   * @deprecated Use the constructor instead.
   */
  private get locales(): never {
    throw new FakerError(
      'The locales property has been removed. Please use the constructor instead.'
    );
  }

  /**
   * Do NOT use. This property has been removed.
   *
   * @deprecated Use the constructor instead.
   */
  private set locales(value: never) {
    throw new FakerError(
      'The locales property has been removed. Please use the constructor instead.'
    );
  }

  /**
   * Do NOT use. This property has been removed.
   *
   * @deprecated Use the constructor instead.
   */
  private get locale(): never {
    throw new FakerError(
      'The locale property has been removed. Please use the constructor instead.'
    );
  }

  /**
   * Do NOT use. This property has been removed.
   *
   * @deprecated Use the constructor instead.
   */
  private set locale(value: never) {
    throw new FakerError(
      'The locale property has been removed. Please use the constructor instead.'
    );
  }

  /**
   * Do NOT use. This property has been removed.
   *
   * @deprecated Use the constructor instead.
   */
  private get localeFallback(): never {
    throw new FakerError(
      'The localeFallback property has been removed. Please use the constructor instead.'
    );
  }

  /**
   * Do NOT use. This property has been removed.
   *
   * @deprecated Use the constructor instead.
   */
  private set localeFallback(value: never) {
    throw new FakerError(
      'The localeFallback property has been removed. Please use the constructor instead.'
    );
  }

  /**
   * Do NOT use. This property has been removed.
   *
   * @deprecated Use the constructor instead.
   */
  private setLocale(): never {
    throw new FakerError(
      'This method has been removed. Please use the constructor instead.'
    );
  }
}

export type FakerOptions = ConstructorParameters<typeof Faker>[0];<|MERGE_RESOLUTION|>--- conflicted
+++ resolved
@@ -3,11 +3,7 @@
 import { deprecated } from './internal/deprecated';
 import type { Mersenne } from './internal/mersenne/mersenne';
 import mersenne from './internal/mersenne/mersenne';
-<<<<<<< HEAD
-=======
-import type { KnownLocale } from './locales';
 import { AirlineModule } from './modules/airline';
->>>>>>> be77179f
 import { AnimalModule } from './modules/animal';
 import { ColorModule } from './modules/color';
 import { CommerceModule } from './modules/commerce';
