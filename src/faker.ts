import type { LocaleDefinition } from './definitions';
import { FakerError } from './errors/faker-error';
import { MersenneModule } from './internal/mersenne/mersenne';
import type { KnownLocale } from './locales';
import { AnimalModule } from './modules/animal';
import { BeerModule } from './modules/beer';
import { BookModule } from './modules/book';
import { CigarModule } from './modules/cigar';
import { CigaretteModule } from './modules/cigarette';
import { ClothingModule } from './modules/clothing';
import { ColorModule } from './modules/color';
import { CommerceModule } from './modules/commerce';
import { CompanyModule } from './modules/company';
import { ComputerModule } from './modules/computer';
import { CondomModule } from './modules/condom';
import { DatabaseModule } from './modules/database';
import { DatatypeModule } from './modules/datatype';
import { DateModule } from './modules/date';
import { FinanceModule } from './modules/finance';
import { FishModule } from './modules/fish';
import { FlightsModule } from './modules/flights';
import { FlowerModule } from './modules/flower';
import { FoodModule } from './modules/food';
import { GitModule } from './modules/git';
import { GlassesModule } from './modules/glasses';
import { HackerModule } from './modules/hacker';
import { HelpersModule } from './modules/helpers';
import { ImageModule } from './modules/image';
import { InternetModule } from './modules/internet';
import { JewelsModule } from './modules/jewels';
import { LighterModule } from './modules/lighter';
import { LiquorModule } from './modules/liquor';
import { LocationModule } from './modules/location';
import { LoremModule } from './modules/lorem';
import { MeatModule } from './modules/meat';
import { MedicationModule } from './modules/medication';
import { MovieModule } from './modules/movie';
import { MusicModule } from './modules/music';
import { ParfumModule } from './modules/parfum';
import { PersonModule } from './modules/person';
import { PhoneModule } from './modules/phone';
import { PlantModule } from './modules/plant';
import { RandomModule } from './modules/random';
import { RecipeModule } from './modules/recipe';
import { ScienceModule } from './modules/science';
import { ShoesModule } from './modules/shoes';
import { SmokingFilterModule } from './modules/smokingFilter';
import { SmokingRollingPaperModule } from './modules/smokingRollingPaper';
import { StaysModule } from './modules/stays';
import { StringModule } from './modules/string';
import { SystemModule } from './modules/system';
<<<<<<< HEAD
import { TattooModule } from './modules/tattoo';
=======
import { TireModule } from './modules/tire';
import { TobaccoModule } from './modules/tobacco';
import { ToyModule } from './modules/toy';
>>>>>>> 2b3b576a
import { VehicleModule } from './modules/vehicle';
import { VideogameModule } from './modules/videogame';
import { WatchModule } from './modules/watch';
import { WheelModule } from './modules/wheel';
import { WineModule } from './modules/wine';
import { WordModule } from './modules/word';
import type { LiteralUnion } from './utils/types';

export type UsableLocale = LiteralUnion<KnownLocale>;
export type UsedLocales = Partial<Record<UsableLocale, LocaleDefinition>>;

export interface FakerOptions {
  locales: UsedLocales;
  locale?: UsableLocale;
  localeFallback?: UsableLocale;
}

const metadataKeys: ReadonlyArray<keyof LocaleDefinition> = [
  'title',
  'separator',
];

export class Faker {
  locales: UsedLocales;
  private _locale: UsableLocale;
  private _localeFallback: UsableLocale;

  get locale(): UsableLocale {
    return this._locale;
  }

  set locale(locale: UsableLocale) {
    if (!this.locales[locale]) {
      throw new FakerError(
        `Locale ${locale} is not supported. You might want to add the requested locale first to \`faker.locales\`.`
      );
    }
    this._locale = locale;
  }

  get localeFallback(): UsableLocale {
    return this._localeFallback;
  }

  set localeFallback(localeFallback: UsableLocale) {
    if (!this.locales[localeFallback]) {
      throw new FakerError(
        `Locale ${localeFallback} is not supported. You might want to add the requested locale first to \`faker.locales\`.`
      );
    }
    this._localeFallback = localeFallback;
  }

  readonly definitions: LocaleDefinition = this.initDefinitions();

  /** @internal */
  private readonly _mersenne: MersenneModule = new MersenneModule();

  readonly random: RandomModule = new RandomModule(this);

  readonly helpers: HelpersModule = new HelpersModule(this);

  readonly datatype: DatatypeModule = new DatatypeModule(this);

  readonly animal: AnimalModule = new AnimalModule(this);
  readonly beer: BeerModule = new BeerModule(this);
  readonly book: BookModule = new BookModule(this);
  readonly cigar: CigarModule = new CigarModule(this);
  readonly cigarette: CigaretteModule = new CigaretteModule(this);
  readonly clothing: ClothingModule = new ClothingModule(this);
  readonly color: ColorModule = new ColorModule(this);
  readonly commerce: CommerceModule = new CommerceModule(this);
  readonly company: CompanyModule = new CompanyModule(this);
  readonly computer: ComputerModule = new ComputerModule(this);
  readonly condom: CondomModule = new CondomModule(this);
  readonly database: DatabaseModule = new DatabaseModule(this);
  readonly date: DateModule = new DateModule(this);
  readonly finance: FinanceModule = new FinanceModule(this);
  readonly fish: FishModule = new FishModule(this);
  readonly flights: FlightsModule = new FlightsModule(this);
  readonly flower: FlowerModule = new FlowerModule(this);
  readonly food: FoodModule = new FoodModule(this);
  readonly git: GitModule = new GitModule(this);
  readonly glasses: GlassesModule = new GlassesModule(this);
  readonly hacker: HackerModule = new HackerModule(this);
  readonly image: ImageModule = new ImageModule(this);
  readonly internet: InternetModule = new InternetModule(this);
  readonly jewels: JewelsModule = new JewelsModule(this);
  readonly lighter: LighterModule = new LighterModule(this);
  readonly liquor: LiquorModule = new LiquorModule(this);
  readonly location: LocationModule = new LocationModule(this);
  readonly lorem: LoremModule = new LoremModule(this);
  readonly meat: MeatModule = new MeatModule(this);
  readonly medication: MedicationModule = new MedicationModule(this);
  readonly movie: MovieModule = new MovieModule(this);
  readonly music: MusicModule = new MusicModule(this);
  readonly parfum: ParfumModule = new ParfumModule(this);
  readonly person: PersonModule = new PersonModule(this);
  readonly phone: PhoneModule = new PhoneModule(this);
  readonly plant: PlantModule = new PlantModule(this);
  readonly recipe: RecipeModule = new RecipeModule(this);
  readonly science: ScienceModule = new ScienceModule(this);
  readonly shoes: ShoesModule = new ShoesModule(this);
  readonly smokingFilter: SmokingFilterModule = new SmokingFilterModule(this);
  readonly smokingRollingPaper: SmokingRollingPaperModule =
    new SmokingRollingPaperModule(this);
  readonly stays: StaysModule = new StaysModule(this);
  readonly string: StringModule = new StringModule(this);
  readonly system: SystemModule = new SystemModule(this);
<<<<<<< HEAD
  readonly tattoo: TattooModule = new TattooModule(this);
=======
  readonly tobacco: TobaccoModule = new TobaccoModule(this);
  readonly tire: TireModule = new TireModule(this);
  readonly toy: ToyModule = new ToyModule(this);
>>>>>>> 2b3b576a
  readonly vehicle: VehicleModule = new VehicleModule(this);
  readonly videogame: VideogameModule = new VideogameModule(this);
  readonly watch: WatchModule = new WatchModule(this);
  readonly wheel: WheelModule = new WheelModule(this);
  readonly wine: WineModule = new WineModule(this);
  readonly word: WordModule = new WordModule(this);

  constructor(opts: FakerOptions) {
    if (!opts) {
      throw new FakerError(
        'Options with at least one entry in locales must be provided'
      );
    }

    if (Object.keys(opts.locales ?? {}).length === 0) {
      throw new FakerError(
        'At least one entry in locales must be provided in the locales parameter'
      );
    }

    this.locales = opts.locales;
    this.locale = opts.locale || 'en';
    this.localeFallback = opts.localeFallback || 'en';
  }

  /**
   * Creates a Proxy based LocaleDefinition that virtually merges the locales.
   */
  private initDefinitions(): LocaleDefinition {
    // Returns the first LocaleDefinition[key] in any locale
    const resolveBaseData = (key: keyof LocaleDefinition): unknown =>
      this.locales[this.locale][key] ?? this.locales[this.localeFallback][key];

    // Returns the first LocaleDefinition[module][entry] in any locale
    const resolveModuleData = (
      module: keyof LocaleDefinition,
      entry: string
    ): unknown =>
      this.locales[this.locale][module]?.[entry] ??
      this.locales[this.localeFallback][module]?.[entry];

    // Returns a proxy that can return the entries for a module (if it exists)
    const moduleLoader = (
      module: keyof LocaleDefinition
    ): Record<string, unknown> | undefined => {
      if (resolveBaseData(module)) {
        return new Proxy(
          {},
          {
            get(target, entry: string): unknown {
              return resolveModuleData(module, entry);
            },
          }
        );
      } else {
        return undefined;
      }
    };

    return new Proxy({} as LocaleDefinition, {
      get(target: LocaleDefinition, module: string): unknown {
        let result = target[module];
        if (result) {
          return result;
        } else if (metadataKeys.includes(module)) {
          return resolveBaseData(module);
        } else {
          result = moduleLoader(module);
          target[module] = result;
          return result;
        }
      },
    });
  }

  /**
   * Sets the seed or generates a new one.
   *
   * Please note that generated values are dependent on both the seed and the
   * number of calls that have been made since it was set.
   *
   * This method is intended to allow for consistent values in a tests, so you
   * might want to use hardcoded values as the seed.
   *
   * In addition to that it can be used for creating truly random tests
   * (by passing no arguments), that still can be reproduced if needed,
   * by logging the result and explicitly setting it if needed.
   *
   * @param seed The seed to use. Defaults to a random number.
   * @returns The seed that was set.
   *
   * @example
   * // Consistent values for tests:
   * faker.seed(42)
   * faker.datatype.number(10); // 4
   * faker.datatype.number(10); // 8
   *
   * faker.seed(42)
   * faker.datatype.number(10); // 4
   * faker.datatype.number(10); // 8
   *
   * @example
   * // Random but reproducible tests:
   * // Simply log the seed, and if you need to reproduce it, insert the seed here
   * console.log('Running test with seed:', faker.seed());
   */
  seed(seed?: number): number;
  /**
   * Sets the seed array.
   *
   * Please note that generated values are dependent on both the seed and the
   * number of calls that have been made since it was set.
   *
   * This method is intended to allow for consistent values in a tests, so you
   * might want to use hardcoded values as the seed.
   *
   * In addition to that it can be used for creating truly random tests
   * (by passing no arguments), that still can be reproduced if needed,
   * by logging the result and explicitly setting it if needed.
   *
   * @param seedArray The seed array to use.
   * @returns The seed array that was set.
   *
   * @example
   * // Consistent values for tests:
   * faker.seed([42, 13, 17])
   * faker.datatype.number(10); // 4
   * faker.datatype.number(10); // 8
   *
   * faker.seed([42, 13, 17])
   * faker.datatype.number(10); // 4
   * faker.datatype.number(10); // 8
   *
   * @example
   * // Random but reproducible tests:
   * // Simply log the seed, and if you need to reproduce it, insert the seed here
   * console.log('Running test with seed:', faker.seed());
   */
  seed(seedArray: number[]): number[];
  seed(
    seed: number | number[] = Math.ceil(Math.random() * Number.MAX_SAFE_INTEGER)
  ): number | number[] {
    if (Array.isArray(seed) && seed.length) {
      this._mersenne.seed_array(seed);
    } else if (!Array.isArray(seed) && !isNaN(seed)) {
      this._mersenne.seed(seed);
    }

    return seed;
  }

  /**
   * Set Faker's locale
   *
   * @param locale The locale to set (e.g. `en` or `en_AU`, `en_AU_ocker`).
   */
  setLocale(locale: UsableLocale): void {
    this.locale = locale;
  }
}<|MERGE_RESOLUTION|>--- conflicted
+++ resolved
@@ -49,13 +49,10 @@
 import { StaysModule } from './modules/stays';
 import { StringModule } from './modules/string';
 import { SystemModule } from './modules/system';
-<<<<<<< HEAD
 import { TattooModule } from './modules/tattoo';
-=======
 import { TireModule } from './modules/tire';
 import { TobaccoModule } from './modules/tobacco';
 import { ToyModule } from './modules/toy';
->>>>>>> 2b3b576a
 import { VehicleModule } from './modules/vehicle';
 import { VideogameModule } from './modules/videogame';
 import { WatchModule } from './modules/watch';
@@ -165,13 +162,10 @@
   readonly stays: StaysModule = new StaysModule(this);
   readonly string: StringModule = new StringModule(this);
   readonly system: SystemModule = new SystemModule(this);
-<<<<<<< HEAD
   readonly tattoo: TattooModule = new TattooModule(this);
-=======
   readonly tobacco: TobaccoModule = new TobaccoModule(this);
   readonly tire: TireModule = new TireModule(this);
   readonly toy: ToyModule = new ToyModule(this);
->>>>>>> 2b3b576a
   readonly vehicle: VehicleModule = new VehicleModule(this);
   readonly videogame: VideogameModule = new VideogameModule(this);
   readonly watch: WatchModule = new WatchModule(this);
