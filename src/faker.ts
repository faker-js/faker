--- conflicted
+++ resolved
@@ -21,11 +21,8 @@
 import { DatabaseModule } from './modules/database';
 import { DatatypeModule } from './modules/datatype';
 import { DateModule } from './modules/date';
-<<<<<<< HEAD
 import { DrinkModule } from './modules/drink';
-=======
 import { FabricModule } from './modules/fabric';
->>>>>>> c6d2d310
 import { FinanceModule } from './modules/finance';
 import { FishModule } from './modules/fish';
 import { FlightsModule } from './modules/flights';
@@ -152,11 +149,8 @@
   readonly cosmetic: CosmeticModule = new CosmeticModule(this);
   readonly database: DatabaseModule = new DatabaseModule(this);
   readonly date: DateModule = new DateModule(this);
-<<<<<<< HEAD
   readonly drink: DrinkModule = new DrinkModule(this);
-=======
   readonly fabric: FabricModule = new FabricModule(this);
->>>>>>> c6d2d310
   readonly finance: FinanceModule = new FinanceModule(this);
   readonly fish: FishModule = new FishModule(this);
   readonly flights: FlightsModule = new FlightsModule(this);
