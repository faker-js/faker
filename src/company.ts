--- conflicted
+++ resolved
@@ -1,10 +1,4 @@
 import type { Faker } from '.';
-<<<<<<< HEAD
-import type { FakeModule } from './fake';
-
-let f: FakeModule['fake'];
-=======
->>>>>>> 0dfe9a3b
 
 /**
  * Module to generate company related entries.
