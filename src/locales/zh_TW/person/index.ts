--- conflicted
+++ resolved
@@ -7,11 +7,8 @@
 import female_prefix from './female_prefix';
 import first_name from './first_name';
 import last_name from './last_name';
-<<<<<<< HEAD
 import last_name_patterns from './last_name_patterns';
-=======
 import male_first_name from './male_first_name';
->>>>>>> 4490a9eb
 import male_prefix from './male_prefix';
 import name_ from './name';
 import prefix from './prefix';
@@ -21,11 +18,8 @@
   female_prefix,
   first_name,
   last_name,
-<<<<<<< HEAD
   last_name_patterns,
-=======
   male_first_name,
->>>>>>> 4490a9eb
   male_prefix,
   name: name_,
   prefix,
