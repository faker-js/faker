--- conflicted
+++ resolved
@@ -3,20 +3,13 @@
  * Run 'pnpm run generate:locales' to update.
  */
 import type { LocaleDefinition } from '../..';
-<<<<<<< HEAD
+import location from './location';
 import metadata from './metadata';
 import person from './person';
 
 const fi: LocaleDefinition = {
+  location,
   metadata,
-=======
-import location from './location';
-import person from './person';
-
-const fi: LocaleDefinition = {
-  title: 'Finnish',
-  location,
->>>>>>> 3562e872
   person,
 };
 
