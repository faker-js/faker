import type { Faker } from '.';

const commonFileTypes = ['video', 'audio', 'image', 'text', 'application'];

const commonMimeTypes = [
  'application/pdf',
  'audio/mpeg',
  'audio/wav',
  'image/png',
  'image/jpeg',
  'image/gif',
  'video/mp4',
  'video/mpeg',
  'text/html',
];

function setToArray<T>(set: Set<T>): T[] {
  // shortcut if Array.from is available
  if (Array.from) {
    return Array.from(set);
  }

  const array: T[] = [];
  set.forEach((item) => {
    array.push(item);
  });
  return array;
}

/**
 * Generates fake data for many computer systems properties.
 */
export class System {
  constructor(private readonly faker: Faker) {
    // Bind `this` so namespaced is working correctly
    for (const name of Object.getOwnPropertyNames(System.prototype)) {
      if (name === 'constructor' || typeof this[name] !== 'function') {
        continue;
      }
      this[name] = this[name].bind(this);
    }
  }

  /**
   * Returns a random file name with extension.
   *
   * @example
   * faker.system.fileName() // 'self_enabling_accountability_toys.kpt'
   */
  fileName(): string {
    let str = this.faker.random.words();
    str =
      str.toLowerCase().replace(/\W/g, '_') + '.' + this.faker.system.fileExt();
    return str;
  }

  /**
   * Returns a random file name with a given extension or a commonly used extension.
   *
   * @param ext Extension. Empty string is considered to be not set.
   * @example
   * faker.system.commonFileName() // 'dollar.jpg'
   * faker.system.commonFileName('txt') // 'global_borders_wyoming.txt'
   */
  commonFileName(ext?: string): string {
    let str = this.faker.random.words();
    str = str.toLowerCase().replace(/\W/g, '_');
    str += '.' + (ext || this.faker.system.commonFileExt());
    return str;
  }

  /**
   * Returns a mime-type.
   *
   * @example
   * faker.system.mimeType() // 'video/vnd.vivo'
   */
  mimeType(): string {
    const mimeTypeKeys = Object.keys(this.faker.definitions.system.mimeTypes);

    return this.faker.random.arrayElement(mimeTypeKeys);
  }

  /**
   * Returns a commonly used file type.
   *
   * @example
   * faker.system.commonFileType() // 'audio'
   */
  commonFileType(): string {
    return this.faker.random.arrayElement(commonFileTypes);
  }

  /**
   * Returns a commonly used file extension.
   *
   * @example
   * faker.system.commonFileExt() // 'gif'
   */
  commonFileExt(): string {
    return this.faker.system.fileExt(
      this.faker.random.arrayElement(commonMimeTypes)
    );
  }

  /**
   * Returns a file type.
   *
   * @example
   * faker.system.fileType() // 'message'
   */
  fileType(): string {
    const typeSet = new Set<string>();
    const mimeTypes = this.faker.definitions.system.mimeTypes;

    Object.keys(mimeTypes).forEach((m) => {
      const type = m.split('/')[0];

      typeSet.add(type);
    });

    const types = setToArray(typeSet);
    return this.faker.random.arrayElement(types);
  }

  /**
   * Returns a file extension.
   *
   * @param mimeType Valid [mime-type](https://github.com/jshttp/mime-db/blob/master/db.json)
   *
   * @example
   * faker.system.fileExt() // 'emf'
   * faker.system.fileExt('application/json') // 'json'
   */
  fileExt(mimeType?: string): string {
    if (typeof mimeType === 'string') {
      const mimes = this.faker.definitions.system.mimeTypes;
      return this.faker.random.arrayElement(mimes[mimeType].extensions);
    }

    const mimeTypes = this.faker.definitions.system.mimeTypes;
    const extensionSet = new Set<string>();

    Object.keys(mimeTypes).forEach((m) => {
      if (mimeTypes[m].extensions instanceof Array) {
        mimeTypes[m].extensions.forEach((ext) => {
          extensionSet.add(ext);
        });
      }
    });

    const extensions = setToArray(extensionSet);

    return this.faker.random.arrayElement(extensions);
  }

  /**
   * Returns a directory path.
   *
   * @example
   * faker.system.directoryPath() // '/etc/mail'
   */
  directoryPath(): string {
    const paths = this.faker.definitions.system.directoryPaths;
    return this.faker.random.arrayElement(paths);
  }

  /**
   * Returns a file path.
   *
   * @example
   * faker.system.filePath() // '/usr/local/src/money.dotx'
   */
<<<<<<< HEAD
  filePath() {
    return `${this.directoryPath()}/${this.fileName()}`;
=======
  filePath(): string {
    return this.faker.fake(
      '{{system.directoryPath}}/{{system.fileName}}.{{system.fileExt}}'
    );
>>>>>>> 471bc1d5
  }

  /**
   * Returns a [semantic version](https://semver.org).
   *
   * @example
   * faker.system.semver() // '1.1.2'
   */
  semver(): string {
    return [
      this.faker.datatype.number(9),
      this.faker.datatype.number(9),
      this.faker.datatype.number(9),
    ].join('.');
  }
}<|MERGE_RESOLUTION|>--- conflicted
+++ resolved
@@ -171,15 +171,8 @@
    * @example
    * faker.system.filePath() // '/usr/local/src/money.dotx'
    */
-<<<<<<< HEAD
-  filePath() {
+  filePath(): string {
     return `${this.directoryPath()}/${this.fileName()}`;
-=======
-  filePath(): string {
-    return this.faker.fake(
-      '{{system.directoryPath}}/{{system.fileName}}.{{system.fileExt}}'
-    );
->>>>>>> 471bc1d5
   }
 
   /**
