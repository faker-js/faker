--- conflicted
+++ resolved
@@ -15,11 +15,7 @@
   reportUnusedDisableDirectives: true,
   extends: [
     'eslint:recommended',
-<<<<<<< HEAD
     'plugin:@typescript-eslint/strict-type-checked',
-=======
-    'plugin:@typescript-eslint/recommended-type-checked',
->>>>>>> 8a405fad
     'plugin:prettier/recommended',
     'plugin:deprecation/recommended',
     'plugin:jsdoc/recommended-typescript-error',
@@ -95,10 +91,7 @@
       'error',
       { ignoreParameters: true },
     ],
-<<<<<<< HEAD
     '@typescript-eslint/no-unnecessary-condition': 'off', // requires `strictNullChecks` to be enabled
-=======
->>>>>>> 8a405fad
     '@typescript-eslint/no-unsafe-assignment': 'off',
     '@typescript-eslint/no-unsafe-call': 'off',
     '@typescript-eslint/no-unsafe-member-access': 'off',
