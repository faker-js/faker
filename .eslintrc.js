--- conflicted
+++ resolved
@@ -58,11 +58,6 @@
     'unicorn/numeric-separators-style': 'off',
     'unicorn/prefer-code-point': 'off',
     'unicorn/prefer-export-from': 'off',
-<<<<<<< HEAD
-    'unicorn/prefer-negative-index': 'off',
-=======
-    'unicorn/prefer-module': 'off',
->>>>>>> 813a34dc
     'unicorn/prefer-string-slice': 'off',
     'unicorn/prevent-abbreviations': 'off',
     'unicorn/require-array-join-separator': 'off',
